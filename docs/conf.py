# -*- coding: utf-8 -*-
#
# Configuration file for the Sphinx documentation builder.

import os
import sys
import sciris as sc
import fpsim as fp

# Set environment
os.environ['SPHINX_BUILD'] = 'True' # This is used so fp.options.set('jupyter') doesn't reset the Matplotlib renderer
os.environ['FPSIM_WARNINGS'] = 'error' # Don't let warnings pass in the tutorials
on_rtd = os.environ.get('READTHEDOCS') == 'True'


# -- Project information -----------------------------------------------------

<<<<<<< HEAD
# -- General configuration ---------------------------------------------------

# If your documentation needs a minimal Sphinx version, state it here.
# needs_sphinx = '1.0'
=======
project = 'FPsim'
copyright = f'2019 - {sc.now().year}, Bill & Melinda Gates Foundation. All rights reserved.\nThese docs were built for FPsim version {fp.__version__}\n'
author = 'Institute for Disease Modeling'

# The short X.Y version
version = fp.__version__
>>>>>>> 11fde6d9

# The full version, including alpha/beta/rc tags
release = fp.__version__


# -- General configuration ---------------------------------------------------

<<<<<<< HEAD
=======
# Add any Sphinx extension module names here
extensions = [
    "sphinx.ext.autodoc",  # Core Sphinx library for auto html doc generation from docstrings
    "sphinx.ext.autosummary",  # Create neat summary tables for modules/classes/methods etc -- causes warnings with Napoleon however
    "sphinx.ext.intersphinx",
    "sphinx.ext.viewcode",  # Add a link to the Python source code for classes, functions etc.
    "sphinx.ext.napoleon",
    "sphinx.ext.autosectionlabel",
    "sphinx_autodoc_typehints",  # Automatically document param types (less noise in class signature)
    "sphinx_design", # Add e.g. grid layout
    'sphinx_search.extension', # search across multiple docsets in domain
    "nbsphinx",
]

# Use Google docstrings
>>>>>>> 11fde6d9
napoleon_google_docstring = True

# Configure autosummary
autosummary_generate = True  # Turn on sphinx.ext.autosummary
autosummary_ignore_module_all = False # Respect __all__
autodoc_member_order = 'bysource' # Keep original ordering
add_module_names = False  # NB, does not work
autodoc_inherit_docstrings = False # Stops sublcasses from including docs from parent classes

# Add any paths that contain templates here, relative to this directory.
<<<<<<< HEAD
templates_path = ['_templates']

# The suffix(es) of source filenames.
# You can specify multiple suffix as a list of string:
source_suffix = '.rst'
master_doc = 'index'

# General information about the project.
project = 'FPsim'
copyright = f'2022 - {datetime.today().year}, Gates Foundation. All rights reserved.\nThese docs were built for {project} version {fp.__version__}\n'
author = 'Institute for Disease Modeling'

# The version info for the project you're documenting, acts as replacement for
# |version| and |release|, also used in various other places throughout the
# built documents.
#
# The versions
version = fp.__version__
release = fp.__version__

# List of patterns, relative to source directory, that match files and
# directories to ignore when looking for source files.
# This patterns also effect to html_static_path and html_extra_path
exclude_patterns = ['_build', 'Thumbs.db', '.DS_Store']

# suppress warnings for multiple possible Python references in the namespace
# suppress_warnings = ['ref.python']
pygments_style = 'sphinx'

# If true, `todo` and `todoList` produce output, else they produce nothing.
todo_include_todos = False

# RST epilog is added to the end of every topic. Useful for replace
# directives to use across the docset.
rst_epilog = "\n.. include:: /variables.txt"

# -- Options for HTML output ----------------------------------------------

# The theme to use for HTML and HTML Help pages.  See the documentation for
# a list of builtin themes.
#
html_theme = 'sphinx_rtd_theme'

# Add any paths that contain custom themes here, relative to this directory.
html_theme_path = [sphinx_rtd_theme.get_html_theme_path()]


html_logo = "images/IDM_white.png"
=======
templates_path = ["_templates"]

# Syntax highlighting style
pygments_style = "sphinx"
modindex_common_prefix = ["fpsim."]

# List of patterns, relative to source directory, to exclude
exclude_patterns = ["_build", "Thumbs.db", ".DS_Store", "**.ipynb_checkpoints"]

# Suppress certain warnings
suppress_warnings = ['autosectionlabel.*']


# -- Options for HTML output -------------------------------------------------

html_theme = "pydata_sphinx_theme"
html_theme_options = {
    "collapse_navigation": False,
    "navigation_depth": 3,
    "show_prev_next": True,
    "icon_links": [
        {"name": "Web", "url": "https://fpsim.org", "icon": "fas fa-home"},
        {
            "name": "GitHub",
            "url": "https://github.com/fpsim/fpsim",
            "icon": "fab fa-github-square",
        },
    ],
    "navbar_end": ["theme-switcher", "navbar-icon-links"],
    "secondary_sidebar_items": ["navbar-side"],
    "header_links_before_dropdown": 5,
    "footer_start": ["copyright", "footer_start"],
    "footer_end": ["theme-version", "footer_end"],
    "logo": {
        "text": "FPsim",
    },
}
html_sidebars = {
    "**": ["sidebar-nav-bs", "page-toc"],
}
html_logo = "images/idm-logo-transparent.png"
>>>>>>> 11fde6d9
html_favicon = "images/favicon.ico"
html_static_path = ['_static']
html_baseurl = "https://docs.idmod.org/projects/fpsim/en/latest"
html_context = {
    'rtd_url': 'https://docs.idmod.org/projects/fpsim/en/latest',
    "versions_dropdown": {
        "latest": "devel (latest)",
        "stable": "current (stable)",
    },
    "default_mode": "light",
}
# Add any extra paths that contain custom files
if not on_rtd:
    html_extra_path = ['robots.txt']


# If true, "Created using Sphinx" is shown in the HTML footer. Default is True.
html_last_updated_fmt = '%Y-%b-%d'
html_show_sourcelink = True
html_show_sphinx = False
html_copy_source = False
htmlhelp_basename = 'FPsim'

# Add customizations
def setup(app):
    app.add_css_file("theme_overrides.css")


# Modify this to not rerun the Jupyter notebook cells -- usually set by build_docs
nb_ex_default = ['auto', 'never'][0]
nb_ex = os.getenv('NBSPHINX_EXECUTE')
if not nb_ex: nb_ex = nb_ex_default
print(f'\n\nBuilding Jupyter notebooks with build option: {nb_ex}\n\n')
nbsphinx_execute = nb_ex

# OpenSearch options
html_use_opensearch = 'docs.idmod.org/projects/fpsim/en/latest'

# -- RTD Sphinx search for searching across the entire domain, default child -------------
if os.environ.get('READTHEDOCS') == 'True':

    search_project_parent = "institute-for-disease-modeling-idm"
    search_project = os.environ["READTHEDOCS_PROJECT"]
    search_version = os.environ["READTHEDOCS_VERSION"]

    rtd_sphinx_search_default_filter = f"subprojects:{search_project}/{search_version}"

    rtd_sphinx_search_filters = {
        "Search this project": f"project:{search_project}/{search_version}",
        "Search all IDM docs": f"subprojects:{search_project_parent}/{search_version}",
    }<|MERGE_RESOLUTION|>--- conflicted
+++ resolved
@@ -15,19 +15,6 @@
 
 # -- Project information -----------------------------------------------------
 
-<<<<<<< HEAD
-# -- General configuration ---------------------------------------------------
-
-# If your documentation needs a minimal Sphinx version, state it here.
-# needs_sphinx = '1.0'
-=======
-project = 'FPsim'
-copyright = f'2019 - {sc.now().year}, Bill & Melinda Gates Foundation. All rights reserved.\nThese docs were built for FPsim version {fp.__version__}\n'
-author = 'Institute for Disease Modeling'
-
-# The short X.Y version
-version = fp.__version__
->>>>>>> 11fde6d9
 
 # The full version, including alpha/beta/rc tags
 release = fp.__version__
@@ -35,24 +22,7 @@
 
 # -- General configuration ---------------------------------------------------
 
-<<<<<<< HEAD
-=======
-# Add any Sphinx extension module names here
-extensions = [
-    "sphinx.ext.autodoc",  # Core Sphinx library for auto html doc generation from docstrings
-    "sphinx.ext.autosummary",  # Create neat summary tables for modules/classes/methods etc -- causes warnings with Napoleon however
-    "sphinx.ext.intersphinx",
-    "sphinx.ext.viewcode",  # Add a link to the Python source code for classes, functions etc.
-    "sphinx.ext.napoleon",
-    "sphinx.ext.autosectionlabel",
-    "sphinx_autodoc_typehints",  # Automatically document param types (less noise in class signature)
-    "sphinx_design", # Add e.g. grid layout
-    'sphinx_search.extension', # search across multiple docsets in domain
-    "nbsphinx",
-]
 
-# Use Google docstrings
->>>>>>> 11fde6d9
 napoleon_google_docstring = True
 
 # Configure autosummary
@@ -63,98 +33,7 @@
 autodoc_inherit_docstrings = False # Stops sublcasses from including docs from parent classes
 
 # Add any paths that contain templates here, relative to this directory.
-<<<<<<< HEAD
-templates_path = ['_templates']
 
-# The suffix(es) of source filenames.
-# You can specify multiple suffix as a list of string:
-source_suffix = '.rst'
-master_doc = 'index'
-
-# General information about the project.
-project = 'FPsim'
-copyright = f'2022 - {datetime.today().year}, Gates Foundation. All rights reserved.\nThese docs were built for {project} version {fp.__version__}\n'
-author = 'Institute for Disease Modeling'
-
-# The version info for the project you're documenting, acts as replacement for
-# |version| and |release|, also used in various other places throughout the
-# built documents.
-#
-# The versions
-version = fp.__version__
-release = fp.__version__
-
-# List of patterns, relative to source directory, that match files and
-# directories to ignore when looking for source files.
-# This patterns also effect to html_static_path and html_extra_path
-exclude_patterns = ['_build', 'Thumbs.db', '.DS_Store']
-
-# suppress warnings for multiple possible Python references in the namespace
-# suppress_warnings = ['ref.python']
-pygments_style = 'sphinx'
-
-# If true, `todo` and `todoList` produce output, else they produce nothing.
-todo_include_todos = False
-
-# RST epilog is added to the end of every topic. Useful for replace
-# directives to use across the docset.
-rst_epilog = "\n.. include:: /variables.txt"
-
-# -- Options for HTML output ----------------------------------------------
-
-# The theme to use for HTML and HTML Help pages.  See the documentation for
-# a list of builtin themes.
-#
-html_theme = 'sphinx_rtd_theme'
-
-# Add any paths that contain custom themes here, relative to this directory.
-html_theme_path = [sphinx_rtd_theme.get_html_theme_path()]
-
-
-html_logo = "images/IDM_white.png"
-=======
-templates_path = ["_templates"]
-
-# Syntax highlighting style
-pygments_style = "sphinx"
-modindex_common_prefix = ["fpsim."]
-
-# List of patterns, relative to source directory, to exclude
-exclude_patterns = ["_build", "Thumbs.db", ".DS_Store", "**.ipynb_checkpoints"]
-
-# Suppress certain warnings
-suppress_warnings = ['autosectionlabel.*']
-
-
-# -- Options for HTML output -------------------------------------------------
-
-html_theme = "pydata_sphinx_theme"
-html_theme_options = {
-    "collapse_navigation": False,
-    "navigation_depth": 3,
-    "show_prev_next": True,
-    "icon_links": [
-        {"name": "Web", "url": "https://fpsim.org", "icon": "fas fa-home"},
-        {
-            "name": "GitHub",
-            "url": "https://github.com/fpsim/fpsim",
-            "icon": "fab fa-github-square",
-        },
-    ],
-    "navbar_end": ["theme-switcher", "navbar-icon-links"],
-    "secondary_sidebar_items": ["navbar-side"],
-    "header_links_before_dropdown": 5,
-    "footer_start": ["copyright", "footer_start"],
-    "footer_end": ["theme-version", "footer_end"],
-    "logo": {
-        "text": "FPsim",
-    },
-}
-html_sidebars = {
-    "**": ["sidebar-nav-bs", "page-toc"],
-}
-html_logo = "images/idm-logo-transparent.png"
->>>>>>> 11fde6d9
 html_favicon = "images/favicon.ico"
 html_static_path = ['_static']
 html_baseurl = "https://docs.idmod.org/projects/fpsim/en/latest"
