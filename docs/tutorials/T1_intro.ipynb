{
 "cells": [
  {
   "cell_type": "markdown",
   "id": "6339035a",
   "metadata": {},
   "source": [
    "# Getting started - Requirements\n",
    "Python (🐍):  This assumes that you have a python environment installed.\n",
    "\n",
    "To install FPsim, you first need to clone or download a copy of the source code from https://github.com/fpsim/fpsim\n",
    " \n",
    "```\n",
<<<<<<< HEAD
    "git clone -b <branch> --single-branch https://github.com/fpsim/fpsim.git\n",
=======
    "git clone -b main --single-branch https://github.com/fpsim/fpsim.git\n",
>>>>>>> cfb2abb4
    "cd fpsim\n",
    "pip install -e .\n",
    "```\n",
    "\n",
    "If it worked, you should be able to import fpsim with `import fpsim as fp`."
   ]
  },
  {
   "cell_type": "markdown",
   "id": "70c5b990-e8c6-4135-8204-9203ebad601b",
   "metadata": {},
   "source": [
    "# Getting started with FPsim 2.0 \n",
    "\n",
    "The basic design philosophy of FPsim is: **common modelling tasks should be simple**. For example:\n",
    "\n",
    "- Defining parameters\n",
    "- Running a simulation\n",
    "- Plotting results\n",
    "\n",
    "This tutorial walks you through how to define parameters and run the simulation. The next tutorial will show you how to plot the results of a simulation."
   ]
  },
  {
   "cell_type": "markdown",
   "id": "798a616c",
   "metadata": {},
   "source": [
    "<div class=\"alert alert-info\">\n",
    "    \n",
    "An interactive version of this notebook is available on [Google Colab](https://colab.research.google.com/github/fpsim/fpsim/blob/main/docs/tutorials/T1_intro.ipynb?install=fpsim) or [Binder](https://mybinder.org/v2/gh/fpsim/fpsim/HEAD?labpath=docs%2Ftutorials%2FT1_intro.ipynb).\n",
    "    \n",
    "</div>"
   ]
  },
  {
   "cell_type": "markdown",
   "id": "68cf6d0c",
   "metadata": {},
   "source": [
    "To create, run, and plot a sim with default options is just:"
   ]
  },
  {
   "cell_type": "code",
   "id": "5303a6e1",
   "metadata": {},
   "source": [
    "import fpsim as fp\n",
    "\n",
    "sim = fp.Sim()\n",
    "sim.run()\n",
    "fig = sim.plot()"
   ],
   "outputs": [],
   "execution_count": null
  },
  {
   "cell_type": "markdown",
   "id": "0376ead0",
   "metadata": {},
   "source": [
    "# Defining parameters\n",
    "\n",
    "Parameters are defined as a dictionary.\n",
    "In FPsim, we categorize our parameters as:\n",
    "\n",
    "* Basic parameters <br> \n",
    "* Age limits <br>\n",
    "* Demographics (urban/rural, wealth, education)<br>\n",
    "* Durations<br>\n",
    "* Pregnancy outcomes<br>\n",
    "* Fecundity and exposure<br>\n",
    "* Contraceptive use<br>\n",
    "* Empowerment<br>\n",
    "\n",
    "The most common category of parameters to change in FPsim is the basic category, which includes the  geographic location (i.e. Kenya, Senegal, northern India), the starting population, the starting year, and the initial number of agents. We can define these as: "
   ]
  },
  {
   "cell_type": "code",
   "id": "2f4f119b",
   "metadata": {},
   "source": [
    "pars = dict(\n",
    "    n_agents   = 10_000,\n",
    "    location   = 'kenya',\n",
    "    start_year = 2000, \n",
    "    end_year   = 2020,\n",
    ")"
   ],
   "outputs": [],
   "execution_count": null
  },
  {
   "cell_type": "markdown",
   "id": "4597f833",
   "metadata": {},
   "source": [
    "# Running simulations\n",
    "Running a simulation is pretty easy. In fact, running a sim with the parameters we defined above is just:"
   ]
  },
  {
   "cell_type": "code",
   "id": "60984bd7",
   "metadata": {},
   "source": [
    "sim = fp.Sim(pars)\n",
    "sim.run()"
   ],
   "outputs": [],
   "execution_count": null
  },
  {
   "cell_type": "markdown",
   "id": "5b23ea7c-26f6-46d6-870f-0fa291b2c75d",
   "metadata": {},
   "source": [
    "# Inspecting results"
   ]
  },
  {
   "cell_type": "markdown",
   "id": "aa7d6d27",
   "metadata": {},
   "source": [
    "Running the simulation will generate a results [dictionary] `sim.results`. A dictionary is simply collection of items, and you can access the values of results using different 'key' words. For example, the number of pregnancies over time can be found using `sim.results['pregnancies']`. Execute the code below:"
   ]
  },
  {
   "cell_type": "code",
   "id": "97ebd3ed-5c6e-45a5-9b39-bffca34a01dc",
   "metadata": {},
   "source": [
    "sim.results['pregnancies']"
   ],
   "outputs": [],
   "execution_count": null
  },
  {
   "cell_type": "markdown",
   "id": "14f89bf3-2966-4b77-a61e-f2381a8ec26d",
   "metadata": {},
   "source": [
    "If you want to see all the 'keys' that are available in the results dictionary you can use"
   ]
  },
  {
   "cell_type": "code",
   "id": "b2b3e166-1e15-43b4-b3ba-0f9831e15c7b",
   "metadata": {},
   "source": [
    "sim.list_available_results()"
   ],
   "outputs": [],
   "execution_count": null
  },
  {
   "cell_type": "markdown",
   "id": "f94a8ce8-cbbd-4e76-a186-b8bd6762f563",
   "metadata": {},
   "source": [
    "# Slightly different way of defining parameters\n",
    "You can also specify different parameters by specifyuing them directly as arguments in the simulation object:"
   ]
  },
  {
   "cell_type": "code",
   "id": "c355e3c2",
   "metadata": {},
   "source": [
    "sim = fp.Sim(n_agents=10e3, location='kenya', start_year=2000, end_year=2020)\n",
    "sim.run()"
   ],
   "outputs": [],
   "execution_count": null
  },
  {
   "cell_type": "markdown",
   "id": "e64a8814",
   "metadata": {},
   "source": [
    "You can mix and match too – pass in the parameter dictionary (`pars` defined above) with some default options, and then include other parameters as arguments to the sim. Doing this overrides the equally named parameters in `pars` because (keyword) arguments take precedence). For example:"
   ]
  },
  {
   "cell_type": "code",
   "id": "8838ba31",
   "metadata": {},
   "source": [
    "sim = fp.Sim(pars, n_agents=100) # Use parameters defined above, but overrides the value `n_agents` in pars, and uses instead 100 agents, not 10,000\n",
    "sim.run()"
   ],
   "outputs": [],
   "execution_count": null
  },
  {
   "cell_type": "markdown",
   "id": "bc68c9c3",
   "metadata": {},
   "source": [
    "Now you know how to run a basic simulation in FPsim and change the parameters. Now let's take a look at the output of the sim."
   ]
  },
  {
   "cell_type": "markdown",
   "id": "c367c231",
   "metadata": {},
   "source": [
    "# Explore plotting options for a single simulation\n",
    "\n",
    "Let's take a look at the basic suite of plotting options, once we've run our initial simulation.\n",
    "\n",
    "The basic plot function will plot births, deaths, and mcpr over the entire simulation.\n",
    "\n",
    "There are also pre-defined options that combine similar types of output. For instance, 'apo' stands for adverse pregnancy outcomes, and will plot infant deaths, stillbirths, and abortions.\n",
    "\n",
    "plot() will take any of the following options:\n",
    "\n",
    "* <i>'cpr'</i> will plot three different ways to define contraceptive prevalence - mCPR, CPR (includes traditional), and aCPR (includes traditional and restricts denominator to sexually active non-pregnant women) <br>\n",
    "* <i>'apo'</i> will plot adverse pregnancy outcomes, including abortion and miscarriage <br>\n",
    "* <i>'mortality'</i> will plot mortality-related outcomes <br>\n",
    "* <i>'method'</i> plots the method mix over time  <br>\n",
    "* <i>'intent'</i> will plot intent to use contraception in the next year as well as with the intent o have a(nother)child in the next year over time  <br>\n",
    "* <i>'empowerment'</i> will plot paid employment over time <br>"
   ]
  },
  {
   "cell_type": "code",
   "id": "1229dd6e",
   "metadata": {},
   "source": [
    "sim.plot() # the default\n",
    "sim.plot('cpr')"
   ],
   "outputs": [],
   "execution_count": null
  },
  {
   "cell_type": "markdown",
   "id": "bfd61550",
   "metadata": {},
   "source": [
    "In the next tutorial, we will look at some of the new features of FPsim 2.0, including how to define different contraceptive choice options."
   ]
  }
 ],
 "metadata": {
  "kernelspec": {
   "display_name": "Python 3 (Spyder)",
   "language": "python3",
   "name": "python3"
  },
  "language_info": {
   "codemirror_mode": {
    "name": "ipython",
    "version": 3
   },
   "file_extension": ".py",
   "mimetype": "text/x-python",
   "name": "python",
   "nbconvert_exporter": "python",
   "pygments_lexer": "ipython3",
   "version": "3.12.3"
  },
  "vscode": {
   "interpreter": {
    "hash": "f989c29971a53096ab577f7316d908e668661d6c8d7746449c0b0a201f667d60"
   }
  }
 },
 "nbformat": 4,
 "nbformat_minor": 5
}<|MERGE_RESOLUTION|>--- conflicted
+++ resolved
@@ -11,11 +11,7 @@
     "To install FPsim, you first need to clone or download a copy of the source code from https://github.com/fpsim/fpsim\n",
     " \n",
     "```\n",
-<<<<<<< HEAD
     "git clone -b <branch> --single-branch https://github.com/fpsim/fpsim.git\n",
-=======
-    "git clone -b main --single-branch https://github.com/fpsim/fpsim.git\n",
->>>>>>> cfb2abb4
     "cd fpsim\n",
     "pip install -e .\n",
     "```\n",
