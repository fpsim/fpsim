--- conflicted
+++ resolved
@@ -121,13 +121,12 @@
         self.track_children = track_children
         self.regional = regional
         self.ti = None  # The current timestep of the simulation
-<<<<<<< HEAD
-        self.pars['tiperyear'] = self.tiperyear
-=======
         self.scale = pars['scaled_pop'] / pars['n_agents'] if pars['scaled_pop'] is not None else 1
->>>>>>> 30d9ce26
         fpu.set_metadata(self)  # Set version, date, and git info
         self.summary = None
+
+        # Add a new parameter to pars that determines the size of the circular buffer
+        self.pars['tiperyear'] = self.tiperyear
 
         # People and results - intialized later
         self.results = {}
@@ -198,13 +197,8 @@
         self.people = fpppl.People(pars=self.pars, contraception_module=self.contraception_module,
                                     empowerment_module=self.empowerment_module, education_module=self.education_module)
 
-<<<<<<< HEAD
-        return
-
-    def init_methods(self):
-=======
+
     def init_contraception(self):
->>>>>>> 30d9ce26
         if self.contraception_module is not None:
             self.people.decide_contraception(ti=self.ti, year=self.y, contraception_module=self.contraception_module)
         return
@@ -233,6 +227,7 @@
     def update_mothers(self):
         """
         Add link between newly added individuals and their mothers
+        TODO: move to People?
         """
         all_ppl = self.people.unfilter()
         for mother_index, postpartum in enumerate(all_ppl.postpartum):
@@ -311,19 +306,16 @@
         self.people.ti = self.ti
         self.people.ty = self.ty
         self.people.y = self.y
-<<<<<<< HEAD
-        step_results = self.people.update(self.tiperyear)
-=======
-
-        # Step forward people's states based on model dynamics
+
+
+        # Step forward people's states and attributes
         self.people.step()
 
         # Apply interventions
         self.apply_interventions()
 
-        # Count results
+        # Count results for this step
         step_results = self.people.get_step_results()
->>>>>>> 30d9ce26
 
         # Store results
         res = sc.dictobj(**step_results)
