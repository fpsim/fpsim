'''
Defines the Sim class, the core class of the FP model (FPsim).
'''

# %% Imports
import numpy as np  # Needed for a few things not provided by pl
import pylab as pl
import seaborn as sns
import sciris as sc
import pandas as pd
from .settings import options as fpo
from . import utils as fpu
from . import defaults as fpd
from . import base as fpb
from . import parameters as fpp
from . import people as fpppl

# Specify all externally visible things this file defines
__all__ = ['Sim', 'MultiSim', 'parallel']


#%% Plotting helper functions

def fixaxis(useSI=True, set_lim=True, legend=True):
    """ Format the axis using SI units and limits """
    if legend:
        pl.legend()  # Add legend
    if set_lim:
        sc.setylim()
    if useSI:
        sc.SIticks()
    return


def tidy_up(fig, do_show=None, do_save=None, filename=None):
    """ Helper function to handle the slightly complex logic of showing, saving, returing -- not for users """

    # Handle inputs
    if do_show is None: do_show = fpo.show
    if do_save is None: do_save = fpo.save
    backend = pl.get_backend()

    # Handle show
    if backend == 'agg':  # Cannot show plots for a non-interactive backend
        do_show = False
    if do_show:  # Now check whether to show, and atually do it
        pl.show()

    # Handle saving
    if do_save:
        if isinstance(do_save, str):  # No figpath provided - see whether do_save is a figpath
            filename = sc.makefilepath(filename)  # Ensure it's valid, including creating the folder
        sc.savefig(fig=fig, filename=filename)  # Save the figure

    # Handle close
    if fpo.close and not do_show:
        pl.close(fig)

    # Return the figure or figures unless we're in Jupyter
    if not fpo.returnfig:
        return
    else:
        return fig


# %% Sim class

class Sim(fpb.BaseSim):
    """
    The Sim class handles the running of the simulation. This class handles the mechanics
    of the actual simulation, while BaseSim takes care of housekeeping (saving,
    loading, exporting, etc.). Please see the BaseSim class for additional methods.
    
    When a Sim is initialized, it triggers the creation of the population. Methods related
    to creating, initializing, and updating people can be found in the People class.

    Args:
        pars     (dict):   parameters to modify from their default values
        location (str):    name of the location (country) to look for data file to load
        label    (str):    the name of the simulation (useful to distinguish in batch runs)
        track_children (bool): whether to track links between mothers and their children (slow, so disabled by default)
        kwargs   (dict):   additional parameters; passed to ``fp.make_pars()``

    **Examples**::

        sim = fp.Sim()
        sim = fp.Sim(n_agents=10e3, location='senegal', label='My small Senegal sim')
    """

    def __init__(self, pars=None, location=None, label=None, track_children=False,
                method_selector=None, empowerment_module=None, education_module=None, **kwargs):

        # Handle location
        if location is None:
            if pars is not None and pars.get('location'):
                location = pars.pop('location')

        # Make parameters
        pars = fpp.pars(location=location, **sc.mergedicts(pars, kwargs))  # Update with location-specific parameters

        # Validate and initialize
        mismatches = [key for key in kwargs.keys() if key not in fpp.par_keys]
        if len(mismatches):
            errormsg = f'Key(s) {mismatches} not found; available keys are {fpp.par_keys}'
            raise sc.KeyNotFoundError(errormsg)
        super().__init__(pars, location=location, **kwargs)  # Initialize and set the parameters as attributes

        # Set label
        if label is None:
            if location is not None:
                label = f"{location}--{self.pars['seed']}"
            else:
                label = f"Sim--{self.pars['seed']}"

        self.initialized = False
        self.already_run = False
        self.test_mode = False
        self.label = label or location + '-sim'
        self.track_children = track_children
        self.results = {}
        self.people = None  # Sims are generally constructed without people, since People construction is time-consuming
        self.method_selector = method_selector
        self.empowerment_module = empowerment_module
        self.education_module = education_module
        self.ti = None  # The current timestep of the simulation
        fpu.set_metadata(self)  # Set version, date, and git info
        self.summary = None
        return

    # Basic properties
    @property
    def ty(self):
        return self.ind2year(self.ti)  # years elapsed since beginning of sim (ie, 25.75... )

    @property
    def y(self):
        return self.ind2calendar(self.ti)  # y is calendar year of timestep (ie, 1975.75)

    def initialize(self, force=False):
        """ Fully initialize the Sim with people and result storage"""
        if force or not self.initialized:
            self.ti = 0  # The current time index
            fpu.set_seed(self['seed'])
            self.init_results()
            self.init_methods()
            self.init_people()
        return self

    def init_methods(self):
        self.methods = fpu.ndict(fpd.method_list)

    def init_results(self):
        """
        Initialize result storage. Most default results are either arrays or lists; these are
        all stored in defaults.py. Any other results with different formats can also be added here.
        """
        for key in fpd.array_results:
            self.results[key] = np.zeros(int(self.npts))

        for key in fpd.list_results:
            self.results[key] = []

        # Store age-specific fertility rates
        self.results['asfr'] = {}
        self.results['method_usage'] = []
        for key in fpd.age_bin_map.keys():
            self.results['asfr'][key] = []
            self.results[f"tfr_{key}"] = []

        if self['track_switching']:
            m = len(self['methods']['map'])
            keys = [
                'switching_events_annual',
                'switching_events_postpartum',
                'switching_events_<18',
                'switching_events_18-20',
                'switching_events_21-25',
                'switching_events_26-35',
                'switching_events_>35',
                'switching_events_pp_<18',
                'switching_events_pp_18-20',
                'switching_events_pp_21-25',
                'switching_events_pp_26-35',
                'switching_events_pp_>35',
            ]
            for key in keys:
                self.results[key] = {}  # CK: TODO: refactor
                for p in range(self.npts):
                    self.results[key][p] = np.zeros((m, m), dtype=int)

        if self.pars['track_as']:
            self.results['imr_age_by_group'] = []
            self.results['mmr_age_by_group'] = []
            self.results['stillbirth_ages'] = []
            for age_specific_channel in fpd.age_specific_results:
                for age_group in fpd.age_specific_channel_bins:
                    if 'numerator' in age_specific_channel or 'denominator' in age_specific_channel or 'as_' in age_specific_channel:
                        self.results[age_specific_channel] = []
                    else:
                        self.results[f"{age_specific_channel}_{age_group}"] = []

        return

    def init_people(self):
        """
        Initialize people by calling the People constructor and initialization methods.
        See people.py for details of people construction.
        """
        self.people = fpppl.People(pars=self.pars, method_selector=self.method_selector,
                                    empowerment_module=self.empowerment_module, education_module=self.education_module)

    def update_mortality(self):
        """
        Update infant and maternal mortality for the sim's current year.
        Update general mortality trend as this uses a spline interpolation instead of an array.
        """

        mapping = {
            'age_mortality': 'gen_trend',
            'infant_mortality': 'infant',
            'maternal_mortality': 'maternal',
            'stillbirth_rate': 'stillbirth',
        }

        self['mortality_probs'] = {}
        for key1, key2 in mapping.items():
            ind = sc.findnearest(self[key1]['year'], self.y)
            val = self[key1]['probs'][ind]
            self['mortality_probs'][key2] = val

        return

    def update_mothers(self):
        """
        Add link between newly added individuals and their mothers
        """
        all_ppl = self.people.unfilter()
        for mother_index, postpartum in enumerate(all_ppl.postpartum):
            if postpartum and all_ppl.postpartum_dur[mother_index] < 2:
                for child in all_ppl.children[mother_index]:
                    all_ppl.mothers[child] = mother_index
        return

    def apply_interventions(self):
        """ Apply each intervention in the model """
        from . import interventions as fpi  # To avoid circular import
        for i, intervention in enumerate(sc.tolist(self['interventions'])):
            if isinstance(intervention, fpi.Intervention):
                if not intervention.initialized:  # pragma: no cover
                    intervention.initialize(self)
                intervention.apply(self)  # If it's an intervention, call the apply() method
            elif callable(intervention):
                intervention(self)  # If it's a function, call it directly
            else:  # pragma: no cover
                errormsg = f'Intervention {i} ({intervention}) is neither callable nor an Intervention object: it is {type(intervention)}'
                raise TypeError(errormsg)
        return

    def apply_analyzers(self):
        """ Apply each analyzer in the model """
        from . import analyzers as fpa  # To avoid circular import
        for i, analyzer in enumerate(sc.tolist(self['analyzers'])):
            if isinstance(analyzer, fpa.Analyzer):
                if not analyzer.initialized:  # pragma: no cover
                    analyzer.initialize(self)
                analyzer.apply(self)  # If it's an intervention, call the apply() method
            elif callable(analyzer):
                analyzer(self)  # If it's a function, call it directly
            else:  # pragma: no cover
                errormsg = f'Analyzer {i} ({analyzer}) is neither callable nor an Analyzer object: it is {type(analyzer)}'
                raise TypeError(errormsg)
        return

    def finalize_interventions(self):
        """ Make any final updates to interventions (e.g. to shrink) """
        from . import interventions as fpi  # To avoid circular import
        for intervention in sc.tolist(self['interventions']):
            if isinstance(intervention, fpi.Intervention):
                intervention.finalize(self)

    def finalize_analyzers(self):
        """ Make any final updates to analyzers (e.g. to shrink) """
        from . import analyzers as fpa  # To avoid circular import
        for analyzer in sc.tolist(self['analyzers']):
            if isinstance(analyzer, fpa.Analyzer):
                analyzer.finalize(self)

    def finalize_people(self):
        """Clean up and reset people's attributes at the end of a time step"""
        if not self.track_children:
            delattr(self.people, "mothers")

    def grow_population(self, new_ppl):
        """Expand people's size"""
        # Births
        people = fpppl.People(pars=self.pars, n=new_ppl)
        self.people += people

    def step(self):
        """Update logic of a single time step"""
        # Update method matrices for year of sim to trend over years
        self.update_methods()

        # Update mortality probabilities for year of sim
        self.update_mortality()

        # Apply interventions and analyzers
        self.apply_interventions()
        self.apply_analyzers()

        # Update the people
        self.people.i = self.i
        self.people.t = self.t

        step_results = self.people.update()
        r = sc.dictobj(**step_results)

        new_people = r.births - r.infant_deaths  # Do not add agents who died before age 1 to population
        self.grow_population(new_people)

        # Update mothers
        if self.track_children:
            self.update_mothers()

        return r

    def run(self, verbose=None):
        """ Run the simulation """

        # Initialize -- reset settings and results
        T = sc.timer()
        if verbose is None:
            verbose = self['verbose']
        self.initialize()
        if self.already_run:
            errormsg = 'Cannot re-run an already run sim; please recreate or copy prior to a run'
            raise RuntimeError(errormsg)

        # Main simulation loop
        for ti in range(self.npts):  # Range over number of timesteps in simulation (ie, 0 to 261 steps)

            self.ti = ti

            # Print progress
            elapsed = T.toc(output=True)
            if verbose:
                simlabel = f'"{self.label}": ' if self.label else ''
                string = f'  Running {simlabel}{self.y:0.0f} of {self["end_year"]} ({ti:2.0f}/{self.npts}) ({elapsed:0.2f} s) '
                if verbose >= 2:
                    sc.heading(string)
                elif verbose > 0:
<<<<<<< HEAD
                    if not (self.ty % int(1.0 / verbose)):
                        sc.progressbar(self.ti + 1, self.npts, label=string, length=20, newline=True)

            # Update mortality probabilities for year of sim
            self.update_mortality()

            # Apply interventions and analyzers
            self.apply_interventions()
            self.apply_analyzers()

            # Update the people
            self.people.ti = self.ti
            self.people.ty = self.ty
            self.people.y = self.y
            step_results = self.people.update()
            r = sc.dictobj(**step_results)

            # Start calculating results
            new_people = r.births - r.infant_deaths  # Do not add agents who died before age 1 to population

            # Births
            people = fpppl.People(
                        pars=self.pars, n=new_people, method_selector=self.method_selector,
                        education_module=self.education_module, empowerment_module=self.empowerment_module)
            self.people += people

            # Update mothers
            if self.track_children:
                self.update_mothers()

            # Results
            self.update_results(r, ti)
=======
                    if not (self.t % int(1.0 / verbose)):
                        sc.progressbar(self.i + 1, self.npts, label=string, length=20, newline=True)

            # Actually update the model
            res = self.step()

            # Results
            self.update_results(res, i)
>>>>>>> 344c38f2

        # Finalize people
        self.finalize_people()

        # Finalize results, interventions and analyzers
        self.finalize_results()
        self.finalize_interventions()
        self.finalize_analyzers()

        if verbose:
            print(f'Final population size: {self.n}.')
            elapsed = T.toc(output=True)
            print(f'Run finished for "{self.label}" after {elapsed:0.1f} s')

        self.summary = sc.objdict()
        self.summary.births = np.sum(self.results['births'])
        self.summary.deaths = np.sum(self.results['deaths'])
        self.summary.final = self.results['pop_size'][-1]

        self.already_run = True

        return self

    def update_results(self, r, ti):
        percent0to5 = (r.pp0to5 / r.total_women_fecund) * 100
        percent6to11 = (r.pp6to11 / r.total_women_fecund) * 100
        percent12to23 = (r.pp12to23 / r.total_women_fecund) * 100
        nonpostpartum = ((r.total_women_fecund - r.pp0to5 - r.pp6to11 - r.pp12to23) / r.total_women_fecund) * 100

        # Store results
        if self['scaled_pop']:
            scale = self['scaled_pop'] / self['n_agents']
        else:
            scale = 1
        self.results['t'][ti] = self.tvec[ti]
        self.results['pop_size_months'][ti] = self.n * scale
        self.results['births'][ti] = r.births * scale
        self.results['deaths'][ti] = r.deaths * scale
        self.results['stillbirths'][ti] = r.stillbirths * scale
        self.results['miscarriages'][ti] = r.miscarriages * scale
        self.results['abortions'][ti] = r.abortions * scale
        self.results['short_intervals'][ti] = r.short_intervals * scale
        self.results['secondary_births'][ti] = r.secondary_births * scale
        self.results['pregnancies'][ti] = r.pregnancies * scale
        self.results['total_births'][ti] = r.total_births * scale
        self.results['maternal_deaths'][ti] = r.maternal_deaths * scale
        self.results['infant_deaths'][ti] = r.infant_deaths * scale
        self.results['on_methods_mcpr'][ti] = r.on_methods_mcpr
        self.results['no_methods_mcpr'][ti] = r.no_methods_mcpr
        self.results['on_methods_cpr'][ti] = r.on_methods_cpr
        self.results['no_methods_cpr'][ti] = r.no_methods_cpr
        self.results['on_methods_acpr'][ti] = r.on_methods_acpr
        self.results['no_methods_acpr'][ti] = r.no_methods_acpr
        self.results['mcpr'][ti] = r.on_methods_mcpr / (r.no_methods_mcpr + r.on_methods_mcpr)
        self.results['cpr'][ti] = r.on_methods_cpr / (r.no_methods_cpr + r.on_methods_cpr)
        self.results['acpr'][ti] = r.on_methods_acpr / (r.no_methods_acpr + r.on_methods_acpr)
        self.results['pp0to5'][ti] = percent0to5
        self.results['pp6to11'][ti] = percent6to11
        self.results['pp12to23'][ti] = percent12to23
        self.results['nonpostpartum'][ti] = nonpostpartum
        self.results['total_women_fecund'][ti] = r.total_women_fecund * scale
        self.results['unintended_pregs'][ti] = r.unintended_pregs * scale

        if self.pars['track_as']:
            for age_specific_channel in ['imr_numerator', 'imr_denominator', 'mmr_numerator', 'mmr_denominator',
                                         'as_stillbirths', 'imr_age_by_group', 'mmr_age_by_group',
                                         'stillbirth_ages']:
                self.results[f"{age_specific_channel}"].append(getattr(r, f"{age_specific_channel}"))
                if len(self.results[f"{age_specific_channel}"]) > 12:
                    self.results[f"{age_specific_channel}"] = self.results[f"{age_specific_channel}"][1:]

            for age_specific_channel in ['acpr', 'cpr', 'mcpr', 'pregnancies', 'births']:
                for method_agekey in fpd.age_specific_channel_bins:
                    self.results[f"{age_specific_channel}_{method_agekey}"].append(
                        getattr(r, f"{age_specific_channel}_{method_agekey}"))

        for agekey in fpd.age_bin_map.keys():
            births_key = f'total_births_{agekey}'
            women_key = f'total_women_{agekey}'
            self.results[births_key][ti] = r.birth_bins[
                                              agekey] * scale  # Store results of total births per age bin for ASFR
            self.results[women_key][ti] = r.age_bin_totals[
                                             agekey] * scale  # Store results of total fecund women per age bin for ASFR

        # Store results of number of switching events in each age group
        if self['track_switching']:
            switch_events = r.pop('switching')
            self.results['switching_events_<18'][ti] = scale * r.switching_annual['<18']
            self.results['switching_events_18-20'][ti] = scale * r.switching_annual['18-20']
            self.results['switching_events_21-25'][ti] = scale * r.switching_annual['21-25']
            self.results['switching_events_26-35'][ti] = scale * r.switching_annual['26-35']
            self.results['switching_events_>35'][ti] = scale * r.switching_annual['>35']
            self.results['switching_events_pp_<18'][ti] = scale * r.switching_postpartum['<18']
            self.results['switching_events_pp_18-20'][ti] = scale * r.switching_postpartum['18-20']
            self.results['switching_events_pp_21-25'][ti] = scale * r.switching_postpartum['21-25']
            self.results['switching_events_pp_26-35'][ti] = scale * r.switching_postpartum['26-35']
            self.results['switching_events_pp_>35'][ti] = scale * r.switching_postpartum['>35']
            self.results['switching_events_annual'][ti] = scale * switch_events['annual']
            self.results['switching_events_postpartum'][ti] = scale * switch_events['postpartum']

        # Calculate metrics over the last year in the model and save whole years and stats to an array
        if ti % fpd.mpy == 0:
            self.results['tfr_years'].append(self.y)
            start_index = (int(self.ty) - 1) * fpd.mpy
            stop_index = int(self.ty) * fpd.mpy
            unintended_pregs_over_year = scale * np.sum(self.results['unintended_pregs'][
                                                        start_index:stop_index])  # Grabs sum of unintended pregnancies due to method failures over the last 12 months of calendar year
            infant_deaths_over_year = scale * np.sum(self.results['infant_deaths'][start_index:stop_index])
            total_births_over_year = scale * np.sum(self.results['total_births'][start_index:stop_index])
            live_births_over_year = scale * np.sum(self.results['births'][start_index:stop_index])
            stillbirths_over_year = scale * np.sum(self.results['stillbirths'][start_index:stop_index])
            miscarriages_over_year = scale * np.sum(self.results['miscarriages'][start_index:stop_index])
            abortions_over_year = scale * np.sum(self.results['abortions'][start_index:stop_index])
            short_intervals_over_year = scale * np.sum(self.results['short_intervals'][start_index:stop_index])
            secondary_births_over_year = scale * np.sum(self.results['secondary_births'][start_index:stop_index])
            maternal_deaths_over_year = scale * np.sum(self.results['maternal_deaths'][start_index:stop_index])
            pregnancies_over_year = scale * np.sum(self.results['pregnancies'][start_index:stop_index])
            # self.results['method_usage'].append(self.compute_method_usage())  # only want this per year
            self.results['pop_size'].append(scale * self.n)  # CK: TODO: replace with arrays
            self.results['mcpr_by_year'].append(self.results['mcpr'][ti])
            self.results['cpr_by_year'].append(self.results['cpr'][ti])
            self.results['method_failures_over_year'].append(unintended_pregs_over_year)
            self.results['infant_deaths_over_year'].append(infant_deaths_over_year)
            self.results['total_births_over_year'].append(total_births_over_year)
            self.results['live_births_over_year'].append(live_births_over_year)
            self.results['stillbirths_over_year'].append(stillbirths_over_year)
            self.results['miscarriages_over_year'].append(miscarriages_over_year)
            self.results['abortions_over_year'].append(abortions_over_year)
            self.results['short_intervals_over_year'].append(short_intervals_over_year)
            self.results['secondary_births_over_year'].append(secondary_births_over_year)
            self.results['maternal_deaths_over_year'].append(maternal_deaths_over_year)
            self.results['pregnancies_over_year'].append(pregnancies_over_year)

            if self.pars['track_as']:
                imr_results_dict = self.people.log_age_split(binned_ages_t=self.results['imr_age_by_group'],
                                                             channel='imr',
                                                             numerators=self.results['imr_numerator'],
                                                             denominators=self.results['imr_denominator'])
                mmr_results_dict = self.people.log_age_split(binned_ages_t=self.results['mmr_age_by_group'],
                                                             channel='mmr',
                                                             numerators=self.results['mmr_numerator'],
                                                             denominators=self.results['mmr_denominator'])
                stillbirths_results_dict = self.people.log_age_split(binned_ages_t=self.results['stillbirth_ages'],
                                                                     channel='stillbirths',
                                                                     numerators=self.results['as_stillbirths'],
                                                                     denominators=None)

                for age_key in fpd.age_specific_channel_bins:
                    self.results[f"imr_{age_key}"].append(imr_results_dict[f"imr_{age_key}"])
                    self.results[f"mmr_{age_key}"].append(mmr_results_dict[f"mmr_{age_key}"])
                    self.results[f"stillbirths_{age_key}"].append(
                        stillbirths_results_dict[f"stillbirths_{age_key}"])

            if maternal_deaths_over_year == 0:
                self.results['mmr'].append(0)
            else:
                maternal_mortality_ratio = maternal_deaths_over_year / live_births_over_year * 100000
                self.results['mmr'].append(maternal_mortality_ratio)
            if infant_deaths_over_year == 0:
                self.results['imr'].append(infant_deaths_over_year)

            else:
                infant_mortality_rate = infant_deaths_over_year / live_births_over_year * 1000
                self.results['imr'].append(infant_mortality_rate)

            if secondary_births_over_year == 0:
                self.results['proportion_short_interval_by_year'].append(secondary_births_over_year)
            else:
                short_interval_proportion = (short_intervals_over_year / secondary_births_over_year)
                self.results['proportion_short_interval_by_year'].append(short_interval_proportion)

            tfr = 0
            for key in fpd.age_bin_map.keys():
                age_bin_births_year = np.sum(self.results['total_births_' + key][start_index:stop_index])
                age_bin_total_women_year = self.results['total_women_' + key][stop_index]
                age_bin_births_per_woman = sc.safedivide(age_bin_births_year, age_bin_total_women_year)
                self.results['asfr'][key].append(age_bin_births_per_woman * 1000)
                self.results[f'tfr_{key}'].append(age_bin_births_per_woman * 1000)
                tfr += age_bin_births_per_woman  # CK: TODO: check if this is right

            self.results['tfr_rates'].append(
                tfr * 5)  # CK: TODO: why *5? # SB: I think this corresponds to size of age bins?

    def finalize_results(self):
        # Convert all results to Numpy arrays
        for key, arr in self.results.items():
            if isinstance(arr, list):
                self.results[key] = np.array(arr)  # Convert any lists to arrays

        # Calculate cumulative totals
        self.results['cum_maternal_deaths_by_year'] = np.cumsum(self.results['maternal_deaths_over_year'])
        self.results['cum_infant_deaths_by_year'] = np.cumsum(self.results['infant_deaths_over_year'])
        self.results['cum_live_births_by_year'] = np.cumsum(self.results['live_births_over_year'])
        self.results['cum_stillbirths_by_year'] = np.cumsum(self.results['stillbirths_over_year'])
        self.results['cum_miscarriages_by_year'] = np.cumsum(self.results['miscarriages_over_year'])
        self.results['cum_abortions_by_year'] = np.cumsum(self.results['abortions_over_year'])
        self.results['cum_short_intervals_by_year'] = np.cumsum(self.results['short_intervals_over_year'])
        self.results['cum_secondary_births_by_year'] = np.cumsum(self.results['secondary_births_over_year'])
        self.results['cum_pregnancies_by_year'] = np.cumsum(self.results['pregnancies_over_year'])

        # Convert to an objdict for easier access
        self.results = sc.objdict(self.results)

    def store_postpartum(self):
        """
        Stores snapshot of who is currently pregnant, their parity, and various
        postpartum states in final step of model for use in calibration
        """

        min_age = 12.5
        max_age = self['age_limit_fecundity']

        ppl = self.people
        rows = []
        for i in range(len(ppl)):
            if ppl.alive[i] and ppl.sex[i] == 0 and min_age <= ppl.age[i] < max_age:
                row = dict(
                    Age=int(round(ppl.age[i])),
                    PP0to5=None,
                    PP6to11=None,
                    PP12to23=None,
                    NonPP=1 if not ppl.postpartum[i] else 0,
                    Pregnant=1 if ppl.pregnant[i] else 0,
                    Parity=ppl.parity[i],
                )
                if ppl.postpartum[i]:
                    pp_dur = ppl.postpartum_dur[i]
                    row['PP0to5'] = 1 if 0 <= pp_dur < 6 else 0
                    row['PP6to11'] = 1 if 6 <= pp_dur < 12 else 0
                    row['PP12to23'] = 1 if 12 <= pp_dur <= 24 else 0
                rows.append(row)

        pp = pd.DataFrame(rows, index=None,
                          columns=['Age', 'PP0to5', 'PP6to11', 'PP12to23', 'NonPP', 'Pregnant', 'Parity'])
        pp.fillna(0, inplace=True)
        return pp

    def to_df(self, include_range=False):
        """
        Export all sim results to a dataframe
        
        Args:
            include_range (bool): if True, and if the sim results have best, high, and low, then export all of them; else just best
        """
        raw_res = sc.odict(defaultdict=list)
        for reskey in self.results.keys():
            res = self.results[reskey]
            if isinstance(res, dict):
                for blh, blhres in res.items():  # Best, low, high
                    if len(blhres) == self.npts:
                        if not include_range and blh != 'best':
                            continue
                        if include_range:
                            blhkey = f'{reskey}_{blh}'
                        else:
                            blhkey = reskey
                        raw_res[blhkey] += blhres.tolist()
            elif sc.isarray(res) and len(res) == self.npts:
                raw_res[reskey] += res.tolist()
        df = pd.DataFrame(raw_res)
        self.df = df
        return df

    # Function to scale all y-axes in fig based on input channel
    @staticmethod
    def conform_y_axes(figure, bottom=0, top=100):
        for axes in figure.axes:
            axes.set_ylim([bottom, top])
        return figure

    def plot(self, to_plot=None, xlims=None, ylims=None, do_save=None, do_show=True, filename='fpsim.png', style=None,
             fig_args=None,
             plot_args=None, axis_args=None, fill_args=None, label=None, new_fig=True, colors=None):
        """
        Plot the results -- can supply arguments for both the figure and the plots.

        Args:
            to_plot   (str/dict): What to plot (e.g. 'default' or 'cpr'), or a dictionary of result:label pairs
            xlims     (list/dict): passed to pl.xlim() (use ``[None, None]`` for default)
            ylims     (list/dict): passed to pl.ylim()
            do_save   (bool): Whether or not to save the figure. If a string, save to that filename.
            do_show   (bool): Whether to show the plots at the end
            filename  (str):  If a figure is saved, use this filename
            style     (bool): Custom style arguments
            fig_args  (dict): Passed to pl.figure() (plus ``nrows`` and ``ncols`` for overriding defaults)
            plot_args (dict): Passed to pl.plot()
            axis_args (dict): Passed to pl.subplots_adjust()
            fill_args (dict): Passed to pl.fill_between())
            label     (str):  Label to override default
            new_fig   (bool): Whether to create a new figure (true unless part of a multisim)
            colors    (list/dict): Colors for plots with multiple lines
        """
        if to_plot is None: to_plot = 'default'
        fig_args = sc.mergedicts(dict(figsize=(16, 10), nrows=None, ncols=None), fig_args)
        plot_args = sc.mergedicts(dict(lw=2, alpha=0.7), plot_args)
        axis_args = sc.mergedicts(dict(left=0.1, bottom=0.05, right=0.9, top=0.97, wspace=0.2, hspace=0.25), axis_args)
        fill_args = sc.mergedicts(dict(alpha=0.2), fill_args)

        with fpo.with_style(style):

            nrows, ncols = fig_args.pop('nrows'), fig_args.pop('ncols')
            fig = pl.figure(**fig_args) if new_fig else pl.gcf()
            pl.subplots_adjust(**axis_args)

            if to_plot is not None and 'as_' in to_plot:
                nrows, ncols = 2, 3

            res = self.results  # Shorten since heavily used
            method_age_groups = list(fpd.age_specific_channel_bins.keys())
            if self.pars['track_as']:
                no_plot_age = method_age_groups[-1]
                method_age_groups.remove(no_plot_age)
                delete_keys = []  # to avoid mutating dict during iteration
                for key in res:
                    if no_plot_age in key:
                        delete_keys.append(key)

                for bad_key in delete_keys:
                    res.remove(bad_key)

            agelim = ('-'.join([str(self.pars['low_age_short_int']), str(
                self.pars['high_age_short_int'])]))  ## age limit to be added to the title of short birth interval plot

            # Plot everything
            if ('as_' in to_plot and not self.pars['track_as']):
                raise ValueError(f"Age specific plot selected but sim.pars['track_as'] is False")

            if isinstance(to_plot, dict):
                pass
            elif isinstance(to_plot, str):
                if to_plot == 'default':
                    to_plot = {
                        'mcpr_by_year':                'Modern contraceptive prevalence rate (%)',
                        'cum_live_births_by_year':     'Live births',
                        'cum_stillbirths_by_year':     'Stillbirths',
                        'cum_maternal_deaths_by_year': 'Maternal deaths',
                        'cum_infant_deaths_by_year':   'Infant deaths',
                        'imr':                         'Infant mortality rate',
                    }
                elif to_plot == 'cpr':
                    to_plot = {
                        'mcpr': 'MCPR (modern contraceptive prevalence rate)',
                        'cpr':  'CPR (contraceptive prevalence rate)',
                        'acpr': 'ACPR (alternative contraceptive prevalence rate',
                    }
                elif to_plot == 'mortality':
                    to_plot = {
                        'mmr':                         'Maternal mortality ratio',
                        'cum_maternal_deaths_by_year': 'Maternal deaths',
                        'cum_infant_deaths_by_year':   'Infant deaths',
                        'imr':                         'Infant mortality rate',
                        }
                elif to_plot == 'apo': #adverse pregnancy outcomes
                    to_plot = {
                        'cum_pregnancies_by_year':     'Pregnancies',
                        'cum_stillbirths_by_year':     'Stillbirths',
                        'cum_miscarriages_by_year':    'Miscarriages',
                        'cum_abortions_by_year':       'Abortions',
                        }
                elif to_plot == 'method':
                    to_plot = {
                        'method_usage':                 'Method usage'
                    }
                elif to_plot == 'short-interval':
                    to_plot = {
                        'proportion_short_interval_by_year':     f"Proportion of short birth interval [{age_group})" for age_group in agelim.split()
                    }
                elif to_plot == 'as_cpr':
                    to_plot = {f"cpr_{age_group}": f"Contraceptive Prevalence Rate ({age_group})" for age_group in method_age_groups}
                elif to_plot == 'as_acpr':
                    to_plot = {f"acpr_{age_group}": f"Alternative Contraceptive Prevalence Rate ({age_group})" for age_group in method_age_groups}
                elif to_plot == 'as_mcpr':
                    to_plot = {f"mcpr_{age_group}": f"Modern Contraceptive Prevalence Rate ({age_group})" for age_group in method_age_groups}
                elif to_plot == 'as_pregnancies':
                    to_plot = {f"pregnancies_{age_group}": f"Number of Pregnancies for ({age_group})" for age_group in method_age_groups}
                elif to_plot == 'as_tfr':
                    to_plot = {f"tfr_{age_group}": f"Fertility Rate for ({age_group})" for age_group in fpd.age_bin_map}
                elif to_plot == 'as_imr':
                    to_plot = {f"imr_{age_group}": f"Infant Mortality Rate for ({age_group})" for age_group in method_age_groups}
                elif to_plot == 'as_mmr':
                    to_plot = {f"mmr_{age_group}": f"Maternal Mortality Rate for ({age_group})" for age_group in method_age_groups}
                elif to_plot == 'as_stillbirths':
                    to_plot = {f"stillbirths_{age_group}": f"Stillbirths for ({age_group})" for age_group in method_age_groups}
                elif to_plot == 'as_births':
                    to_plot = {f"births_{age_group}": f"Live births for ({age_group})" for age_group in method_age_groups}
                elif to_plot is not None:
                    errormsg = f"Your to_plot value: {to_plot} is not a valid option"
                    raise ValueError(errormsg)
            else:
                errmsg = f"to_plot can be a dictionary or a string. A {type(to_plot)} is not a valid option."
                raise TypeError(errmsg)

            rows, cols = sc.getrowscols(len(to_plot), nrows=nrows, ncols=ncols)
            if to_plot == 'cpr':
                rows, cols = 1, 3
            for p, key, reslabel in sc.odict(to_plot).enumitems():
                ax = pl.subplot(rows, cols, p + 1)

                this_res = res[key]
                is_dist = hasattr(this_res, 'best')
                if is_dist:
                    y, low, high = this_res.best, this_res.low, this_res.high
                else:
                    y, low, high = this_res, None, None

                years = res['tfr_years']

                # Figure out x axis
                years = res['tfr_years']
                timepoints = res['t']  # Likewise
                x = None
                for x_opt in [years, timepoints]:
                    if len(y) == len(x_opt):
                        x = x_opt
                        break
                if x is None:
                    errormsg = f'Could not figure out how to plot {key}: result of length {len(y)} does not match a known x-axis'
                    raise RuntimeError(errormsg)

                percent_keys = ['mcpr_by_year', 'mcpr', 'cpr', 'acpr', 'method_usage',
                                'proportion_short_interval_by_year']
                if (
                        'cpr_' in key or 'acpr_' in key or 'mcpr_' in key or 'proportion_short_interval_' in key) and 'by_year' not in key:
                    percent_keys = percent_keys + list(to_plot.keys())
                if key in percent_keys and key != 'method_usage':
                    y *= 100
                    if is_dist:
                        low *= 100
                        high *= 100

                # Handle label
                if label is not None:
                    plotlabel = label
                else:
                    if new_fig:  # It's a new figure, use the result label
                        plotlabel = reslabel
                    else:  # Replace with sim label to avoid duplicate labels
                        plotlabel = self.label

                # Actually plot
                if key == "method_usage":
                    data = self.format_method_df(timeseries=True)
                    method_names = data['Method'].unique()
                    flipped_data = {method: [percentage for percentage in data[data['Method'] == method]['Percentage']]
                                    for method in method_names}
                    colors = [colors[method] for method in method_names] if isinstance(colors, dict) else colors
                    ax.stackplot(data["Year"].unique(), list(flipped_data.values()), labels=method_names, colors=colors)
                else:
                    ax.plot(x, y, label=plotlabel, **plot_args)

                if is_dist:
                    if 'c' in plot_args:
                        fill_args['facecolor'] = plot_args['c']
                    ax.fill_between(x, low, high, **fill_args)

                # Plot interventions, if present
                # for intv in sc.tolist(self['interventions']):
                #     if hasattr(intv, 'plot_intervention'): # Don't plot e.g. functions
                #         intv.plot_intervention(self, ax)

                # Handle annotations
                as_plot = (
                                  'cpr_' in key or 'acpr_' in key or 'mcpr_' in key or 'pregnancies_' in key or 'stillbirths' in key or 'tfr_' in key or 'imr_' in key or 'mmr_' in key or 'births_' in key or 'proportion_short_interval_' in key) and 'by_year' not in key
                fixaxis(useSI=fpd.useSI, set_lim=new_fig)  # If it's not a new fig, don't set the lim
                if key in percent_keys:
                    pl.ylabel('Percentage')
                elif 'mmr' in key:
                    pl.ylabel('Deaths per 100,000 live births')
                elif 'imr' in key:
                    pl.ylabel('Deaths per 1,000 live births')
                elif 'tfr_' in key:
                    pl.ylabel('Fertility rate per 1,000 women')
                elif 'mmr_' in key:
                    pl.ylabel('Maternal deaths per 10,000 births')
                elif 'stillbirths_' in key:
                    pl.ylabel('Number of stillbirths')
                else:
                    pl.ylabel('Count')
                pl.xlabel('Year')
                pl.title(reslabel, fontweight='bold')
                if xlims is not None:
                    pl.xlim(xlims)
                if ylims is not None:
                    pl.ylim(ylims)
                if (key == "method_usage") or as_plot:  # need to overwrite legend for some plots
                    ax.legend(loc='upper left', frameon=True)
                if 'cpr' in to_plot and '_' not in to_plot:
                    if is_dist:
                        top = int(np.ceil(max(self.results['acpr'].high) / 10.0)) * 10  # rounding up to nearest 10
                    else:
                        top = int(np.ceil(max(self.results['acpr']) / 10.0)) * 10
                    self.conform_y_axes(figure=fig, top=top)
                if as_plot:  # this condition is impossible if self.pars['track_as']
                    channel_type = key.split("_")[0]
                    tfr_scaling = 'tfr_' in key
                    age_bins = fpd.age_bin_map if tfr_scaling else fpd.age_specific_channel_bins
                    age_bins = {bin: interval for bin, interval in age_bins.items() if no_plot_age not in bin}
                    if is_dist:
                        top = max([max(group_result) for group_result in
                                   [res[f'{channel_type}_{age_group}'].high for age_group in age_bins]])
                    else:
                        top = max([max(group_result) for group_result in
                                   [res[f'{channel_type}_{age_group}'] for age_group in age_bins]])
                    tidy_top = int(np.ceil(top / 10.0)) * 10
                    tidy_top = tidy_top + 20 if tfr_scaling or 'imr_' in key else tidy_top
                    tidy_top = tidy_top + 50 if 'mmr_' in key else tidy_top
                    self.conform_y_axes(figure=fig, top=tidy_top)
        return tidy_up(fig=fig, do_show=do_show, do_save=do_save, filename=filename)

    def plot_age_first_birth(self, do_show=None, do_save=None, fig_args=None, filename="first_birth_age.png"):
        """
        Plot age at first birth

        Args:
            fig_args (dict): arguments to pass to ``pl.figure()``
            do_show (bool): whether or not the user wants to show the output plot (default: true)
            do_save (bool): whether or not the user wants to save the plot to filepath (default: false)
            filename (str): the name of the path to output the plot
        """
        birth_age = self.people.first_birth_age
        data = birth_age[birth_age > 0]
        fig = pl.figure(**sc.mergedicts(dict(figsize=(7, 5)), fig_args))
        pl.title("Age at first birth")
        sns.boxplot(x=data, orient='v', notch=True)
        pl.xlabel('Age (years')
        return tidy_up(fig=fig, do_show=do_show, do_save=do_save, filename=filename)

    def compute_method_usage(self):
        """
        Computes method mix proportions from a sim object

        Returns:
            list of lists where list[years_after_start][method_index] == proportion of
            fecundity aged women using that method on that year
        """

        ppl = self.people
        min_age = fpd.min_age
        max_age = self['age_limit_fecundity']

        # filtering for women with appropriate characteristics
        bool_list = ppl.alive * [sex == 0 for sex in ppl.sex] * [min_age <= age for age in ppl.age] * [age < max_age for
                                                                                                       age in ppl.age]
        filtered_methods = [method for index, method in enumerate(ppl.method) if bool_list[index]]

        unique, counts = np.unique(filtered_methods, return_counts=True)
        count_dict = dict(zip(unique, counts))

        result = [0] * (len(self.pars['methods']['eff']))
        for method in count_dict:
            result[method] = count_dict[method] / len(filtered_methods)

        return result

    def format_method_df(self, method_list=None, timeseries=False):
        """
        Outputs a dataframe for method mix plotting for either a single year or a timeseries

        Args:
            method_list (list):
                list of proportions where each index is equal to the integer value of the corresponding method
            timeseries (boolean):
                if true, provides a dataframe with data from every year, otherwise a method_list is required for the year

        Returns:
            pandas.DataFrame with columns ["Percentage", "Method", "Sim", "Seed"] and optionally "Year" if timeseries
        """
        inv_method_map = {index: name for name, index in self.pars['methods']['map'].items()}

        def get_df_from_result(method_list):
            df_dict = {"Percentage": [], "Method": [], "Sim": [], "Seed": []}
            for method_index, prop in enumerate(method_list):
                if method_index != fpd.method_map['None']:
                    df_dict["Percentage"].append(100 * prop)
                    df_dict['Method'].append(inv_method_map[method_index])
                    df_dict['Sim'].append(self.label)
                    df_dict['Seed'].append(self.pars['seed'])

            return pd.DataFrame(df_dict)

        if not timeseries:
            return get_df_from_result(method_list)

        else:
            initial_year = self.pars['start_year']
            total_df = pd.DataFrame()
            for year_offset, method_list in enumerate(self.results['method_usage']):
                year_df = self.format_method_df(method_list)
                year_df['Year'] = [initial_year + year_offset] * len(year_df)
                total_df = pd.concat([total_df, year_df], ignore_index=True)
            return total_df


# %% Multisim and running
class MultiSim(sc.prettyobj):
    """
    The MultiSim class handles the running of multiple simulations
    """

    def __init__(self, sims=None, base_sim=None, label=None, n=None, **kwargs):

        # Handle inputs
        if base_sim is None:
            if isinstance(sims, Sim):
                base_sim = sims
                sims = None
            elif isinstance(sims, list):
                base_sim = sims[0]
            else:
                errormsg = f'If base_sim is not supplied, sims must be either a single sim (treated as base_sim) or a list of sims, not {type(sims)}'
                raise TypeError(errormsg)

        # Set properties
        self.sims = sims
        self.base_sim = base_sim
        self.label = base_sim.label if (label is None and base_sim is not None) else label
        self.run_args = sc.mergedicts(kwargs)
        self.results = None
        self.which = None  # Whether the multisim is to be reduced, combined, etc.
        self.already_run = False
        fpu.set_metadata(self)  # Set version, date, and git info

        return

    def __len__(self):
        if isinstance(self.sims, list):
            return len(self.sims)
        elif isinstance(self.sims, Sim):
            return 1
        else:
            return 0

    def run(self, compute_stats=True, **kwargs):
        """ Run all simulations in the MultiSim """
        # Handle missing labels
        for s, sim in enumerate(sc.tolist(self.sims)):
            if sim.label is None:
                sim.label = f'Sim {s}'
        # Run
        if self.already_run:
            errormsg = 'Cannot re-run an already run MultiSim'
            raise RuntimeError(errormsg)
        self.sims = multi_run(self.sims, **kwargs)

        # Recompute stats
        if compute_stats:
            self.compute_stats()
        self.already_run = True
        return self

    def compute_stats(self, return_raw=False, quantiles=None, use_mean=False, bounds=None):
        """ Compute statistics across multiple sims """

        if use_mean:
            if bounds is None:
                bounds = 1
        else:
            if quantiles is None:
                quantiles = {'low': 0.1, 'high': 0.9}
            if not isinstance(quantiles, dict):
                try:
                    quantiles = {'low': float(quantiles[0]), 'high': float(quantiles[1])}
                except Exception as E:
                    errormsg = f'Could not figure out how to convert {quantiles} into a quantiles object: must be a dict with keys low, high or a 2-element array ({str(E)})'
                    raise ValueError(errormsg)

        base_sim = sc.dcp(self.sims[0])
        raw = sc.objdict()
        results = sc.objdict()
        axis = 1
        start_end = np.array([sim.tvec[[0, -1]] for sim in self.sims])
        if len(np.unique(start_end)) != 2:
            errormsg = f'Cannot compute stats for sims: start and end values do not match:\n{start_end}'
            raise ValueError(errormsg)

        reskeys = list(base_sim.results.keys())
        if self.sims[0].pars['track_as']:
            for bad_key in ['imr_numerator', 'imr_denominator', 'mmr_numerator', 'mmr_denominator', 'imr_age_by_group',
                            'mmr_age_by_group', 'as_stillbirths', 'stillbirth_ages']:
                reskeys.remove(bad_key)  # these keys are intermediate results so we don't really want to save them

        bad_keys = ['t', 'tfr_years', 'method_usage']
        for key in bad_keys:  # Don't compute high/low for these
            results[key] = base_sim.results[key]
            reskeys.remove(key)
        for reskey in reskeys:
            if isinstance(base_sim.results[reskey], dict):
                if return_raw:
                    for s, sim in enumerate(self.sims):
                        raw[reskey][s] = base_sim.results[reskey]
            else:
                results[reskey] = sc.objdict()
                npts = len(base_sim.results[reskey])
                raw[reskey] = np.zeros((npts, len(self.sims)))
                for s, sim in enumerate(self.sims):
                    raw[reskey][:, s] = sim.results[reskey]  # Stack into an array for processing

                if use_mean:
                    r_mean = np.mean(raw[reskey], axis=axis)
                    r_std = np.std(raw[reskey], axis=axis)
                    results[reskey].best = r_mean
                    results[reskey].low = r_mean - bounds * r_std
                    results[reskey].high = r_mean + bounds * r_std
                else:
                    results[reskey].best = np.quantile(raw[reskey], q=0.5, axis=axis)
                    results[reskey].low = np.quantile(raw[reskey], q=quantiles['low'], axis=axis)
                    results[reskey].high = np.quantile(raw[reskey], q=quantiles['high'], axis=axis)

        self.results = results
        self.base_sim.results = results  # Store here too, to enable plotting

        if return_raw:
            return raw
        else:
            return

    @staticmethod
    def merge(*args, base=False):
        """
        Convenience method for merging two MultiSim objects.

        Args:
            args (MultiSim): the MultiSims to merge (either a list, or separate)
            base (bool): if True, make a new list of sims from the multisim's two base sims; otherwise, merge the multisim's lists of sims

        Returns:
            msim (MultiSim): a new MultiSim object

        **Examples**:

            mm1 = fp.MultiSim.merge(msim1, msim2, base=True)
            mm2 = fp.MultiSim.merge([m1, m2, m3, m4], base=False)
        """

        # Handle arguments
        if len(args) == 1 and isinstance(args[0], list):
            args = args[0]  # A single list of MultiSims has been provided

        # Create the multisim from the base sim of the first argument
        msim = MultiSim(base_sim=sc.dcp(args[0].base_sim), sims=[], label=args[0].label)
        msim.sims = []
        msim.chunks = []  # This is used to enable automatic splitting later

        # Handle different options for combining
        if base:  # Only keep the base sims
            for i, ms in enumerate(args):
                sim = sc.dcp(ms.base_sim)
                sim.label = ms.label
                msim.sims.append(sim)
                msim.chunks.append([[i]])
        else:  # Keep all the sims
            for ms in args:
                len_before = len(msim.sims)
                msim.sims += list(sc.dcp(ms.sims))
                len_after = len(msim.sims)
                msim.chunks.append(list(range(len_before, len_after)))

        return msim

    def split(self, inds=None, chunks=None):
        """
        Convenience method for splitting one MultiSim into several. You can specify
        either individual indices of simulations to extract, via inds, or consecutive
        chunks of indices, via chunks. If this function is called on a merged MultiSim,
        the chunks can be retrieved automatically and no arguments are necessary.

        Args:
            inds (list): a list of lists of indices, with each list turned into a MultiSim
            chunks (int or list): if an int, split the MultiSim into that many chunks; if a list return chunks of that many sims

        Returns:
            A list of MultiSim objects

        **Examples**::

            m1 = fp.MultiSim(fp.Sim(label='sim1'))
            m2 = fp.MultiSim(fp.Sim(label='sim2'))
            m3 = fp.MultiSim.merge(m1, m2)
            m3.run()
            m1b, m2b = m3.split()

            msim = fp.MultiSim(fp.Sim(), n_runs=6)
            msim.run()
            m1, m2 = msim.split(inds=[[0,2,4], [1,3,5]])
            mlist1 = msim.split(chunks=[2,4]) # Equivalent to inds=[[0,1], [2,3,4,5]]
            mlist2 = msim.split(chunks=2) # Equivalent to inds=[[0,1,2], [3,4,5]]
        """

        # Process indices and chunks
        if inds is None:  # Indices not supplied
            if chunks is None:  # Chunks not supplied
                if hasattr(self, 'chunks'):  # Created from a merged MultiSim
                    inds = self.chunks
                else:  # No indices or chunks and not created from a merge
                    errormsg = 'If a MultiSim has not been created via merge(), you must supply either inds or chunks to split it'
                    raise ValueError(errormsg)
            else:  # Chunks supplied, but not inds
                inds = []  # Initialize
                sim_inds = np.arange(len(self))  # Indices for the simulations
                if sc.isiterable(chunks):  # e.g. chunks = [2,4]
                    chunk_inds = np.cumsum(chunks)[:-1]
                    inds = np.split(sim_inds, chunk_inds)
                else:  # e.g. chunks = 3
                    inds = np.split(sim_inds, chunks)  # This will fail if the length is wrong

        # Do the conversion
        mlist = []
        for indlist in inds:
            sims = sc.dcp([self.sims[i] for i in indlist])
            msim = MultiSim(sims=sims)
            mlist.append(msim)

        return mlist

    def remerge(self, base=True, recompute=True, **kwargs):
        """
        Split a sim, compute stats, and re-merge.

        Args:
            base (bool): whether to use the base sim (otherwise, has no effect)
            kwargs (dict): passed to msim.split()
            recompute (bool): whether to run compute_statson each sim

        Note: returns a new MultiSim object (if that concerns you).
        """
        ms = self.split(**kwargs)
        if recompute:
            for m in ms:
                m.compute_stats()  # Recompute the statistics on each separate MultiSim
        out = MultiSim.merge(*ms, base=base)  # Now re-merge, this time using the base_sim
        return out

    def to_df(self, yearly=False, mean=False):
        """
        Export all individual sim results to a dataframe
        """
        if mean:
            df = self.base_sim.to_df()
        else:
            raw_res = sc.odict(defaultdict=list)
            for s, sim in enumerate(self.sims):
                for reskey in sim.results.keys():
                    res = sim.results[reskey]
                    if sc.isarray(res):
                        if len(res) == sim.npts and not yearly:
                            raw_res[reskey] += res.tolist()
                        elif len(res) == len(sim.results['tfr_years']) and yearly:
                            raw_res[reskey] += res.tolist()

                scale = len(sim.results['tfr_years']) if yearly else sim.npts
                raw_res['sim'] += [s] * scale
                raw_res['sim_label'] += [sim.label] * scale

            df = pd.DataFrame(raw_res)
            self.df = df
        return df

    def plot(self, to_plot=None, plot_sims=True, do_save=None, filename='fp_multisim.png',
             fig_args=None, axis_args=None, plot_args=None, style=None, colors=None, **kwargs):
        """
        Plot the MultiSim

        Args:
            plot_sims (bool): whether to plot individual sims (else, plot with uncertainty bands)

        See ``sim.plot()`` for additional args.
        """
        fig_args = sc.mergedicts(dict(figsize=(16, 10)), fig_args)
        no_plot_age = list(fpd.age_specific_channel_bins.keys())[-1]

        fig = pl.figure(**fig_args)
        do_show = kwargs.pop('do_show', True)
        labels = sc.autolist()
        labellist = sc.autolist()  # TODO: shouldn't need this
        for sim in self.sims:  # Loop over and find unique labels
            if sim.label not in labels:
                labels += sim.label
                labellist += sim.label
                label = sim.label
            else:
                labellist += ''
        n_unique = len(np.unique(labels))  # How many unique sims there are

        def get_scale_ceil(channel):
            is_dist = hasattr(self.sims[0].results['acpr'], 'best')  # picking a random channel
            if is_dist:
                maximum_value = max([max(sim.results[channel].high) for sim in self.sims if no_plot_age not in channel])
            else:
                maximum_value = max([max(sim.results[channel]) for sim in self.sims if no_plot_age not in channel])
            top = int(np.ceil(maximum_value / 10.0)) * 10  # rounding up to nearest 10
            return top

        if to_plot == 'method':
            axis_args_method = sc.mergedicts(dict(left=0.1, bottom=0.05, right=0.9, top=0.97, wspace=0.2, hspace=0.30),
                                             axis_args)
            with fpo.with_style(style):
                pl.subplots_adjust(**axis_args_method)
                for axis_index, label in enumerate(np.unique(labels)):
                    total_df = pd.DataFrame()
                    return_default = lambda name: fig_args[name] if name in fig_args else None
                    rows, cols = sc.getrowscols(n_unique, nrows=return_default('nrows'), ncols=return_default('ncols'))
                    ax = pl.subplot(rows, cols, axis_index + 1)
                    for sim in self.sims:
                        if sim.label == label:
                            total_df = pd.concat([total_df, sim.format_method_df(timeseries=True)], ignore_index=True)
                    method_names = total_df['Method'].unique()

                    # Getting the mean of each seed as a list of lists, could add conditional here if different method plots are added
                    percentage_by_method = []
                    for method in method_names:
                        method_df = total_df[(total_df['Method'] == method) & (total_df['Sim'] == label)]
                        seed_split = [method_df[method_df['Seed'] == seed]['Percentage'].values for seed in
                                      method_df['Seed'].unique()]
                        percentage_by_method.append(
                            [np.mean([seed[i] for seed in seed_split]) for i in range(len(seed_split[0]))])

                    legend = axis_index + 1 == cols  # True for last plot in first row
                    colors = [colors[method] for method in method_names] if isinstance(colors, dict) else colors
                    ax.stackplot(total_df["Year"].unique(), percentage_by_method, labels=method_names, colors=colors)
                    ax.set_title(label.capitalize())
                    ax.legend().set_visible(legend)
                    ax.set_xlabel('Year')
                    ax.set_ylabel('Percentage')
                    if legend:
                        ax.legend(loc='lower left', bbox_to_anchor=(1, -0.05), frameon=True) if len(
                            labels) > 1 else ax.legend(loc='upper left', frameon=True)
                    pl.ylim(0, max(
                        max([sum(proportion[1:] * 100) for proportion in results['method_usage']]) for results in
                        [sim.results for sim in self.sims]) + 1)
                return tidy_up(fig=fig, do_show=do_show, do_save=do_save, filename=filename)
        elif plot_sims:
            colors = sc.gridcolors(n_unique)
            colors = {k: c for k, c in zip(labels, colors)}
            for s, sim in enumerate(self.sims):  # Note: produces duplicate legend entries
                label = labellist[s]
                color = colors[sim.label]
                alpha = max(0.2, 1 / np.sqrt(n_unique))
                sim_plot_args = sc.mergedicts(dict(alpha=alpha, c=color), plot_args)
                kw = dict(new_fig=False, do_show=False, label=label, plot_args=sim_plot_args)
                sim.plot(to_plot=to_plot, **kw, **kwargs)
            if to_plot is not None:
                # Scale axes
                if to_plot == 'cpr':
                    fig = self.base_sim.conform_y_axes(figure=fig, top=get_scale_ceil('acpr'))
                if 'as_' in to_plot:
                    channel_type = to_plot.split("_")[1]
                    is_tfr = "tfr" in to_plot
                    age_bins = list(fpd.age_specific_channel_bins)[:-1]
                    if is_tfr:
                        age_bins = fpd.age_bin_map
                    if hasattr(sim.results[f'cpr_{list(fpd.age_specific_channel_bins.keys())[0]}'],
                               'best'):  # if compute_stats has been applied
                        top = max([max([max(group_result) for group_result in
                                        [sim.results[f'{channel_type}_{age_group}'].high for age_group in age_bins]])
                                   for sim in self.sims])
                    else:
                        top = max([max([max(group_result) for group_result in
                                        [sim.results[f'{channel_type}_{age_group}'] for age_group in age_bins]]) for sim
                                   in self.sims])
                    tidy_top = int(np.ceil(top / 10.0)) * 10  # rounds top of y axis up to the nearest ten
                    tidy_top = tidy_top + 20 if is_tfr or 'imr' in to_plot else tidy_top  # some custom axis adjustments for neatness
                    tidy_top = tidy_top + 50 if 'mmr' in to_plot else tidy_top
                    self.base_sim.conform_y_axes(figure=fig, top=tidy_top)
            return tidy_up(fig=fig, do_show=do_show, do_save=do_save, filename=filename)
        else:
            return self.base_sim.plot(to_plot=to_plot, do_show=do_show, fig_args=fig_args, plot_args=plot_args,
                                      **kwargs)

    def plot_age_first_birth(self, do_show=False, do_save=True, output_file='age_first_birth_multi.png'):
        length = sum([len([num for num in sim.people.first_birth_age if num is not None]) for sim in self.sims])
        data_dict = {"age": [0] * length, "sim": [0] * length}
        i = 0
        for sim in self.sims:
            for value in [num for num in sim.people.first_birth_age if num is not None]:
                data_dict['age'][i] = value
                data_dict['sim'][i] = sim.label
                i = i + 1

        data = pd.DataFrame(data_dict)
        pl.title("Age at first birth")
        sns.boxplot(data=data, y='age', x='sim', orient='v', notch=True)
        if do_show:
            pl.show()
        if do_save:
            print(f"Saved age at first birth plot at {output_file}")
            pl.savefig(output_file)


def single_run(sim):
    """ Helper function for multi_run(); rarely used on its own """
    sim.run()
    return sim


def multi_run(sims, **kwargs):
    """ Run multiple sims in parallel; usually used via the MultiSim class, not directly """
    sims = sc.parallelize(single_run, iterarg=sims, **kwargs)
    return sims


def parallel(*args, **kwargs):
    """
    A shortcut to ``fp.MultiSim()``, allowing the quick running of multiple simulations
    at once.

    Args:
        args (list): The simulations to run
        kwargs (dict): passed to multi_run()

    Returns:
        A run MultiSim object.

    **Examples**::

        s1 = fp.Sim(exposure_factor=0.5, label='Low')
        s2 = fp.Sim(exposure_factor=2.0, label='High')
        fp.parallel(s1, s2).plot()
        msim = fp.parallel(s1, s2)
    """
    sims = sc.mergelists(*args)
    return MultiSim(sims=sims).run(**kwargs)<|MERGE_RESOLUTION|>--- conflicted
+++ resolved
@@ -349,7 +349,6 @@
                 if verbose >= 2:
                     sc.heading(string)
                 elif verbose > 0:
-<<<<<<< HEAD
                     if not (self.ty % int(1.0 / verbose)):
                         sc.progressbar(self.ti + 1, self.npts, label=string, length=20, newline=True)
 
@@ -382,16 +381,6 @@
 
             # Results
             self.update_results(r, ti)
-=======
-                    if not (self.t % int(1.0 / verbose)):
-                        sc.progressbar(self.i + 1, self.npts, label=string, length=20, newline=True)
-
-            # Actually update the model
-            res = self.step()
-
-            # Results
-            self.update_results(res, i)
->>>>>>> 344c38f2
 
         # Finalize people
         self.finalize_people()
