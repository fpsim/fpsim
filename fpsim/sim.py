"""
Defines the Sim class, the core class of the FP model (FPsim).
"""

# %% Imports
import numpy as np  # Needed for a few things not provided by pl
import pylab as pl
import seaborn as sns
import sciris as sc
import pandas as pd
from .settings import options as fpo
from . import utils as fpu
from . import defaults as fpd
from . import base as fpb
from . import parameters as fpp
from . import people as fpppl
from . import methods as fpm
from . import education as fped

# Specify all externally visible things this file defines
__all__ = ['Sim', 'MultiSim', 'parallel']


#%% Plotting helper functions

def fixaxis(useSI=True, set_lim=True, legend=True):
    """ Format the axis using SI units and limits """
    if legend:
        pl.legend()  # Add legend
    if set_lim:
        sc.setylim()
    if useSI:
        sc.SIticks()
    return


def tidy_up(fig, do_show=None, do_save=None, filename=None):
    """ Helper function to handle the slightly complex logic of showing, saving, returing -- not for users """

    # Handle inputs
    if do_show is None: do_show = fpo.show
    if do_save is None: do_save = fpo.save
    backend = pl.get_backend()

    # Handle show
    if backend == 'agg':  # Cannot show plots for a non-interactive backend
        do_show = False
    if do_show:  # Now check whether to show, and atually do it
        pl.show()

    # Handle saving
    if do_save:
        if isinstance(do_save, str):  # No figpath provided - see whether do_save is a figpath
            filename = sc.makefilepath(filename)  # Ensure it's valid, including creating the folder
        sc.savefig(fig=fig, filename=filename)  # Save the figure

    # Handle close
    if fpo.close and not do_show:
        pl.close(fig)

    # Return the figure or figures unless we're in Jupyter
    if not fpo.returnfig:
        return
    else:
        return fig


# %% Sim class

class Sim(fpb.BaseSim):
    """
    The Sim class handles the running of the simulation. This class handles the mechanics
    of the actual simulation, while BaseSim takes care of housekeeping (saving,
    loading, exporting, etc.). Please see the BaseSim class for additional methods.
    
    When a Sim is initialized, it triggers the creation of the population. Methods related
    to creating, initializing, and updating people can be found in the People class.

    Args:
        pars     (dict):   parameters to modify from their default values
        location (str):    name of the location (country) to look for data file to load
        label    (str):    the name of the simulation (useful to distinguish in batch runs)
        track_children (bool): whether to track links between mothers and their children (slow, so disabled by default)
        kwargs   (dict):   additional parameters; passed to ``fp.make_pars()``

    **Examples**::

        sim = fp.Sim()
        sim = fp.Sim(n_agents=10e3, location='senegal', label='My small Senegal sim')
    """

    def __init__(self, pars=None, location=None, label=None, track_children=False, regional=False,
                 contraception_module=None, empowerment_module=None, education_module=None, **kwargs):

        pars = sc.dcp(pars)
        # Handle location
        if location is None:
            if pars is not None and pars.get('location'):
                location = pars.pop('location')
        location = fpd.get_location(location, printmsg=True)  # Handle location
        self.location = location

        # Make parameters
        pars = fpp.pars(location=location, **sc.mergedicts(pars, kwargs))  # Update with location-specific parameters

        # Validate and initialize
        mismatches = [key for key in kwargs.keys() if key not in fpp.par_keys]
        if len(mismatches):
            errormsg = f'Key(s) {mismatches} not found; available keys are {fpp.par_keys}'
            raise sc.KeyNotFoundError(errormsg)

        super().__init__(pars, location=location, **kwargs)  # Initialize and set the parameters as attributes

        # Metadata and settings
        self.initialized = False
        self.already_run = False
        self.test_mode = False
        self.label = label
        self.track_children = track_children
        self.regional = regional
        self.ti = None  # The current timestep of the simulation
        self.scale = pars['scaled_pop'] / pars['n_agents'] if pars['scaled_pop'] is not None else 1
        fpu.set_metadata(self)  # Set version, date, and git info
        self.summary = None

        # Add a new parameter to pars that determines the size of the circular buffer
        self.pars['tiperyear'] = self.tiperyear

        # People and results - intialized later
        self.results = {}
        self.people = None  # Sims are generally constructed without people, since People construction is time-consuming

        # Add modules, also initialized later
        self.contraception_module = contraception_module or fpm.RandomChoice()
        self.education_module = education_module
        # self.contraception_module = contraception_module or fpm.StandardChoice(location=location)
        # self.education_module = education_module or fped.Education(location=location)
        self.empowerment_module = empowerment_module

        return

    # Basic properties
    @property
    def ty(self):
        return self.ind2year(self.ti)  # years elapsed since beginning of sim (ie, 25.75... )

    @property
    def y(self):
        return self.ind2calendar(self.ti)  # y is calendar year of timestep (ie, 1975.75)

    def initialize(self, force=False):
        """ Fully initialize the Sim with people and result storage"""
        if force or not self.initialized:
            self.ti = 0  # The current time index
            fpu.set_seed(self['seed'])
            self.init_results()
            self.init_people()  # This step also initializes the empowerment and education modules if provided
            self.init_contraception()  # Initialize contraceptive methods
        return self

    def init_results(self):
        """
        Initialize result storage. Most default results are either arrays or lists; these are
        all stored in defaults.py. Any other results with different formats can also be added here.
        """
        for key in fpd.array_results:
            self.results[key] = np.zeros(int(self.npts))

        for key in fpd.list_results:
            self.results[key] = []

        # Store age-specific fertility rates
        self.results['asfr'] = {}
        self.results['method_usage'] = []
        for key in fpd.age_bin_map.keys():
            self.results['asfr'][key] = []
            self.results[f"tfr_{key}"] = []

        return

    def init_people(self):
        """
        Initialize people by calling the People constructor and initialization methods.
        See people.py for details of people construction.
        """
        self.people = fpppl.People(pars=self.pars, contraception_module=self.contraception_module,
                                    empowerment_module=self.empowerment_module, education_module=self.education_module)

    def init_contraception(self):
        if self.contraception_module is not None:
            self.people.decide_contraception(ti=self.ti, year=self.y, contraception_module=self.contraception_module)
        return

    def update_mortality(self):
        """
        Update infant and maternal mortality for the sim's current year.
        Update general mortality trend as this uses a spline interpolation instead of an array.
        """

        mapping = {
            'age_mortality': 'gen_trend',
            'infant_mortality': 'infant',
            'maternal_mortality': 'maternal',
            'stillbirth_rate': 'stillbirth',
        }

        self['mortality_probs'] = {}
        for key1, key2 in mapping.items():
            ind = sc.findnearest(self[key1]['year'], self.y)
            val = self[key1]['probs'][ind]
            self['mortality_probs'][key2] = val

        return

    def update_mothers(self):
        """
        Add link between newly added individuals and their mothers
        TODO: move to People?
        """
        all_ppl = self.people.unfilter()
        for mother_index, postpartum in enumerate(all_ppl.postpartum):
            if postpartum and all_ppl.postpartum_dur[mother_index] < 2:
                for child in all_ppl.children[mother_index]:
                    all_ppl.mothers[child] = mother_index
        return

    def apply_interventions(self):
        """ Apply each intervention in the model """
        from . import interventions as fpi  # To avoid circular import
        for i, intervention in enumerate(sc.tolist(self['interventions'])):
            if isinstance(intervention, fpi.Intervention):
                if not intervention.initialized:  # pragma: no cover
                    intervention.initialize(self)
                intervention.apply(self)  # If it's an intervention, call the apply() method
            elif callable(intervention):
                intervention(self)  # If it's a function, call it directly
            else:  # pragma: no cover
                errormsg = f'Intervention {i} ({intervention}) is neither callable nor an Intervention object: it is {type(intervention)}'
                raise TypeError(errormsg)
        return

    def apply_analyzers(self):
        """ Apply each analyzer in the model """
        from . import analyzers as fpa  # To avoid circular import
        for i, analyzer in enumerate(sc.tolist(self['analyzers'])):
            if isinstance(analyzer, fpa.Analyzer):
                if not analyzer.initialized:  # pragma: no cover
                    analyzer.initialize(self)
                analyzer.apply(self)  # If it's an intervention, call the apply() method
            elif callable(analyzer):
                analyzer(self)  # If it's a function, call it directly
            else:  # pragma: no cover
                errormsg = f'Analyzer {i} ({analyzer}) is neither callable nor an Analyzer object: it is {type(analyzer)}'
                raise TypeError(errormsg)
        return

    def finalize_interventions(self):
        """ Make any final updates to interventions (e.g. to shrink) """
        from . import interventions as fpi  # To avoid circular import
        for intervention in sc.tolist(self['interventions']):
            if isinstance(intervention, fpi.Intervention):
                intervention.finalize(self)

    def finalize_analyzers(self):
        """ Make any final updates to analyzers (e.g. to shrink) """
        from . import analyzers as fpa  # To avoid circular import
        for analyzer in sc.tolist(self['analyzers']):
            if isinstance(analyzer, fpa.Analyzer):
                analyzer.finalize(self)

    def finalize_people(self):
        """Clean up and reset people's attributes at the end of a time step"""
        if not self.track_children:
            delattr(self.people, "mothers")

    def grow_population(self, n_new_people):
        """Expand population size"""
        # Births
        new_people = fpppl.People(
                    pars=self.pars, n=n_new_people, age=0,
                    education_module=self.education_module,
                    empowerment_module=self.empowerment_module
                    )
        new_people.decide_contraception(ti=self.ti, year=self.y, contraception_module=self.contraception_module)
        self.people += new_people

    def step(self):
        """ Update logic of a single time step """

        # Update mortality probabilities for year of sim
        self.update_mortality()

        # Update the people
        self.people.ti = self.ti
        self.people.ty = self.ty
        self.people.y = self.y

        # Step forward people's states and attributes
        self.people.step()

        # Apply interventions
        self.apply_interventions()

        # Populate the circular buffers with data from Peoples states that
        # are needed for methods/classes that use historical data (eg, need previous year's data)
        self.people.update_history_buffer()

        # Count results for this step
        step_results = self.people.get_step_results()

        # Store results
        res = sc.dictobj(**step_results)
        self.update_results(res, self.ti)

        # Add births
        n_new_people = res.births - res.infant_deaths  # Do not add agents who died before age 1 to population
        if n_new_people > 0: self.grow_population(n_new_people)

        # Update mothers
        if self.track_children:
            self.update_mothers()

        # Lastly, update analyzers. Needs to happen at the end of the sim as they report on events from this timestep
        self.apply_analyzers()

        self.people.step_age()

        return res

    def run(self, verbose=None):
        """ Run the simulation """

        # Initialize -- reset settings and results
        T = sc.timer()
        if verbose is None:
            verbose = self['verbose']
        self.initialize()
        if self.already_run:
            errormsg = 'Cannot re-run an already run sim; please recreate or copy prior to a run'
            raise RuntimeError(errormsg)

        # Main simulation loop
        for ti in range(self.npts):  # Range over number of timesteps in simulation (ie, 0 to 261 steps)

            self.ti = ti

            # Print progress
            elapsed = T.toc(output=True)
            if verbose:
                simlabel = f'"{self.label}": ' if self.label else ''
                string = f'  Running {simlabel}{self.y:0.0f} of {self["end_year"]} ({ti:2.0f}/{self.npts}) ({elapsed:0.2f} s) '
                if verbose >= 2:
                    sc.heading(string)
                elif verbose > 0:
                    if not (self.ty % int(1.0 / verbose)):
                        sc.progressbar(self.ti + 1, self.npts, label=string, length=20, newline=True)

            self.step()

        # Finalize people
        self.finalize_people()

        # Finalize results, interventions and analyzers
        self.finalize_results()
        self.finalize_interventions()
        self.finalize_analyzers()

        if verbose:
            print(f'Final population size: {self.n}.')
            elapsed = T.toc(output=True)
            print(f'Run finished for "{self.label}" after {elapsed:0.1f} s')

        self.summary = sc.objdict()
        self.summary.births = np.sum(self.results['births'])
        self.summary.deaths = np.sum(self.results['deaths'])
        self.summary.final = self.results['pop_size'][-1]

        self.already_run = True

        return self

    def update_results(self, res, ti):
        percent0to5 = (res.pp0to5 / res.total_women_fecund) * 100
        percent6to11 = (res.pp6to11 / res.total_women_fecund) * 100
        percent12to23 = (res.pp12to23 / res.total_women_fecund) * 100
        nonpostpartum = ((res.total_women_fecund - res.pp0to5 - res.pp6to11 - res.pp12to23) / res.total_women_fecund) * 100

        # Store results
        if self['scaled_pop']:
            scale = self['scaled_pop'] / self['n_agents']
        else:
            scale = 1
        self.results['t'][ti] = self.tvec[ti]
        self.results['pop_size_months'][ti] = self.n * scale
        self.results['births'][ti] = res.births * scale
        self.results['deaths'][ti] = res.deaths * scale
        self.results['stillbirths'][ti] = res.stillbirths * scale
        self.results['miscarriages'][ti] = res.miscarriages * scale
        self.results['abortions'][ti] = res.abortions * scale
        self.results['short_intervals'][ti] = res.short_intervals * scale
        self.results['secondary_births'][ti] = res.secondary_births * scale
        self.results['pregnancies'][ti] = res.pregnancies * scale
        self.results['total_births'][ti] = res.total_births * scale
        self.results['maternal_deaths'][ti] = res.maternal_deaths * scale
        self.results['infant_deaths'][ti] = res.infant_deaths * scale
        self.results['on_methods_mcpr'][ti] = res.on_methods_mcpr
        self.results['no_methods_mcpr'][ti] = res.no_methods_mcpr
        self.results['on_methods_cpr'][ti] = res.on_methods_cpr
        self.results['no_methods_cpr'][ti] = res.no_methods_cpr
        self.results['on_methods_acpr'][ti] = res.on_methods_acpr
        self.results['no_methods_acpr'][ti] = res.no_methods_acpr
        self.results['contra_access'][ti] = res.contra_access
        self.results['new_users'][ti] = res.new_users
        self.results['ever_used_contra'][ti] = res.ever_used_contra
        self.results['urban_women'][ti] = res.urban_women
        self.results['mcpr'][ti] = sc.safedivide(res.on_methods_mcpr, (res.no_methods_mcpr + res.on_methods_mcpr))
        self.results['cpr'][ti] = sc.safedivide(res.on_methods_cpr, (res.no_methods_cpr + res.on_methods_cpr))
        self.results['acpr'][ti] = sc.safedivide(res.on_methods_acpr, (res.no_methods_acpr + res.on_methods_acpr))
        self.results['pp0to5'][ti] = percent0to5
        self.results['pp6to11'][ti] = percent6to11
        self.results['pp12to23'][ti] = percent12to23
        self.results['parity0to1'][ti] = res.parity0to1
        self.results['parity2to3'][ti] = res.parity2to3
        self.results['parity4to5'][ti] = res.parity4to5
        self.results['parity6plus'][ti] = res.parity6plus
        self.results['wq1'][ti] = res.wq1
        self.results['wq2'][ti] = res.wq2
        self.results['wq3'][ti] = res.wq3
        self.results['wq4'][ti] = res.wq4
        self.results['wq5'][ti] = res.wq5
        self.results['nonpostpartum'][ti] = nonpostpartum
        self.results['total_women_fecund'][ti] = res.total_women_fecund * scale
        self.results['method_failures'][ti] = res.method_failures * scale

<<<<<<< HEAD
        # Intent. Note that these will be zero unless running analyses from the kenya_empowerment repo
        self.results['perc_contra_intent'][ti] = res.perc_contra_intent
        self.results['perc_fertil_intent'][ti] = res.perc_fertil_intent
=======
        # Education metrics
        self.results['edu_attainment'][ti] = res.edu_attainment
        self.results['edu_objective'][ti] = res.edu_objective
>>>>>>> 2713cde7

        # Intent
        # These will all be zero if empowerment module is not provided
        # Not used except for within kenya_empowerment repo
        if self.empowerment_module is not None:
            self.results['perc_contra_intent'][ti] = res.perc_contra_intent
            self.results['perc_fertil_intent'][ti] = res.perc_fertil_intent

            # Empowerment metrics
            # These will all be zero if empowerment module is not provided
            # Not used except for within kenya_empowerment repo
            self.results['paid_employment'][ti] = res.paid_employment
            self.results['decision_wages'][ti] = res.decision_wages
            self.results['decide_spending_partner'][ti] = res.decide_spending_partner
            self.results['buy_decision_major'][ti] = res.buy_decision_major
            self.results['buy_decision_daily'][ti] = res.buy_decision_daily
            self.results['buy_decision_clothes'][ti] = res.buy_decision_clothes
            self.results['decision_health'][ti] = res.decision_health
            self.results['has_savings'][ti] = res.has_savings
            self.results['has_fin_knowl'][ti] = res.has_fin_knowl
            self.results['has_fin_goals'][ti] = res.has_fin_goals
            #self.results['financial_autonomy'][ti] = res.financial_autonomy
            #self.results['decision_making'][ti] = res.decision_making

        for agekey in fpd.age_bin_map.keys():
            births_key = f'total_births_{agekey}'
            women_key = f'total_women_{agekey}'
            self.results[births_key][ti] = res.birth_bins[
                                              agekey] * scale  # Store results of total births per age bin for ASFR
            self.results[women_key][ti] = res.age_bin_totals[
                                             agekey] * scale  # Store results of total fecund women per age bin for ASFR

        scale = self.scale
        time_months = int(self.ti * self.pars["timestep"])  # time since the beginning of the sim, expresse in months
        # Calculate metrics over the last year in the model and save whole years and stats to an array
        if (time_months >= fpd.mpy) and (time_months % fpd.mpy) == 0:  # Start calculating annual metrics after we have at least 1 year of data
            self.results['tfr_years'].append(self.y-1.0)  # Substract one year as we're calculating the statistics between 1st jan 'year-1' and 1st jan 'year'. Results correspond to 'year-1'.
            stop_index = self.ti
            start_index = stop_index - self.tiperyear
            for res_name, new_res_name in fpd.to_annualize.items():
                res_over_year = self.annualize_results(res_name, start_index, stop_index)
                annual_res_name = f'{new_res_name}_over_year'
                self.results[annual_res_name].append(res_over_year)

            # self.results['method_usage'].append(self.compute_method_usage())  # only want this per year
            self.results['pop_size'].append(scale * self.n)  # CK: TODO: replace with arrays
            self.results['mcpr_by_year'].append(self.results['mcpr'][ti])
            self.results['cpr_by_year'].append(self.results['cpr'][ti])

            # Calculate annual ratios
            self.calculate_annual_ratios()

            tfr = 0
            for key in fpd.age_bin_map.keys():
                age_bin_births_year = np.sum(self.results['total_births_' + key][start_index:stop_index])
                age_bin_total_women_year = self.results['total_women_' + key][stop_index]
                age_bin_births_per_woman = sc.safedivide(age_bin_births_year, age_bin_total_women_year)
                self.results['asfr'][key].append(age_bin_births_per_woman * 1000)
                self.results[f'tfr_{key}'].append(age_bin_births_per_woman * 1000)
                tfr += age_bin_births_per_woman  # CK: TODO: check if this is right

            self.results['tfr_rates'].append(
                tfr * 5)  # CK: TODO: why *5? # SB: I think this corresponds to size of age bins?

    def finalize_results(self):
        # Convert all results to Numpy arrays
        for key, arr in self.results.items():
            if isinstance(arr, list):
                # These keys have list of lists with different lengths
                if key in ['imr_numerator', 'imr_denominator', 'mmr_numerator', 'mmr_denominator', 'imr_age_by_group',
                            'mmr_age_by_group', 'as_stillbirths', 'stillbirth_ages']:
                    self.results[key] = np.array(arr, dtype=object)
                else:
                    self.results[key] = np.array(arr)  # Convert any lists to arrays

        # Calculate cumulative totals
        self.results['cum_maternal_deaths_by_year'] = np.cumsum(self.results['maternal_deaths_over_year'])
        self.results['cum_infant_deaths_by_year'] = np.cumsum(self.results['infant_deaths_over_year'])
        self.results['cum_live_births_by_year'] = np.cumsum(self.results['live_births_over_year'])
        self.results['cum_stillbirths_by_year'] = np.cumsum(self.results['stillbirths_over_year'])
        self.results['cum_miscarriages_by_year'] = np.cumsum(self.results['miscarriages_over_year'])
        self.results['cum_abortions_by_year'] = np.cumsum(self.results['abortions_over_year'])
        self.results['cum_short_intervals_by_year'] = np.cumsum(self.results['short_intervals_over_year'])
        self.results['cum_secondary_births_by_year'] = np.cumsum(self.results['secondary_births_over_year'])
        self.results['cum_pregnancies_by_year'] = np.cumsum(self.results['pregnancies_over_year'])

        # Convert to an objdict for easier access
        self.results = sc.objdict(self.results)

    def annualize_results(self, key, start_index, stop_index):
        return self.scale * np.sum(self.results[key][start_index:stop_index])

    def calculate_annual_ratios(self):
        live_births_over_year = self.results['live_births_over_year'][-1]

        maternal_mortality_ratio = sc.safedivide(self.results['maternal_deaths_over_year'][-1], live_births_over_year) * 100000
        self.results['mmr'].append(maternal_mortality_ratio)

        infant_mortality_rate = sc.safedivide(self.results['infant_deaths_over_year'][-1], live_births_over_year) * 1000
        self.results['imr'].append(infant_mortality_rate)

        self.results['proportion_short_interval_by_year'].append(sc.safedivide(self.results['short_intervals_over_year'][-1], self.results['secondary_births_over_year'][-1]))
        return

    def store_postpartum(self):
        """
        Stores snapshot of who is currently pregnant, their parity, and various
        postpartum states in final step of model for use in calibration
        """

        min_age = 12.5
        max_age = self['age_limit_fecundity']

        ppl = self.people
        rows = []
        for i in range(len(ppl)):
            if ppl.alive[i] and ppl.sex[i] == 0 and min_age <= ppl.age[i] < max_age:
                row = dict(
                    Age=int(round(ppl.age[i])),
                    PP0to5=None,
                    PP6to11=None,
                    PP12to23=None,
                    NonPP=1 if not ppl.postpartum[i] else 0,
                    Pregnant=1 if ppl.pregnant[i] else 0,
                    Parity=ppl.parity[i],
                )
                if ppl.postpartum[i]:
                    pp_dur = ppl.postpartum_dur[i]
                    row['PP0to5'] = 1 if 0 <= pp_dur < 6 else 0
                    row['PP6to11'] = 1 if 6 <= pp_dur < 12 else 0
                    row['PP12to23'] = 1 if 12 <= pp_dur <= 24 else 0
                rows.append(row)

        pp = pd.DataFrame(rows, index=None,
                          columns=['Age', 'PP0to5', 'PP6to11', 'PP12to23', 'NonPP', 'Pregnant', 'Parity'])
        pp.fillna(0, inplace=True)
        return pp

    def to_df(self, include_range=False):
        """
        Export all sim results to a dataframe
        
        Args:
            include_range (bool): if True, and if the sim results have best, high, and low, then export all of them; else just best
        """
        raw_res = sc.odict(defaultdict=list)
        for reskey in self.results.keys():
            res = self.results[reskey]
            if isinstance(res, dict):
                for blh, blhres in res.items():  # Best, low, high
                    if len(blhres) == self.npts:
                        if not include_range and blh != 'best':
                            continue
                        if include_range:
                            blhkey = f'{reskey}_{blh}'
                        else:
                            blhkey = reskey
                        raw_res[blhkey] += blhres.tolist()
            elif sc.isarray(res) and len(res) == self.npts:
                raw_res[reskey] += res.tolist()
        df = pd.DataFrame(raw_res)
        self.df = df
        return df

    # Function to scale all y-axes in fig based on input channel
    @staticmethod
    def conform_y_axes(figure, bottom=0, top=100):
        for axes in figure.axes:
            axes.set_ylim([bottom, top])
        return figure

    def plot(self, to_plot=None, xlims=None, ylims=None, do_save=None, do_show=True, filename='fpsim.png', style=None,
             fig_args=None,
             plot_args=None, axis_args=None, fill_args=None, label=None, new_fig=True, colors=None):
        """
        Plot the results -- can supply arguments for both the figure and the plots.

        Args:
            to_plot   (str/dict): What to plot (e.g. 'default' or 'cpr'), or a dictionary of result:label pairs
            xlims     (list/dict): passed to pl.xlim() (use ``[None, None]`` for default)
            ylims     (list/dict): passed to pl.ylim()
            do_save   (bool): Whether or not to save the figure. If a string, save to that filename.
            do_show   (bool): Whether to show the plots at the end
            filename  (str):  If a figure is saved, use this filename
            style     (bool): Custom style arguments
            fig_args  (dict): Passed to pl.figure() (plus ``nrows`` and ``ncols`` for overriding defaults)
            plot_args (dict): Passed to pl.plot()
            axis_args (dict): Passed to pl.subplots_adjust()
            fill_args (dict): Passed to pl.fill_between())
            label     (str):  Label to override default
            new_fig   (bool): Whether to create a new figure (true unless part of a multisim)
            colors    (list/dict): Colors for plots with multiple lines
        """
        if to_plot is None: to_plot = 'default'
        fig_args = sc.mergedicts(dict(figsize=(16, 10), nrows=None, ncols=None), fig_args)
        plot_args = sc.mergedicts(dict(lw=2, alpha=0.7), plot_args)
        axis_args = sc.mergedicts(dict(left=0.1, bottom=0.05, right=0.9, top=0.97, wspace=0.2, hspace=0.25), axis_args)
        fill_args = sc.mergedicts(dict(alpha=0.2), fill_args)

        with fpo.with_style(style):

            nrows, ncols = fig_args.pop('nrows'), fig_args.pop('ncols')
            fig = pl.figure(**fig_args) if new_fig else pl.gcf()
            pl.subplots_adjust(**axis_args)

            if to_plot is not None and 'as_' in to_plot:
                nrows, ncols = 2, 3

            res = self.results  # Shorten since heavily used
            agelim = ('-'.join([str(self.pars['low_age_short_int']), str(
                self.pars['high_age_short_int'])]))  ## age limit to be added to the title of short birth interval plot

            if isinstance(to_plot, dict):
                pass
            elif isinstance(to_plot, str):
                if to_plot == 'default':
                    to_plot = {
                        'mcpr_by_year':                'Modern contraceptive prevalence rate (%)',
                        'cum_live_births_by_year':     'Live births',
                        'cum_stillbirths_by_year':     'Stillbirths',
                        'cum_maternal_deaths_by_year': 'Maternal deaths',
                        'cum_infant_deaths_by_year':   'Infant deaths',
                        'imr':                         'Infant mortality rate',
                    }
                elif to_plot == 'cpr':
                    to_plot = {
                        'mcpr': 'MCPR (modern contraceptive prevalence rate)',
                        'cpr':  'CPR (contraceptive prevalence rate)',
                        'acpr': 'ACPR (alternative contraceptive prevalence rate)',
                    }
                elif to_plot == 'mortality':
                    to_plot = {
                        'mmr':                         'Maternal mortality ratio',
                        'cum_maternal_deaths_by_year': 'Maternal deaths',
                        'cum_infant_deaths_by_year':   'Infant deaths',
                        'imr':                         'Infant mortality rate',
                        }
                elif to_plot == 'apo': #adverse pregnancy outcomes
                    to_plot = {
                        'cum_pregnancies_by_year':     'Pregnancies',
                        'cum_stillbirths_by_year':     'Stillbirths',
                        'cum_miscarriages_by_year':    'Miscarriages',
                        'cum_abortions_by_year':       'Abortions',
                        }
                elif to_plot == 'intent':
                    to_plot = {
                        'perc_contra_intent':     'Intent to use contraception (%)',
                        'perc_fertil_intent':     'Fertility intent (%)',
                        }
                elif to_plot == 'empowerment':
                    to_plot = {
                        'paid_employment':     'Paid employment (%)',
                        }
                elif to_plot == 'method':
                    to_plot = {
                        'method_usage':                 'Method usage'
                    }
                elif to_plot == 'short-interval':
                    to_plot = {
                        'proportion_short_interval_by_year':     f"Proportion of short birth interval [{age_group})" for age_group in agelim.split()
                    }
                elif to_plot is not None:
                    errormsg = f"Your to_plot value: {to_plot} is not a valid option"
                    raise ValueError(errormsg)
            else:
                errmsg = f"to_plot can be a dictionary or a string. A {type(to_plot)} is not a valid option."
                raise TypeError(errmsg)

            rows, cols = sc.getrowscols(len(to_plot), nrows=nrows, ncols=ncols)
            if to_plot == 'cpr':
                rows, cols = 1, 3
            for p, key, reslabel in sc.odict(to_plot).enumitems():
                ax = pl.subplot(rows, cols, p + 1)

                this_res = res[key]
                is_dist = hasattr(this_res, 'best')
                if is_dist:
                    y, low, high = this_res.best, this_res.low, this_res.high
                else:
                    y, low, high = this_res, None, None

                # Figure out x axis
                years = res['tfr_years']
                timepoints = res['t']  # Likewise
                x = None
                for x_opt in [years, timepoints]:
                    if len(y) == len(x_opt):
                        x = x_opt
                        break
                if x is None:
                    errormsg = f'Could not figure out how to plot {key}: result of length {len(y)} does not match a known x-axis'
                    raise RuntimeError(errormsg)

                percent_keys = ['mcpr_by_year', 'mcpr', 'cpr', 'acpr', 'method_usage',
                                'proportion_short_interval_by_year']
                if (
                        'cpr_' in key or 'acpr_' in key or 'mcpr_' in key or 'proportion_short_interval_' in key) and 'by_year' not in key:
                    percent_keys = percent_keys + list(to_plot.keys())
                if key in percent_keys and key != 'method_usage':
                    y *= 100
                    if is_dist:
                        low *= 100
                        high *= 100

                # Handle label
                if label is not None:
                    plotlabel = label
                else:
                    if new_fig:  # It's a new figure, use the result label
                        plotlabel = reslabel
                    else:  # Replace with sim label to avoid duplicate labels
                        plotlabel = self.label

                # Actually plot
                if key == "method_usage":
                    data = self.format_method_df(timeseries=True)
                    method_names = data['Method'].unique()
                    flipped_data = {method: [percentage for percentage in data[data['Method'] == method]['Percentage']]
                                    for method in method_names}
                    colors = [colors[method] for method in method_names] if isinstance(colors, dict) else colors
                    ax.stackplot(data["Year"].unique(), list(flipped_data.values()), labels=method_names, colors=colors)
                else:
                    ax.plot(x, y, label=plotlabel, **plot_args)

                if is_dist:
                    if 'c' in plot_args:
                        fill_args['facecolor'] = plot_args['c']
                    ax.fill_between(x, low, high, **fill_args)

                # Plot interventions, if present
                for intv in sc.tolist(self['interventions']):
                    if hasattr(intv, 'plot_intervention'): # Don't plot e.g. functions
                        intv.plot_intervention(self, ax)

                # Handle annotations
                as_plot = (
                                  'cpr_' in key or 'acpr_' in key or 'mcpr_' in key or 'pregnancies_' in key or 'stillbirths' in key or 'tfr_' in key or 'imr_' in key or 'mmr_' in key or 'births_' in key or 'proportion_short_interval_' in key) and 'by_year' not in key
                fixaxis(useSI=fpd.useSI, set_lim=new_fig)  # If it's not a new fig, don't set the lim
                if key in percent_keys:
                    pl.ylabel('Percentage')
                elif 'mmr' in key:
                    pl.ylabel('Deaths per 100,000 live births')
                elif 'imr' in key:
                    pl.ylabel('Deaths per 1,000 live births')
                elif 'tfr_' in key:
                    pl.ylabel('Fertility rate per 1,000 women')
                elif 'mmr_' in key:
                    pl.ylabel('Maternal deaths per 10,000 births')
                elif 'stillbirths_' in key:
                    pl.ylabel('Number of stillbirths')
                elif 'intent' or 'employment' in key:
                    pl.ylabel('Percentage')
                else:
                    pl.ylabel('Count')
                pl.xlabel('Year')
                pl.title(reslabel, fontweight='bold')
                if xlims is not None:
                    pl.xlim(xlims)
                if ylims is not None:
                    pl.ylim(ylims)
                if (key == "method_usage") or as_plot:  # need to overwrite legend for some plots
                    ax.legend(loc='upper left', frameon=True)
                if 'cpr' in to_plot and '_' not in to_plot:
                    if is_dist:
                        top = int(np.ceil(max(self.results['acpr'].high) / 10.0)) * 10  # rounding up to nearest 10
                    else:
                        top = int(np.ceil(max(self.results['acpr']) / 10.0)) * 10
                    self.conform_y_axes(figure=fig, top=top)
        return tidy_up(fig=fig, do_show=do_show, do_save=do_save, filename=filename)

    def plot_age_first_birth(self, do_show=None, do_save=None, fig_args=None, filename="first_birth_age.png"):
        """
        Plot age at first birth

        Args:
            fig_args (dict): arguments to pass to ``pl.figure()``
            do_show (bool): whether the user wants to show the output plot (default: true)
            do_save (bool): whether the user wants to save the plot to filepath (default: false)
            filename (str): the name of the path to output the plot
        """
        birth_age = self.people.first_birth_age
        data = birth_age[birth_age > 0]
        fig = pl.figure(**sc.mergedicts(dict(figsize=(7, 5)), fig_args))
        pl.title("Age at first birth")
        sns.boxplot(x=data, orient='v', notch=True)
        pl.xlabel('Age (years')
        return tidy_up(fig=fig, do_show=do_show, do_save=do_save, filename=filename)

    def compute_method_usage(self):
        """
        Computes method mix proportions from a sim object

        Returns:
            list of lists where list[years_after_start][method_index] == proportion of
            fecundity aged women using that method on that year
        """

        ppl = self.people
        min_age = fpd.min_age
        max_age = self['age_limit_fecundity']

        # filtering for women with appropriate characteristics
        bool_list = ppl.alive * (ppl.sex==0) * (ppl.age >= min_age) * (ppl.age <= max_age)
        filtered_methods = ppl.method[bool_list]

        unique, counts = np.unique(filtered_methods, return_counts=True)
        count_dict = dict(zip(unique, counts))

        result = [0] * (len(self.pars['methods']['eff']))
        for method in count_dict:
            result[method] = count_dict[method] / len(filtered_methods)

        return result

    def format_method_df(self, method_list=None, timeseries=False):
        """
        Outputs a dataframe for method mix plotting for either a single year or a timeseries

        Args:
            method_list (list):
                list of proportions where each index is equal to the integer value of the corresponding method
            timeseries (boolean):
                if true, provides a dataframe with data from every year, otherwise a method_list is required for the year

        Returns:
            pandas.DataFrame with columns ["Percentage", "Method", "Sim", "Seed"] and optionally "Year" if timeseries
        """
        inv_method_map = {index: name for name, index in self.pars['methods']['map'].items()}

        def get_df_from_result(method_list):
            df_dict = {"Percentage": [], "Method": [], "Sim": [], "Seed": []}
            for method_index, prop in enumerate(method_list):
                if method_index != fpd.method_map['None']:
                    df_dict["Percentage"].append(100 * prop)
                    df_dict['Method'].append(inv_method_map[method_index])
                    df_dict['Sim'].append(self.label)
                    df_dict['Seed'].append(self.pars['seed'])

            return pd.DataFrame(df_dict)

        if not timeseries:
            return get_df_from_result(method_list)

        else:
            initial_year = self.pars['start_year']
            total_df = pd.DataFrame()
            for year_offset, method_list in enumerate(self.results['method_usage']):
                year_df = self.format_method_df(method_list)
                year_df['Year'] = [initial_year + year_offset] * len(year_df)
                total_df = pd.concat([total_df, year_df], ignore_index=True)
            return total_df

    def list_available_results(self):
        """Pretty print availbale results keys, sorted alphabetically"""
        output = 'Result keys:\n'
        keylen = 35  # Maximum key length  -- "interactive"
        for k in sorted(self.results.keys()):
            keystr = sc.colorize(f'  {k:<{keylen}s} ', fg='blue', output=True)
            reprstr = sc.indent(n=0, text=keystr, width=None)
            output += f'{reprstr}'
        print(output)


# %% Multisim and running
class MultiSim(sc.prettyobj):
    """
    The MultiSim class handles the running of multiple simulations
    """

    def __init__(self, sims=None, base_sim=None, label=None, n=None, **kwargs):

        # Handle inputs
        if base_sim is None:
            if isinstance(sims, Sim):
                base_sim = sims
                sims = None
            elif isinstance(sims, list):
                base_sim = sims[0]
            else:
                errormsg = f'If base_sim is not supplied, sims must be either a single sim (treated as base_sim) or a list of sims, not {type(sims)}'
                raise TypeError(errormsg)

        # Set properties
        self.sims = sims
        self.base_sim = base_sim
        self.label = base_sim.label if (label is None and base_sim is not None) else label
        self.run_args = sc.mergedicts(kwargs)
        self.results = None
        self.which = None  # Whether the multisim is to be reduced, combined, etc.
        self.already_run = False
        fpu.set_metadata(self)  # Set version, date, and git info

        return

    def __len__(self):
        if isinstance(self.sims, list):
            return len(self.sims)
        elif isinstance(self.sims, Sim):
            return 1
        else:
            return 0

    def run(self, compute_stats=True, **kwargs):
        """ Run all simulations in the MultiSim """
        # Handle missing labels
        for s, sim in enumerate(sc.tolist(self.sims)):
            if sim.label is None:
                sim.label = f'Sim {s}'
        # Run
        if self.already_run:
            errormsg = 'Cannot re-run an already run MultiSim'
            raise RuntimeError(errormsg)
        self.sims = multi_run(self.sims, **kwargs)

        # Recompute stats
        if compute_stats:
            self.compute_stats()
        self.already_run = True
        return self

    def compute_stats(self, return_raw=False, quantiles=None, use_mean=False, bounds=None):
        """ Compute statistics across multiple sims """

        if use_mean:
            if bounds is None:
                bounds = 1
        else:
            if quantiles is None:
                quantiles = {'low': 0.1, 'high': 0.9}
            if not isinstance(quantiles, dict):
                try:
                    quantiles = {'low': float(quantiles[0]), 'high': float(quantiles[1])}
                except Exception as E:
                    errormsg = f'Could not figure out how to convert {quantiles} into a quantiles object: must be a dict with keys low, high or a 2-element array ({str(E)})'
                    raise ValueError(errormsg)

        base_sim = sc.dcp(self.sims[0])
        raw = sc.objdict()
        results = sc.objdict()
        axis = 1
        start_end = np.array([sim.tvec[[0, -1]] for sim in self.sims])
        if len(np.unique(start_end)) != 2:
            errormsg = f'Cannot compute stats for sims: start and end values do not match:\n{start_end}'
            raise ValueError(errormsg)

        reskeys = list(base_sim.results.keys())

        bad_keys = ['t', 'tfr_years', 'method_usage']
        for key in bad_keys:  # Don't compute high/low for these
            results[key] = base_sim.results[key]
            reskeys.remove(key)
        for reskey in reskeys:
            if isinstance(base_sim.results[reskey], dict):
                if return_raw:
                    for s, sim in enumerate(self.sims):
                        raw[reskey][s] = base_sim.results[reskey]
            else:
                results[reskey] = sc.objdict()
                npts = len(base_sim.results[reskey])
                raw[reskey] = np.zeros((npts, len(self.sims)))
                for s, sim in enumerate(self.sims):
                    raw[reskey][:, s] = sim.results[reskey]  # Stack into an array for processing

                if use_mean:
                    r_mean = np.mean(raw[reskey], axis=axis)
                    r_std = np.std(raw[reskey], axis=axis)
                    results[reskey].best = r_mean
                    results[reskey].low = r_mean - bounds * r_std
                    results[reskey].high = r_mean + bounds * r_std
                else:
                    results[reskey].best = np.quantile(raw[reskey], q=0.5, axis=axis)
                    results[reskey].low = np.quantile(raw[reskey], q=quantiles['low'], axis=axis)
                    results[reskey].high = np.quantile(raw[reskey], q=quantiles['high'], axis=axis)

        self.results = results
        self.base_sim.results = results  # Store here too, to enable plotting

        if return_raw:
            return raw
        else:
            return

    @staticmethod
    def merge(*args, base=False):
        """
        Convenience method for merging two MultiSim objects.

        Args:
            args (MultiSim): the MultiSims to merge (either a list, or separate)
            base (bool): if True, make a new list of sims from the multisim's two base sims; otherwise, merge the multisim's lists of sims

        Returns:
            msim (MultiSim): a new MultiSim object

        **Examples**::

            mm1 = fp.MultiSim.merge(msim1, msim2, base=True)
            mm2 = fp.MultiSim.merge([m1, m2, m3, m4], base=False)
        """

        # Handle arguments
        if len(args) == 1 and isinstance(args[0], list):
            args = args[0]  # A single list of MultiSims has been provided

        # Create the multisim from the base sim of the first argument
        msim = MultiSim(base_sim=sc.dcp(args[0].base_sim), sims=[], label=args[0].label)
        msim.sims = []
        msim.chunks = []  # This is used to enable automatic splitting later

        # Handle different options for combining
        if base:  # Only keep the base sims
            for i, ms in enumerate(args):
                sim = sc.dcp(ms.base_sim)
                sim.label = ms.label
                msim.sims.append(sim)
                msim.chunks.append([[i]])
        else:  # Keep all the sims
            for ms in args:
                len_before = len(msim.sims)
                msim.sims += list(sc.dcp(ms.sims))
                len_after = len(msim.sims)
                msim.chunks.append(list(range(len_before, len_after)))

        return msim

    def split(self, inds=None, chunks=None):
        """
        Convenience method for splitting one MultiSim into several. You can specify
        either individual indices of simulations to extract, via inds, or consecutive
        chunks of indices, via chunks. If this function is called on a merged MultiSim,
        the chunks can be retrieved automatically and no arguments are necessary.

        Args:
            inds (list): a list of lists of indices, with each list turned into a MultiSim
            chunks (int or list): if an int, split the MultiSim into that many chunks; if a list return chunks of that many sims

        Returns:
            A list of MultiSim objects

        **Examples**::

            m1 = fp.MultiSim(fp.Sim(label='sim1'))
            m2 = fp.MultiSim(fp.Sim(label='sim2'))
            m3 = fp.MultiSim.merge(m1, m2)
            m3.run()
            m1b, m2b = m3.split()

            msim = fp.MultiSim(fp.Sim(), n_runs=6)
            msim.run()
            m1, m2 = msim.split(inds=[[0,2,4], [1,3,5]])
            mlist1 = msim.split(chunks=[2,4]) # Equivalent to inds=[[0,1], [2,3,4,5]]
            mlist2 = msim.split(chunks=2) # Equivalent to inds=[[0,1,2], [3,4,5]]
        """

        # Process indices and chunks
        if inds is None:  # Indices not supplied
            if chunks is None:  # Chunks not supplied
                if hasattr(self, 'chunks'):  # Created from a merged MultiSim
                    inds = self.chunks
                else:  # No indices or chunks and not created from a merge
                    errormsg = 'If a MultiSim has not been created via merge(), you must supply either inds or chunks to split it'
                    raise ValueError(errormsg)
            else:  # Chunks supplied, but not inds
                inds = []  # Initialize
                sim_inds = np.arange(len(self))  # Indices for the simulations
                if sc.isiterable(chunks):  # e.g. chunks = [2,4]
                    chunk_inds = np.cumsum(chunks)[:-1]
                    inds = np.split(sim_inds, chunk_inds)
                else:  # e.g. chunks = 3
                    inds = np.split(sim_inds, chunks)  # This will fail if the length is wrong

        # Do the conversion
        mlist = []
        for indlist in inds:
            sims = sc.dcp([self.sims[i] for i in indlist])
            msim = MultiSim(sims=sims)
            mlist.append(msim)

        return mlist

    def remerge(self, base=True, recompute=True, **kwargs):
        """
        Split a sim, compute stats, and re-merge.

        Args:
            base (bool): whether to use the base sim (otherwise, has no effect)
            kwargs (dict): passed to msim.split()
            recompute (bool): whether to run compute_statson each sim

        Note: returns a new MultiSim object (if that concerns you).
        """
        ms = self.split(**kwargs)
        if recompute:
            for m in ms:
                m.compute_stats()  # Recompute the statistics on each separate MultiSim
        out = MultiSim.merge(*ms, base=base)  # Now re-merge, this time using the base_sim
        return out

    def to_df(self, yearly=False, mean=False):
        """
        Export all individual sim results to a dataframe
        """
        if mean:
            df = self.base_sim.to_df()
        else:
            raw_res = sc.odict(defaultdict=list)
            for s, sim in enumerate(self.sims):
                for reskey in sim.results.keys():
                    res = sim.results[reskey]
                    if sc.isarray(res):
                        if len(res) == sim.npts and not yearly:
                            raw_res[reskey] += res.tolist()
                        elif len(res) == len(sim.results['tfr_years']) and yearly:
                            raw_res[reskey] += res.tolist()

                scale = len(sim.results['tfr_years']) if yearly else sim.npts
                raw_res['sim'] += [s] * scale
                raw_res['sim_label'] += [sim.label] * scale

            df = pd.DataFrame(raw_res)
            self.df = df
        return df

    def plot(self, to_plot=None, plot_sims=True, do_save=None, filename='fp_multisim.png',
             fig_args=None, axis_args=None, plot_args=None, style=None, colors=None, **kwargs):
        """
        Plot the MultiSim

        Args:
            plot_sims (bool): whether to plot individual sims (else, plot with uncertainty bands)

        See ``sim.plot()`` for additional args.
        """
        fig_args = sc.mergedicts(dict(figsize=(16, 10)), fig_args)
        no_plot_age = list(fpd.age_specific_channel_bins.keys())[-1]

        fig = pl.figure(**fig_args)
        do_show = kwargs.pop('do_show', True)
        labels = sc.autolist()
        labellist = sc.autolist()  # TODO: shouldn't need this
        for sim in self.sims:  # Loop over and find unique labels
            if sim.label not in labels:
                labels += sim.label
                labellist += sim.label
                label = sim.label
            else:
                labellist += ''
        n_unique = len(np.unique(labels))  # How many unique sims there are

        def get_scale_ceil(channel):
            is_dist = hasattr(self.sims[0].results['acpr'], 'best')  # picking a random channel
            if is_dist:
                maximum_value = max([max(sim.results[channel].high) for sim in self.sims if no_plot_age not in channel])
            else:
                maximum_value = max([max(sim.results[channel]) for sim in self.sims if no_plot_age not in channel])
            top = int(np.ceil(maximum_value / 10.0)) * 10  # rounding up to nearest 10
            return top

        if to_plot == 'method':
            axis_args_method = sc.mergedicts(dict(left=0.1, bottom=0.05, right=0.9, top=0.97, wspace=0.2, hspace=0.30),
                                             axis_args)
            with fpo.with_style(style):
                pl.subplots_adjust(**axis_args_method)
                for axis_index, label in enumerate(np.unique(labels)):
                    total_df = pd.DataFrame()
                    return_default = lambda name: fig_args[name] if name in fig_args else None
                    rows, cols = sc.getrowscols(n_unique, nrows=return_default('nrows'), ncols=return_default('ncols'))
                    ax = pl.subplot(rows, cols, axis_index + 1)
                    for sim in self.sims:
                        if sim.label == label:
                            total_df = pd.concat([total_df, sim.format_method_df(timeseries=True)], ignore_index=True)
                    method_names = total_df['Method'].unique()

                    # Getting the mean of each seed as a list of lists, could add conditional here if different method plots are added
                    percentage_by_method = []
                    for method in method_names:
                        method_df = total_df[(total_df['Method'] == method) & (total_df['Sim'] == label)]
                        seed_split = [method_df[method_df['Seed'] == seed]['Percentage'].values for seed in
                                      method_df['Seed'].unique()]
                        percentage_by_method.append(
                            [np.mean([seed[i] for seed in seed_split]) for i in range(len(seed_split[0]))])

                    legend = axis_index + 1 == cols  # True for last plot in first row
                    colors = [colors[method] for method in method_names] if isinstance(colors, dict) else colors
                    ax.stackplot(total_df["Year"].unique(), percentage_by_method, labels=method_names, colors=colors)
                    ax.set_title(label.capitalize())
                    ax.legend().set_visible(legend)
                    ax.set_xlabel('Year')
                    ax.set_ylabel('Percentage')
                    if legend:
                        ax.legend(loc='lower left', bbox_to_anchor=(1, -0.05), frameon=True) if len(
                            labels) > 1 else ax.legend(loc='upper left', frameon=True)
                    pl.ylim(0, max(
                        max([sum(proportion[1:] * 100) for proportion in results['method_usage']]) for results in
                        [sim.results for sim in self.sims]) + 1)
                return tidy_up(fig=fig, do_show=do_show, do_save=do_save, filename=filename)
        elif plot_sims:
            colors = sc.gridcolors(n_unique)
            colors = {k: c for k, c in zip(labels, colors)}
            for s, sim in enumerate(self.sims):  # Note: produces duplicate legend entries
                label = labellist[s]
                color = colors[sim.label]
                alpha = max(0.2, 1 / np.sqrt(n_unique))
                sim_plot_args = sc.mergedicts(dict(alpha=alpha, c=color), plot_args)
                kw = dict(new_fig=False, do_show=False, label=label, plot_args=sim_plot_args)
                sim.plot(to_plot=to_plot, **kw, **kwargs)

            if to_plot is not None:
                # Scale axes
                if to_plot == 'cpr':
                    fig = self.base_sim.conform_y_axes(figure=fig, top=get_scale_ceil('acpr'))
                if 'as_' in to_plot:
                    channel_type = to_plot.split("_")[1]
                    is_tfr = "tfr" in to_plot
                    age_bins = list(fpd.age_specific_channel_bins)[:-1]
                    if is_tfr:
                        age_bins = fpd.age_bin_map
                    if hasattr(sim.results[f'cpr_{list(fpd.age_specific_channel_bins.keys())[0]}'],
                               'best'):  # if compute_stats has been applied
                        top = max([max([max(group_result) for group_result in
                                        [sim.results[f'{channel_type}_{age_group}'].high for age_group in age_bins]])
                                   for sim in self.sims])
                    else:
                        top = max([max([max(group_result) for group_result in
                                        [sim.results[f'{channel_type}_{age_group}'] for age_group in age_bins]]) for sim
                                   in self.sims])
                    tidy_top = int(np.ceil(top / 10.0)) * 10  # rounds top of y axis up to the nearest ten
                    tidy_top = tidy_top + 20 if is_tfr or 'imr' in to_plot else tidy_top  # some custom axis adjustments for neatness
                    tidy_top = tidy_top + 50 if 'mmr' in to_plot else tidy_top
                    self.base_sim.conform_y_axes(figure=fig, top=tidy_top)
            return tidy_up(fig=fig, do_show=do_show, do_save=do_save, filename=filename)
        else:
            return self.base_sim.plot(to_plot=to_plot, do_show=do_show, fig_args=fig_args, plot_args=plot_args,
                                      **kwargs)

    def plot_age_first_birth(self, do_show=False, do_save=True, output_file='age_first_birth_multi.png'):
        length = sum([len([num for num in sim.people.first_birth_age if num is not None]) for sim in self.sims])
        data_dict = {"age": [0] * length, "sim": [0] * length}
        i = 0
        for sim in self.sims:
            for value in [num for num in sim.people.first_birth_age if num is not None]:
                data_dict['age'][i] = value
                data_dict['sim'][i] = sim.label
                i = i + 1

        data = pd.DataFrame(data_dict)
        pl.title("Age at first birth")
        sns.boxplot(data=data, y='age', x='sim', orient='v', notch=True)
        if do_show:
            pl.show()
        if do_save:
            print(f"Saved age at first birth plot at {output_file}")
            pl.savefig(output_file)


def single_run(sim):
    """ Helper function for multi_run(); rarely used on its own """
    sim.run()
    return sim


def multi_run(sims, **kwargs):
    """ Run multiple sims in parallel; usually used via the MultiSim class, not directly """
    sims = sc.parallelize(single_run, iterarg=sims, **kwargs)
    return sims


def parallel(*args, **kwargs):
    """
    A shortcut to ``fp.MultiSim()``, allowing the quick running of multiple simulations
    at once.

    Args:
        args (list): The simulations to run
        kwargs (dict): passed to multi_run()

    Returns:
        A run MultiSim object.

    **Examples**::

        s1 = fp.Sim(exposure_factor=0.5, label='Low')
        s2 = fp.Sim(exposure_factor=2.0, label='High')
        fp.parallel(s1, s2).plot()
        msim = fp.parallel(s1, s2)
    """
    sims = sc.mergelists(*args)
    return MultiSim(sims=sims).run(**kwargs)<|MERGE_RESOLUTION|>--- conflicted
+++ resolved
@@ -432,15 +432,9 @@
         self.results['total_women_fecund'][ti] = res.total_women_fecund * scale
         self.results['method_failures'][ti] = res.method_failures * scale
 
-<<<<<<< HEAD
-        # Intent. Note that these will be zero unless running analyses from the kenya_empowerment repo
-        self.results['perc_contra_intent'][ti] = res.perc_contra_intent
-        self.results['perc_fertil_intent'][ti] = res.perc_fertil_intent
-=======
         # Education metrics
         self.results['edu_attainment'][ti] = res.edu_attainment
         self.results['edu_objective'][ti] = res.edu_objective
->>>>>>> 2713cde7
 
         # Intent
         # These will all be zero if empowerment module is not provided
