--- conflicted
+++ resolved
@@ -88,11 +88,7 @@
         sim = fp.Sim(n_agents=10e3, location='senegal', label='My small Senegal sim')
     """
 
-<<<<<<< HEAD
     def __init__(self, pars=None, sim_pars=None, fp_pars=None, contra_pars=None, edu_pars=None,
-=======
-    def __init__(self, pars={}, location=None, track_children=False,
->>>>>>> 0640943a
                  contraception_module=None, empowerment_module=None, education_module=None,
                  label=None, people=None, demographics=None, diseases=None, networks=None,
                  interventions=None, analyzers=None, connectors=None, copy_inputs=True, **kwargs):
@@ -117,32 +113,8 @@
         # separate into sim and fp-specific pars
         sim_kwargs = dict(label=label, people=people, demographics=demographics, diseases=diseases, networks=networks,
                     interventions=interventions, analyzers=analyzers, connectors=connectors)
-<<<<<<< HEAD
         sim_kwargs = {key: val for key, val in sim_kwargs.items() if val is not None}
         all_sim_pars, all_fp_pars = self.separate_pars(pars, sim_pars, fp_pars, contra_pars, edu_pars, sim_kwargs, **kwargs)
-=======
-        args = {key:val for key,val in args.items() if val is not None} # Remove None inputs
-
-        fp_args = dict(location=location, track_children=track_children)
-        fp_args = {key: val for key, val in fp_args.items() if val is not None}  # Remove None inputs
-
-        # Combine all the pars
-        user_pars = {}
-        for d in [args, fp_args, kwargs]:
-            for key, value in d.items():
-                if key in user_pars:
-                    raise ValueError(f"Duplicate key found: {key}")
-                user_pars[key] = value
-
-        # values provide in pars are overrided by args and kwargs, so only set values that haven't been set yet.
-        for key, value in pars.items():
-            if key not in user_pars:
-                user_pars[key] = value
-
-        user_pars = self.remap_pars(user_pars) # map any old par names to new ones
-        user_sim_pars, user_fp_pars = self.separate_pars(user_pars) # separate out the sim and fp-specific pars. Any pars passed as kwargs that don't map are preserved as sim pars.
->>>>>>> 0640943a
-
         self.pars.update(all_sim_pars)
         self.fp_pars.update(all_fp_pars)
 
