--- conflicted
+++ resolved
@@ -976,19 +976,13 @@
         return df
 
 
-<<<<<<< HEAD
-    def plot(self, dosave=None, doshow=True, legend=True, figargs=None, plotargs=None,
-             axisargs=None, as_years=True, new_fig=True):
-=======
     def plot(self, dosave=None, doshow=True, fig_args=None, plot_args=None, axis_args=None, as_years=True, new_fig=True):
->>>>>>> 717eaa31
         '''
         Plot the results -- can supply arguments for both the figure and the plots.
 
         Args:
             dosave (bool): Whether or not to save the figure. If a string, save to that filename.
             doshow (bool): Whether to show the plots at the end
-            legend (bool): whether to show the legend
             figargs (dict):  Dictionary of kwargs to be passed to pl.figure()
             plot_args (dict): Dictionary of kwargs to be passed to pl.plot()
             axis_args (dict): Dictionary of kwargs to be passed to pl.subplots_adjust()
@@ -1038,13 +1032,8 @@
                     y = this_res
                 if not new_fig: # Replace with sim label to avoid duplicate labels
                     label = self.label
-<<<<<<< HEAD
-                pl.plot(x, y, label=label, **plotargs)
-            fpu.fixaxis(useSI=fpd.useSI, set_lim=new_fig, legend=legend) # If it's not a new fig, don't set the lim
-=======
                 pl.plot(x, y, label=label, **plot_args)
             fpu.fixaxis(useSI=fpd.useSI, set_lim=new_fig) # If it's not a new fig, don't set the lim
->>>>>>> 717eaa31
             if key == 'mcpr':
                 pl.ylabel('Percentage')
             else:
@@ -1192,17 +1181,18 @@
         return df
 
 
-    def plot(self, doshow=True, legend=True, maxlegends=1, plot_sims=True, fig_args=None, **kwargs):
+    def plot(self, doshow=True, plot_sims=True, fig_args=None, **kwargs):
         '''
         Plot the MultiSim
         '''
         fig_args = sc.mergedicts(fig_args)
         if plot_sims:
             fig = pl.figure(**fig_args)
-            for s,sim in enumerate(self.sims): # Note: produces duplicate legend entries
-                legend_ok = (s < maxlegends)
-                last = (s == len(self.sims)-1)
-                sim.plot(new_fig=False, doshow=(doshow and last), legend=(legend and legend_ok), **kwargs)
+            doshow = kwargs.pop('doshow', True)
+            for sim in self.sims: # Note: produces duplicate legend entries
+                sim.plot(new_fig=False, doshow=False, **kwargs)
+            if doshow:
+                pl.show()
             return fig
         else:
             return self.base_sim.plot(doshow=doshow, fig_args=fig_args, **kwargs)
