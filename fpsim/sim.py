--- conflicted
+++ resolved
@@ -8,10 +8,6 @@
 import seaborn as sns
 import sciris as sc
 import pandas as pd
-<<<<<<< HEAD
-# import pyarrow.feather as feather
-=======
->>>>>>> 2c667771
 from . import defaults as fpd
 from . import utils as fpu
 from . import base as fpb
