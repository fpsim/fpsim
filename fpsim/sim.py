--- conflicted
+++ resolved
@@ -204,32 +204,10 @@
         self.results += ss.Result('method_usage', label='method_usage', **kw)
         # self.results['method_usage'] = []
         for key in fpd.age_bin_map.keys():
-<<<<<<< HEAD
             self.results += ss.Result(f'asfr_{key}', label=f'asfr_{key}', **kw)
             self.results += ss.Result(f'tfr_{key}', label=f'tfr_{key}', **kw)
             # self.results[f'asfr_{key}'] = []
             # self.results[f"tfr_{key}"] = []
-
-        # Store age-specific mortality rates, TODO move to analyzer
-        if self.fp_pars['track_as']:
-            self.results += ss.Result('imr_age_by_group', label='imr_age_by_group', **kw)
-            self.results += ss.Result('mmr_age_by_group', label='mmr_age_by_group', **kw)
-            self.results += ss.Result('stillbirth_ages', label='stillbirth_ages', **kw)
-            # self.results['imr_age_by_group'] = []
-            # self.results['mmr_age_by_group'] = []
-            # self.results['stillbirth_ages'] = []
-            for age_specific_channel in fpd.by_age_results:
-                for age_group in fpd.age_specific_channel_bins:
-                    if 'numerator' in age_specific_channel or 'denominator' in age_specific_channel or 'as_' in age_specific_channel:
-                        # self.results[age_specific_channel] = []
-                        self.results += ss.Result(age_specific_channel, label=age_specific_channel, **kw)
-                    else:
-                        self.results += ss.Result(f"{age_specific_channel}_{age_group}", label=f"{age_specific_channel}_{age_group}", **kw)
-                        # self.results[f"{age_specific_channel}_{age_group}"] = []
-=======
-            self.results['asfr'][key] = []
-            self.results[f"tfr_{key}"] = []
->>>>>>> ad9f7463
 
         return
 
