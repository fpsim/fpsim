--- conflicted
+++ resolved
@@ -600,7 +600,7 @@
                 all_ppl.dobs[i].append(all_ppl.age[i])  # Used for birth spacing only, only add one baby to dob -- CK: can't easily turn this into a Numpy operation
                 if len(all_ppl.dobs[i]) == 1:
                     all_ppl.first_birth_age[i] = all_ppl.age[i]
-                if (len(all_ppl.dobs[i]) > 1) and all_ppl.age[i] >= self.pars['low_age_short_int'] and all_ppl.age[i] < self.pars['high_age_short_int']: 
+                if (len(all_ppl.dobs[i]) > 1) and all_ppl.age[i] >= self.pars['low_age_short_int'] and all_ppl.age[i] < self.pars['high_age_short_int']:
                     secondary_birth += 1
                     if ((all_ppl.dobs[i][-1] - all_ppl.dobs[i][-2]) < (self.pars['short_int'] / fpd.mpy)):
                        all_ppl.short_interval_dates[i].append(all_ppl.age[i])
@@ -856,7 +856,7 @@
         on_method_mcpr = np.sum(numerator * denominator)
         self.step_results['no_methods_mcpr'] += no_method_mcpr
         self.step_results['on_methods_mcpr'] += on_method_mcpr
-        
+
         if self.pars['track_as']:
             as_result_dict = self.log_age_split(binned_ages_t=[self.age_by_group], channel='mcpr', numerators=[numerator], denominators=[denominator])
             for key in as_result_dict:
@@ -898,7 +898,7 @@
         on_method_cpr = np.sum(numerator * denominator)
         self.step_results['no_methods_acpr'] += no_method_cpr
         self.step_results['on_methods_acpr'] += on_method_cpr
-        
+
         if self.pars['track_as']:
             as_result_dict = self.log_age_split(binned_ages_t=[self.age_by_group], channel='acpr', numerators=[numerator], denominators=[denominator])
             for key in as_result_dict:
@@ -1174,7 +1174,6 @@
         self.results['birthday_fraction'] = []
         self.results['asfr'] = {}
         self.results['method_usage'] = []
-
         for key in fpd.age_bin_map.keys():
             self.results['asfr'][key] = []
             self.results[f"tfr_{key}"] = []
@@ -1238,8 +1237,6 @@
         return ages, sexes
 
 
-<<<<<<< HEAD
-=======
     def initialize_urban(self, n, urban_prop):
         """Get initial distribution of urban"""
         urban = np.ones(n, dtype=bool)
@@ -1346,7 +1343,6 @@
         return partnered, partnership_age
 
 
->>>>>>> 86f70832
     def make_people(self, n=1, age=None, sex=None, method=None, debut_age=None):
         ''' Set up each person '''
         _age, _sex = self.get_age_sex(n)
@@ -1356,9 +1352,6 @@
         barrier = fpu.n_multinomial(self['barriers'][:], n)
         debut_age = self['debut_age']['ages'][fpu.n_multinomial(self['debut_age']['probs'], n)]
         fertile = fpu.n_binomial(1 - self['primary_infertility'], n)
-<<<<<<< HEAD
-        data = dict(age=age, sex=sex, method=method, barrier=barrier, debut_age=debut_age, fertile=fertile)
-=======
         urban = self.initialize_urban(n, self['urban_prop'])
         partnered, partnership_age = self.initialize_partnered(n, age, sex)
         empowerment = self.initialize_empowerment(n, age, sex)
@@ -1375,16 +1368,12 @@
             partnership_age=partnership_age,
             **sc.mergedicts(empowerment, education)
         )
->>>>>>> 86f70832
         return data
 
 
     def init_people(self, output=False, **kwargs):
         ''' Create the people '''
         p = sc.objdict(self.make_people(n=int(self['n_agents'])))
-<<<<<<< HEAD
-        self.people = People(pars=self.pars, age=p.age, sex=p.sex, method=p.method, barrier=p.barrier, debut_age=p.debut_age, fertile=p.fertile)
-=======
         self.people = People(
             pars=self.pars,
             age=p.age,
@@ -1404,7 +1393,6 @@
             edu_completed=p.edu_completed,
             edu_started=p.edu_started,
         )
->>>>>>> 86f70832
         return
 
 
@@ -1703,7 +1691,7 @@
                                                         numerators=self.results['mmr_numerator'], denominators=self.results['mmr_denominator'])
                     stillbirths_results_dict = self.people.log_age_split(binned_ages_t=self.results['stillbirth_ages'], channel='stillbirths',
                                                         numerators=self.results['as_stillbirths'], denominators=None)
-                    
+
 
                     for age_key in fpd.age_specific_channel_bins:
                         self.results[f"imr_{age_key}"].append(imr_results_dict[f"imr_{age_key}"])
@@ -1726,7 +1714,7 @@
                 if secondary_births_over_year == 0:
                     self.results['proportion_short_interval_by_year'].append(secondary_births_over_year)
                 else:
-                    short_interval_proportion = (short_intervals_over_year / secondary_births_over_year) 
+                    short_interval_proportion = (short_intervals_over_year / secondary_births_over_year)
                     self.results['proportion_short_interval_by_year'].append(short_interval_proportion)
 
                 tfr = 0
@@ -1776,7 +1764,7 @@
             print(f'Final population size: {self.n}.')
             elapsed = T.toc(output=True)
             print(f'Run finished for "{self.label}" after {elapsed:0.1f} s')
-        
+
         self.summary = sc.objdict()
         self.summary.births = np.sum(self.results['births'])
         self.summary.deaths = np.sum(self.results['deaths'])
@@ -1898,8 +1886,8 @@
                 for bad_key in delete_keys:
                     res.remove(bad_key)
 
-            agelim = ('-'.join([str(self.pars['low_age_short_int']),str(self.pars['high_age_short_int'])]))  ## age limit to be added to the title of short birth interval plot 
-  
+            agelim = ('-'.join([str(self.pars['low_age_short_int']),str(self.pars['high_age_short_int'])]))  ## age limit to be added to the title of short birth interval plot
+
             # Plot everything
             if ('as_' in to_plot and not self.pars['track_as']):
                 raise ValueError(f"Age specific plot selected but sim.pars['track_as'] is False")
@@ -2058,7 +2046,7 @@
                         top = int(np.ceil(max(self.results['acpr'].high) / 10.0)) * 10 # rounding up to nearest 10
                     else:
                         top = int(np.ceil(max(self.results['acpr']) / 10.0)) * 10
-                    self.conform_y_axes(figure=fig, top=top) 
+                    self.conform_y_axes(figure=fig, top=top)
                 if as_plot: # this condition is impossible if self.pars['track_as']
                     channel_type = key.split("_")[0]
                     tfr_scaling = 'tfr_' in key
@@ -2415,11 +2403,11 @@
                             raw_res[reskey] += res.tolist()
                         elif len(res) == len(sim.results['tfr_years']) and yearly:
                             raw_res[reskey] += res.tolist()
-                    
+
                 scale = len(sim.results['tfr_years']) if yearly else sim.npts
                 raw_res['sim'] += [s]*scale
-                raw_res['sim_label'] += [sim.label]*scale 
-    
+                raw_res['sim_label'] += [sim.label]*scale
+
             df = pd.DataFrame(raw_res)
             self.df = df
         return df
