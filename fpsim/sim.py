--- conflicted
+++ resolved
@@ -272,11 +272,7 @@
         Check to see if postpartum agent meets criteria for LAM in this time step
         '''
         max_lam_dur = 5 # TODO: remove hard-coding, make a parameter
-<<<<<<< HEAD
-        lam_candidates = self.filter((self.postpartum_dur > 0) * (self.postpartum_dur <= max_lam_dur) * (self.breastfeed_dur > 0))
-=======
         lam_candidates = self.filter((self.postpartum) * (self.postpartum_dur <= max_lam_dur))
->>>>>>> 9a7c826e
         probs = self.pars['lactational_amenorrhea']['rate'][lam_candidates.postpartum_dur]
         lam_candidates.lam = lam_candidates.binomial(probs)
         
