--- conflicted
+++ resolved
@@ -520,187 +520,4 @@
         sc.bar3d(self.data.T)
         pl.xlabel('Timestep')
         pl.ylabel('Age (years)')
-<<<<<<< HEAD
-        return fig
-
-
-class verbose_sim(Analyzer):
-    def __init__(self, to_csv=False, custom_csv_tables=None, to_file=False):
-        """
-        Initializes a verbose_sim analyzer which extends the logging functionality of the sim with calculated channels,
-        total state results of a sim run, the story() feature, and configurable file formatting for results
-        """
-
-        self.to_csv = to_csv
-        self.custom_csv_tables = custom_csv_tables
-        self.to_file = to_file
-        self.initialized = False
-
-        self.total_results = sc.ddict(lambda: {})
-
-        self.dead_moms = set()
-        self.is_sexactive = set()
-        self.events = sc.ddict(dict)
-        self.channels = ["Births", "Conceptions", "Miscarriages", "Deaths"]
-        self.set_baseline = False
-        self.states = [state.name for state in fpd.person_defaults]  # list(fpd.person_defaults.keys()) + ['dobs'] # states saved by timestep
-
-    def apply(self, sim):
-        """
-        Logs data for total_results and events at each timestep.
-
-        Output:
-            self.total_results::dict
-                Dictionary of all individual results formatted as {timestep: attribute: [values]}
-                keys correspond to fpsim.defaults debug_states
-            self.events::dict
-                Dictionary of events correponding to self.channels formatted as {timestep: channel: [indices]}.
-        """
-        # TODO, needs to be refactored to not use dataframes on each step'
-        if not self.set_baseline:
-            initial_pop = sim.pars['n_agents']
-            self.last_year_births = [0] * initial_pop
-            self.last_year_gestations = [0] * initial_pop
-            self.last_year_alive = [0] * initial_pop
-            self.last_year_pregnant = [0] * initial_pop
-            self.set_baseline = True
-
-        for state in self.states:
-            self.total_results[sim.y][state] = sc.dcp(getattr(sim.people, state))
-
-        # Getting births gestation and sexual_activity
-        self.this_year_births = sc.dcp(self.total_results[sim.y]["parity"])
-        self.this_year_gestations = sc.dcp(self.total_results[sim.y]["gestation"])
-        self.this_year_alive = sc.dcp(self.total_results[sim.y]["alive"])
-        self.this_year_pregnant = sc.dcp(self.total_results[sim.y]["pregnant"])
-
-        for channel in self.channels:
-            self.events[sim.y][channel] = []
-
-        # Comparing parity of previous year to this year, adding births
-        for index, last_parity in enumerate(self.last_year_births):
-            if last_parity < self.this_year_births[index]:
-                for i in range(self.this_year_births[index] - last_parity):
-                    self.events[sim.y]['Births'].append(index)
-
-        # Comparing pregnancy of previous year to get conceptions
-        for index, last_pregnant in enumerate(self.last_year_pregnant):
-            if last_pregnant == 0 and self.this_year_pregnant[index]:
-                self.events[sim.y]['Conceptions'].append(index)
-
-        # Comparing gestaton of previous year to get miscarriages
-        for index, last_gestation in enumerate(self.last_year_gestations):
-            # This is when miscarriages are checked in Sim
-            if last_gestation == (sim.pars['end_first_tri'] - 1) and self.this_year_gestations[index] == 0:
-                self.events[sim.y]['Miscarriages'].append(index)
-
-        for index, alive in enumerate(self.last_year_alive):
-            if alive > self.this_year_alive[index]:
-                self.events[sim.y]['Deaths'].append(index)
-
-        # Aggregate channels taken from people.results
-        self.last_year_births = sc.dcp(self.this_year_births)
-        self.last_year_gestations = sc.dcp(self.this_year_gestations)
-        self.last_year_alive = sc.dcp(self.this_year_alive)
-        self.last_year_pregnant = sc.dcp(self.this_year_pregnant)
-
-    def save(self, to_csv=True, to_json=False, custom_csv_tables=None):
-        """
-        At the end of sim run, stores total_results as either a json or feather file.
-
-        Inputs
-            self.to_csv::bool
-                If True, writes results to csv files in /sim_output where each state's history is a separate file
-            self.to_json::bool
-                If True, writes results to json file
-            custom_csv_tables::list
-                List of states that the user wants to write to csv, default is all
-        Outputs:
-            Either a json file at "sim_output/total_results.json"
-            or a csv file for each state at "sim_output/{state}_state.csv"
-        """
-        os.makedirs("sim_output", exist_ok=True)
-        if to_json:
-            sc.savejson(filename="sim_output/total_results.json", obj=self.total_results)
-
-        if to_csv:
-            states = self.states if self.custom_csv_tables is None else custom_csv_tables
-            for state in states:
-                state_frame = pd.DataFrame()
-                max_length = len(self.total_results[max(self.total_results.keys())][state])
-                for timestep, _ in self.total_results.items():
-                    colname = str(timestep) + "_" + state
-                    adjustment = max_length - len(self.total_results[timestep][state])
-                    state_frame[colname] = list(self.total_results[timestep][state]) + [None] * adjustment # ONLY WORKS IF LAST YEAR HAS MOST PEOPLE
-
-                state_frame.to_csv(f"sim_output/{state}_state.csv")
-
-    def story(self, index, output=False, debug=False):
-        """
-        Prints a story of all major events in an individual's life based on calculated verbose_sim channels,
-        base Sim channels, and statistics calculated within the function such as year of birth of individual.
-
-        Args:
-            index (int): index of the individual, must be less than population
-            output (bool): return as output string rather than print
-            debug (bool): print additional information
-
-        Outputs:
-            printed display of each major event in the individual's life
-        """
-        string = ''
-
-        if debug:
-            print(self.events.keys())
-
-        def to_date(t):
-            year = int(t)
-            if debug:
-                print(t)
-            mo = round(((t) - year) * 12)
-            month = ['Jan', 'Feb', 'Mar', 'Apr', 'May', 'Jun', 'Jul', 'Aug', 'Sep', 'Oct', 'Nov', 'Dec'][mo]
-            return f'{year}-{month}'
-
-        if len(self.events) == 0:
-            errormsg = 'Story function can only be used after sim is run. Try Experiment.run_model() first'
-            raise RuntimeError(errormsg)
-
-        last_year = max(self.total_results.keys())
-        ages = self.total_results[last_year]['age'] # Progresses even if dead
-        year_born = last_year - ages[index]
-        if debug:
-            print(last_year)
-            print(year_born)
-            print(ages[index])
-        string += f'This is the story of Person {index} who was born {to_date(year_born)}:\n'
-
-        event_response_dict = {
-            "Births": "gives birth",
-            "Conceptions": "conceives",
-            "Miscarriages": "has a miscarriage",
-            "Deaths": "dies"
-        }
-        method_list = list(fpd.method_map.keys())
-        last_method = method_list[self.total_results[min(self.total_results.keys())]['method'][index]]
-        for y in self.events:
-            if y >= year_born:
-                for new_channel in event_response_dict:
-                    if index in self.events[y][new_channel]:
-                        if new_channel == "Births":
-                            string += f"{to_date(y)}: Person {index} gives birth to child number {self.total_results[y]['parity'][index]}\n"
-                        else:
-                            string += f"{to_date(y)}: Person {index} {event_response_dict[new_channel]}\n"
-                    if self.total_results[y]['sexual_debut_age'][index] == 0:
-                        string += f"{to_date(y)}: Person {index} had their sexual debut\n"
-            new_method = method_list[self.total_results[y]['method'][index]]
-            if new_method != last_method:
-                string += f"{to_date(y)}: Person {index} switched from {last_method} to {new_method}\n"
-            last_method = new_method
-
-        if not output:
-            print(string)
-        else:
-            return string
-=======
-        return fig
->>>>>>> 160383f5
+        return fig