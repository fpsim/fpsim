--- conflicted
+++ resolved
@@ -183,19 +183,9 @@
         '''
         Remove the database file if keep_db is false and the path exists.
         '''
-<<<<<<< HEAD
-        if os.path.exists(self.g.db_name):
-            try:
-                os.remove(self.g.db_name)
-                if self.verbose:
-                    print(f"Removed existing calibration {self.g.db_name}")
-            except PermissionError:
-                print(f"Could not remove {self.g.db_name} as it is still in use.")
-=======
         sc.rmpath(self.g.db_name, die=False)
         if self.verbose:
             print(f'Removed existing calibration {self.g.db_name}')
->>>>>>> dcfda5f3
         return
 
     def make_study(self):
