--- conflicted
+++ resolved
@@ -10,211 +10,7 @@
 import sciris as sc
 import seaborn as sns
 import optuna as op
-<<<<<<< HEAD
-from . import model as mo
-
-
-__all__ = ['Experiment', 'Fit', 'Calibration', 'compute_gof', 'datapath', 'diff_summaries']
-
-# ...more settings
-min_age = 15
-max_age = 50
-bin_size = 5
-year_str = '2017'
-mpy = 12
-
-
-# Files
-def datapath(path):
-    ''' Return the path of the parent folder '''
-    return sc.thisdir(__file__, os.pardir, 'dropbox', path)
-
-pregnancy_parity_file = datapath('SNIR80FL.obj')  # DHS Senegal 2018 file -- preprocessed
-pregnancy_parity_file_raw = datapath('SNIR80FL.DTA')  # DHS Senegal 2018 file -- raw
-pop_pyr_year_file = datapath('Population_Pyramid_-_All.csv')
-skyscrapers_file = datapath('Skyscrapers-All-DHS.csv')
-methods_file = datapath('Method_v312.csv')
-spacing_file = datapath('BirthSpacing.obj')
-spacing_file_raw = datapath('BirthSpacing.csv')
-popsize_file = datapath('senegal-popsize.csv')
-barriers_file = datapath('DHSIndividualBarriers.csv')
-tfr_file = datapath('senegal-tfr.csv')
-mcpr_file = datapath('mcpr_senegal.csv')
-
-default_flags = sc.objdict(
-    popsize = 1,  # Population size and growth over time on whole years, adjusted for n number of agents; 'pop_size'
-    skyscrapers = 1, # Population distribution of agents in each age/parity bin (skyscraper plot); 'skyscrapers'
-    first_birth = 1,  # Age at first birth mean with standard deviation; 'age_first_birth'
-    birth_space = 1,  # Birth spacing both in bins and mean with standard deviation; 'spacing'
-    age_pregnancy = 1, # Summary stats (mean, std, 25, 50, 75%) ages of those currently pregnant; 'age_pregnant_stats',
-    mcpr = 1,  # Modern contraceptive prevalence; 'mcpr'
-    methods = 1, # Overall percentage of method use and method use among users; 'methods'
-    mmr = 1,  # Maternal mortality ratio at end of sim in model vs data; 'maternal_mortality_ratio'
-    infant_m = 1,  # Infant mortality rate at end of sim in model vs data; 'infant_mortality_rate'
-    cdr = 1,  # Crude death rate at end of sim in model vs data; 'crude_death_rate'
-    cbr = 1,  # Crude birth rate (per 1000 inhabitants); 'crude_birth_rate'
-<<<<<<< HEAD
-    tfr = 1,  # Total fertility rate
-=======
-    tfr = 1,  # Not using as calibration target given different formulas in data vs model
->>>>>>> c5f1300 (Rest to default; add multi parameter calibration script)
-)
-
-
-
-
-class Experiment(sc.prettyobj):
-    '''
-    Class for running calibration to data
-    '''
-
-    def __init__(self, pars=None, flags=None, label=None):
-        self.flags = flags if flags else sc.dcp(default_flags) # Set flags for what gets run
-        self.pars = pars
-        self.model_to_calib = sc.objdict()
-        self.dhs_data = sc.objdict()
-        self.method_keys = None
-        self.initialized = False
-        self.label = label
-        return
-
-    def init_dhs_data(self):
-        '''
-        Assign data points of interest in DHS dictionary for Senegal data.  All data 2018 unless otherwise indicated
-        Adjust data for a different year or country
-        '''
-
-        self.dhs_data[
-            'maternal_mortality_ratio'] = 315.0  # Per 100,000 live births, (2017) From World Bank https://data.worldbank.org/indicator/SH.STA.MMRT?locations=SN
-        self.dhs_data['infant_mortality_rate'] = 33.6  # Per 1,000 live births, From World Bank
-        self.dhs_data['crude_death_rate'] = 5.7  # Per 1,000 inhabitants, From World Bank
-        self.dhs_data['crude_birth_rate'] = 34.5  # Per 1,000 inhabitants, From World Bank
-
-        return
-
-    def extract_dhs_data(self):
-
-        self.dhs_data['pregnancy_parity'] = sc.load(pregnancy_parity_file)
-
-        # Extract population size over time
-        if self.pars:
-            n = self.pars['n']
-        else:
-            n = 5000 # Use default if not available
-            print(f'Warning: parameters not defined, using default of n={n}')
-        pop_size = pd.read_csv(popsize_file, header=None)  # From World Bank
-        self.dhs_data['pop_years'] = pop_size.iloc[0,:].to_numpy()
-        self.dhs_data['pop_size'] = pop_size.iloc[1,:].to_numpy() / (pop_size.iloc[1,0] / n)  # Corrected for # of agents, needs manual adjustment for # agents
-
-        # Extract population growth rate
-        data_growth_rate = self.pop_growth_rate(self.dhs_data['pop_years'], self.dhs_data['pop_size'])
-        self.dhs_data['pop_growth_rate'] = data_growth_rate
-
-        # Extract mcpr over time
-        mcpr = pd.read_csv(mcpr_file, header = None)
-        self.dhs_data['mcpr_years'] = mcpr.iloc[:,0].to_numpy()
-        self.dhs_data['mcpr'] = mcpr.iloc[:,1].to_numpy()
-
-        return
-
-    def pop_growth_rate(self, years, population):
-        growth_rate = np.zeros(len(years) - 1)
-
-        for i in range(len(years)):
-            if population[i] == population[-1]:
-                break
-            growth_rate[i] = ((population[i + 1] - population[i]) / population[i]) * 100
-
-        return growth_rate
-
-
-    def initialize(self):
-        self.init_dhs_data()
-        self.extract_dhs_data()
-        self.initialized = True
-        return
-
-
-    def post_process_sim(self):
-        self.people = self.sim.people  # Extract people objects from sim
-        self.model_results = self.sim.results  # Stores dictionary of results
-
-        # Store dataframe of agent's age, pregnancy status, and parity
-        model_pregnancy_parity = self.sim.store_postpartum()
-        model_pregnancy_parity = model_pregnancy_parity.drop(['PP0to5', 'PP6to11', 'PP12to23', 'NonPP'], axis=1)
-        self.model_to_calib['pregnancy_parity'] = model_pregnancy_parity
-        self.method_keys = self.sim.pars['methods']['names']
-        return
-
-
-    def run_model(self, pars=None):
-        ''' Create the sim and run the model '''
-
-        if not self.initialized:
-            self.initialize()
-
-        if pars is None:
-            pars = self.pars
-
-        self.sim = mo.Sim(pars=pars)
-        self.sim.run()
-        self.post_process_sim()
-
-        return
-
-
-    def extract_model(self):
-        if self.flags.popsize:  self.model_pop_size()
-        if self.flags.mcpr:     self.model_mcpr()
-        if self.flags.mmr:      self.model_mmr()
-        if self.flags.infant_m: self.model_infant_mortality_rate()
-        if self.flags.cdr:      self.model_crude_death_rate()
-        if self.flags.cbr:      self.model_crude_birth_rate()
-        if self.flags.tfr:      self.model_data_tfr()
-        return
-
-
-    def model_pop_size(self):
-
-        self.model_to_calib['pop_size'] = self.model_results['pop_size']
-        self.model_to_calib['pop_years'] = self.model_results['tfr_years']
-
-        model_growth_rate = self.pop_growth_rate(self.model_to_calib['pop_years'], self.model_to_calib['pop_size'])
-        self.model_to_calib['pop_growth_rate'] = model_growth_rate
-
-        return
-
-
-    def model_mcpr(self):
-
-        model = {'years': self.model_results['t'], 'mcpr': self.model_results['mcpr']}
-        model_frame = pd.DataFrame(model)
-
-        data_years = self.dhs_data['mcpr_years'].tolist()
-
-        filtered_model = model_frame.loc[model_frame.years.isin(data_years)]
-
-        model_mcpr = filtered_model['mcpr'].to_numpy()
-
-        self.model_to_calib['mcpr'] = model_mcpr*100 # Since data is in 100
-        self.model_to_calib['mcpr_years'] = self.dhs_data['mcpr_years']
-
-        return
-
-
-    def model_mmr(self):
-        '''
-        Calculate maternal mortality in model over most recent 3 years
-        '''
-
-        maternal_deaths = pl.sum(self.model_results['maternal_deaths'][-mpy * 3:])
-        births_last_3_years = pl.sum(self.model_results['births'][-mpy * 3:])
-        self.model_to_calib['maternal_mortality_ratio'] = (maternal_deaths / births_last_3_years) * 100000
-
-        return
-=======
 from . import experiment as fpe
->>>>>>> ae2bba1e
 
 
 __all__ = ['Calibration']
@@ -400,11 +196,7 @@
             print(self.best_pars)
             print(f'Mismatch before calibration: {before:n}')
             print(f'Mismatch after calibration:  {after:n}')
-<<<<<<< HEAD
-            print(f'Percent improvement:         {((before-after)/before)*100:0.1f}%')
-=======
             print(f'Percent improvement:         {(before-after)/before*100:0.1f}%')
->>>>>>> ae2bba1e
             return before, after
         except Exception as E:
             errormsg = 'Could not get summary, have you run the calibration?'
