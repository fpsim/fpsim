--- conflicted
+++ resolved
@@ -204,12 +204,7 @@
             uids = self.alive.uids
 
         fecund = uids[(ppl.female[uids] == True) & (ppl.age[uids] < self.pars['age_limit_fecundity'])]
-<<<<<<< HEAD
-        time_to_debut = (self.fated_debut[fecund]-ppl.age[fecund])/self.t.dt
-=======
-
         ti_to_debut = ss.years(self.fated_debut[fecund]-ppl.age[fecund])/self.t.dt
->>>>>>> e66e1b9e
 
         # If ti_contra is less than one timestep away, we want to also set it to 0 so floor time_to_debut.
         self.ti_contra[fecund] = np.maximum(np.floor(ti_to_debut), 0)
