--- conflicted
+++ resolved
@@ -41,17 +41,6 @@
 country = 'kenya'
 
 # Set options for plotting
-<<<<<<< HEAD
-do_plot_sim = False
-do_plot_asfr = False
-do_plot_methods = False
-do_plot_skyscrapers = False
-do_plot_cpr = False
-do_plot_tfr = False
-do_plot_pop_growth = False
-do_plot_birth_space_afb = False
-do_plot_empowerment = True
-=======
 do_plot_sim = True
 do_plot_asfr = True
 do_plot_methods = True
@@ -60,7 +49,6 @@
 do_plot_tfr = True
 do_plot_pop_growth = True
 do_plot_birth_space_afb = True
->>>>>>> dc597d81
 
 # Set option to save figures
 do_save = 1
@@ -68,11 +56,7 @@
 # Dataset contained in the ageparity csv file to which the model data will be compared (i.e. 'PMA 2022',
 # 'DHS 2014', etc). If this is set to a dataset not included in the {country}_ageparity.csv file, you will receive
 # an error when running the script.
-<<<<<<< HEAD
-skyscrapers_dataset = 'PMA 2022'
-=======
 ageparity_dataset = 'PMA 2019'
->>>>>>> dc597d81
 
 ####################################################
 
@@ -114,7 +98,7 @@
 
 # Set up sim for country
 pars = fp.pars(location=country)
-pars['n_agents'] = 1_000 # Small population size
+pars['n_agents'] = 100_000 # Small population size
 pars['end_year'] = 2020 # 1961 - 2020 is the normal date range
 
 # Free parameters for calibration
@@ -163,69 +147,68 @@
 
 
 def pop_growth_rate(years, population):
-    '''
-    Calculates growth rate as a time series to help compare model to data
-    '''
-    growth_rate = np.zeros(len(years) - 1)
-
-    for i in range(len(years)):
-        if population[i] == population[-1]:
-            break
-        growth_rate[i] = ((population[i + 1] - population[i]) / population[i]) * 100
-
-    return growth_rate
-
+        '''
+        Calculates growth rate as a time series to help compare model to data
+        '''
+        growth_rate = np.zeros(len(years) - 1)
+
+        for i in range(len(years)):
+                if population[i] == population[-1]:
+                        break
+                growth_rate[i] = ((population[i + 1] - population[i]) / population[i]) * 100
+
+        return growth_rate
 
 # Start series of options for plotting data to model comaprisons
 if do_plot_asfr:
-    '''
-    Plot age-specific fertility rate between model and data
-    '''
-    # Print ASFR form model in output
-    for key in age_bin_map.keys():
-        print(f'ASFR (annual) for age bin {key} in the last year of the sim: {res["asfr"][key][-1]}')
-
-    x = [1, 2, 3, 4, 5, 6, 7, 8]
-
-    # Load data
-    year = data_asfr[data_asfr['year'] == pars['end_year']]
-    asfr_data = year.drop(['year'], axis=1).values.tolist()[0]
-
-    x_labels = []
-    asfr_model = []
-
-    # Extract from model
-    for key in age_bin_map.keys():
-        x_labels.append(key)
-        asfr_model.append(res['asfr'][key][-1])
-
-    # Plot
-    fig, ax = pl.subplots()
-    kw = dict(lw=3, alpha=0.7, markersize=10)
-    ax.plot(x, asfr_data, marker='^', color='black', label="UN data", **kw)
-    ax.plot(x, asfr_model, marker='*', color='cornflowerblue', label="FPsim", **kw)
-    pl.xticks(x, x_labels)
-    pl.ylim(bottom=-10)
-    ax.set_title(f'{country.capitalize()}: Age specific fertility rate per 1000 woman years')
-    ax.set_xlabel('Age')
-    ax.set_ylabel('ASFR in 2019')
-    ax.legend(frameon=False)
-    sc.boxoff()
-
-    if do_save:
-        pl.savefig(f'{country}/figs/asfr.png')
-
-    pl.show()
+        '''
+        Plot age-specific fertility rate between model and data
+        '''
+        # Print ASFR form model in output
+        for key in age_bin_map.keys():
+            print(f'ASFR (annual) for age bin {key} in the last year of the sim: {res["asfr"][key][-1]}')
+
+        x = [1, 2, 3, 4, 5, 6, 7, 8]
+
+        # Load data
+        year = data_asfr[data_asfr['year'] == pars['end_year']]
+        asfr_data = year.drop(['year'], axis=1).values.tolist()[0]
+
+        x_labels = []
+        asfr_model = []
+
+        # Extract from model
+        for key in age_bin_map.keys():
+                x_labels.append(key)
+                asfr_model.append(res['asfr'][key][-1])
+
+        # Plot
+        fig, ax = pl.subplots()
+        kw = dict(lw=3, alpha=0.7, markersize=10)
+        ax.plot(x, asfr_data, marker='^', color='black', label="UN data", **kw)
+        ax.plot(x, asfr_model, marker='*', color='cornflowerblue', label="FPsim", **kw)
+        pl.xticks(x, x_labels)
+        pl.ylim(bottom=-10)
+        ax.set_title(f'{country.capitalize()}: Age specific fertility rate per 1000 woman years')
+        ax.set_xlabel('Age')
+        ax.set_ylabel('ASFR in 2019')
+        ax.legend(frameon=False)
+        sc.boxoff()
+
+        if do_save:
+            pl.savefig(f'{country}/figs/asfr.png')
+
+        pl.show()
 
 if do_plot_methods:
-    '''
-    Plots both dichotomous method use and non-use and contraceptive mix
-    '''
-
-    # Pull method definitions from parameters file
-    # Method map; this remains constant across locations. True indicates modern method,
-    # and False indicates traditional method
-    methods_map_model = {  # Index, modern, efficacy
+        '''
+        Plots both dichotomous method use and non-use and contraceptive mix
+        '''
+
+        # Pull method definitions from parameters file
+        # Method map; this remains constant across locations. True indicates modern method,
+        # and False indicates traditional method
+        methods_map_model = {  # Index, modern, efficacy
         'None': [0, False],
         'Withdrawal': [1, False],
         'Other traditional': [2, False],
@@ -237,148 +220,82 @@
         'IUDs': [7, True],
         'BTL': [8, True],
         'Other modern': [9, True],
-    }
-
-    # Setup
-    model_labels_all = list(methods_map_model.keys())
-    model_labels_methods = sc.dcp(model_labels_all)
-    model_labels_methods = model_labels_methods[1:]
-
-    model_method_counts = sc.odict().make(keys=model_labels_all, vals=0.0)
-
-    # Extract from model
-    for i in range(len(ppl)):
-        if ppl.alive[i] and not ppl.sex[i] and ppl.age[i] >= min_age and ppl.age[i] < max_age:
-            model_method_counts[ppl.method[i]] += 1
-
-    model_method_counts[:] /= model_method_counts[:].sum()
-
-
-    # Method mix from data - country PMA data (mix.csv)
-    data_methods_mix = {
-        'Withdrawal': data_methods.loc[data_methods['method'] == 'Withdrawal', 'perc'].iloc[0],
-        'Other traditional': data_methods.loc[data_methods['method'] == 'Other traditional', 'perc'].iloc[0],
-        'Condoms': data_methods.loc[data_methods['method'] == 'Condoms', 'perc'].iloc[0],
-        'Pill': data_methods.loc[data_methods['method'] == 'Pill', 'perc'].iloc[0],
-        'Injectables': data_methods.loc[data_methods['method'] == 'Injectables', 'perc'].iloc[0],
-        'Implants': data_methods.loc[data_methods['method'] == 'Implants', 'perc'].iloc[0],
-        'IUDs': data_methods.loc[data_methods['method'] == 'IUDs', 'perc'].iloc[0],
-        'BTL': data_methods.loc[data_methods['method'] == 'BTL', 'perc'].iloc[0],
-        'Other modern': data_methods.loc[data_methods['method'] == 'Other modern', 'perc'].iloc[0]
-    }
-
-    # Method use from data - country PMA data (use.csv)
-    no_use = use.loc[0, 'perc']
-    any_method = use.loc[1, 'perc']
-    data_methods_use = {
-        'No use': no_use,
-        'Any method': any_method
-    }
-
-    # Plot bar charts of method mix and use among users
-
-    # Calculate users vs non-users in model
-    model_methods_mix = sc.dcp(model_method_counts)
-    model_use = [model_methods_mix['None'], model_methods_mix[1:].sum()]
-    model_use_percent = [i * 100 for i in model_use]
-
-    # Calculate mix within users in model
-    model_methods_mix['None'] = 0.0
-    model_users_sum = model_methods_mix[:].sum()
-    model_methods_mix[:] /= model_users_sum
-    mix_model = model_methods_mix.values()[1:]
-    mix_percent_model = [i * 100 for i in mix_model]
-
-    # Set method use and mix from data
-    mix_percent_data = list(data_methods_mix.values())
-    data_use_percent = list(data_methods_use.values())
-
-    # Set up plotting
-    use_labels = list(data_methods_use.keys())
-    df_mix = pd.DataFrame({'PMA': mix_percent_data, 'FPsim': mix_percent_model}, index=model_labels_methods)
-    df_use = pd.DataFrame({'PMA': data_use_percent, 'FPsim': model_use_percent}, index=use_labels)
-
-    # Plot mix
-    ax = df_mix.plot.barh(color={'PMA':'black', 'FPsim':'cornflowerblue'})
-    ax.set_xlabel('Percent users')
-    ax.set_title(f'{country.capitalize()}: Contraceptive Method Mix - Model vs Data')
-    if do_save:
-        pl.savefig(f"{country}/figs/method_mix.png", bbox_inches='tight', dpi=100)
-
-    # Plot use
-    ax = df_use.plot.barh(color={'PMA':'black', 'FPsim':'cornflowerblue'})
-    ax.set_xlabel('Percent')
-    ax.set_title(f'{country.capitalize()}: Contraceptive Method Use - Model vs Data')
-    if do_save:
-        pl.savefig(f"{country}/figs/method_use.png", bbox_inches='tight', dpi=100)
-
-
-<<<<<<< HEAD
-if do_plot_skyscrapers:
-    '''
-    Plot an age-parity distribution for model vs data
-    '''
-
-    # Set up
-    age_keys = list(age_bin_map.keys())[1:]
-    age_bins = pl.arange(min_age, max_age, bin_size)
-    parity_bins = pl.arange(0, 7) # Plot up to parity 6
-    n_age = len(age_bins)
-    n_parity = len(parity_bins)
-    x_age = pl.arange(n_age)
-    x_parity = pl.arange(n_parity)  # Should be the same
-
-    # Load data
-    data_parity_bins = pl.arange(0,7)
-    sky_raw_data = skyscrapers[skyscrapers['parity'] < 7]  # Only analyzing rows with parity <7
-    sky_raw_data = sky_raw_data[sky_raw_data['dataset'] == skyscrapers_dataset]
-    sky_parity = sky_raw_data['parity'].to_numpy()
-    sky_props = sky_raw_data['percentage'].to_numpy()
-
-
-    sky_arr = sc.odict()
-
-    sky_arr['Data'] = pl.zeros((len(age_keys), len(parity_bins)))
-
-    proportion = 0
-    age_name = ''
-    for age, row in sky_raw_data.iterrows():
-        if row.age in age_keys and row.parity <7:
-            age_ind = age_keys.index(row.age)
-            sky_arr['Data'][age_ind, row.parity] = row.percentage
-
-
-    # Extract from model
-    sky_arr['Model'] = pl.zeros((len(age_bins), len(parity_bins)))
-    for i in range(len(ppl)):
-        if ppl.alive[i] and not ppl.sex[i] and ppl.age[i] >= min_age and ppl.age[i] < max_age:
-            age_bin = sc.findinds(age_bins <= ppl.age[i])[-1]
-            parity_bin = sc.findinds(parity_bins <= ppl.parity[i])[-1]
-            sky_arr['Model'][age_bin, parity_bin] += 1
-
-
-    # Normalize
-    for key in ['Data', 'Model']:
-        sky_arr[key] /= sky_arr[key].sum() / 100
-
-    # Find diff to help visualize in plotting
-    sky_arr['Diff_data-model'] = sky_arr['Data']-sky_arr['Model']
-
-    # Plot skyscrapers
-    for key in ['Data', 'Model', 'Diff_data-model']:
-        fig = pl.figure(figsize=(20, 14))
-
-        sc.bar3d(fig=fig, data=sky_arr[key], cmap='jet')
-        pl.xlabel('Age', fontweight='bold')
-        pl.ylabel('Parity', fontweight='bold')
-        pl.title(f'{country.capitalize()}: Age-parity plot for the {key.lower()}\n\n', fontweight='bold')
-        pl.gca().set_xticks(pl.arange(n_age))
-        pl.gca().set_yticks(pl.arange(n_parity))
-        pl.gca().set_xticklabels(age_bins)
-        pl.gca().set_yticklabels(parity_bins)
-        pl.gca().view_init(30, 45)
-        pl.draw()
-=======
+        }
+
+        # Setup
+        model_labels_all = list(methods_map_model.keys())
+        model_labels_methods = sc.dcp(model_labels_all)
+        model_labels_methods = model_labels_methods[1:]
+
+        model_method_counts = sc.odict().make(keys=model_labels_all, vals=0.0)
+
+        # Extract from model
+        for i in range(len(ppl)):
+                if ppl.alive[i] and not ppl.sex[i] and ppl.age[i] >= min_age and ppl.age[i] < max_age:
+                        model_method_counts[ppl.method[i]] += 1
+
+        model_method_counts[:] /= model_method_counts[:].sum()
+
+
+        # Method mix from data - country PMA data (mix.csv)
+        data_methods_mix = {
+                'Withdrawal': data_methods.loc[data_methods['method'] == 'Withdrawal', 'perc'].iloc[0],
+                'Other traditional': data_methods.loc[data_methods['method'] == 'Other traditional', 'perc'].iloc[0],
+                'Condoms': data_methods.loc[data_methods['method'] == 'Condoms', 'perc'].iloc[0],
+                'Pill': data_methods.loc[data_methods['method'] == 'Pill', 'perc'].iloc[0],
+                'Injectables': data_methods.loc[data_methods['method'] == 'Injectables', 'perc'].iloc[0],
+                'Implants': data_methods.loc[data_methods['method'] == 'Implants', 'perc'].iloc[0],
+                'IUDs': data_methods.loc[data_methods['method'] == 'IUDs', 'perc'].iloc[0],
+                'BTL': data_methods.loc[data_methods['method'] == 'BTL', 'perc'].iloc[0],
+                'Other modern': data_methods.loc[data_methods['method'] == 'Other modern', 'perc'].iloc[0]
+        }
+
+        # Method use from data - country PMA data (use.csv)
+        no_use = use.loc[0, 'perc']
+        any_method = use.loc[1, 'perc']
+        data_methods_use = {
+                'No use': no_use,
+                'Any method': any_method
+        }
+
+        # Plot bar charts of method mix and use among users
+
+        # Calculate users vs non-users in model
+        model_methods_mix = sc.dcp(model_method_counts)
+        model_use = [model_methods_mix['None'], model_methods_mix[1:].sum()]
+        model_use_percent = [i * 100 for i in model_use]
+
+        # Calculate mix within users in model
+        model_methods_mix['None'] = 0.0
+        model_users_sum = model_methods_mix[:].sum()
+        model_methods_mix[:] /= model_users_sum
+        mix_model = model_methods_mix.values()[1:]
+        mix_percent_model = [i * 100 for i in mix_model]
+
+        # Set method use and mix from data
+        mix_percent_data = list(data_methods_mix.values())
+        data_use_percent = list(data_methods_use.values())
+
+        # Set up plotting
+        use_labels = list(data_methods_use.keys())
+        df_mix = pd.DataFrame({'PMA': mix_percent_data, 'FPsim': mix_percent_model}, index=model_labels_methods)
+        df_use = pd.DataFrame({'PMA': data_use_percent, 'FPsim': model_use_percent}, index=use_labels)
+
+        # Plot mix
+        ax = df_mix.plot.barh(color={'PMA':'black', 'FPsim':'cornflowerblue'})
+        ax.set_xlabel('Percent users')
+        ax.set_title(f'{country.capitalize()}: Contraceptive Method Mix - Model vs Data')
+        if do_save:
+                pl.savefig(f"{country}/figs/method_mix.png", bbox_inches='tight', dpi=100)
+
+        # Plot use
+        ax = df_use.plot.barh(color={'PMA':'black', 'FPsim':'cornflowerblue'})
+        ax.set_xlabel('Percent')
+        ax.set_title(f'{country.capitalize()}: Contraceptive Method Use - Model vs Data')
+        if do_save:
+                pl.savefig(f"{country}/figs/method_use.png", bbox_inches='tight', dpi=100)
+
+
 if do_plot_ageparity:
         '''
         Plot an age-parity distribution for model vs data
@@ -401,13 +318,9 @@
         sky_parity = sky_raw_data['parity'].to_numpy()
         sky_props = sky_raw_data['percentage'].to_numpy()
 
->>>>>>> dc597d81
-
-
-<<<<<<< HEAD
-        if do_save:
-            pl.savefig(f'{country}/figs/skyscrapers_' + str(key.lower()) + '.png')
-=======
+
+        sky_arr = sc.odict()
+
         sky_arr['Data'] = pl.zeros((len(age_keys), len(parity_bins)))
 
         proportion = 0
@@ -452,160 +365,161 @@
 
                 if do_save:
                     sc.savefig(f'{country}/figs/ageparity_' + str(key.lower()) + '.png')
->>>>>>> dc597d81
+
+                pl.show()
+
+if do_plot_cpr:
+
+        '''
+        Plot contraceptive prevalence rate for model vs data
+        '''
+        # Import data
+        data_cpr = data_cpr[data_cpr['year'] <= pars['end_year']] # Restrict years to plot
+
+        # Plot
+        pl.plot(data_cpr['year'], data_cpr['cpr'], label='UN Data Portal', color='black')
+        pl.plot(res['t'], res['cpr']*100, label='FPsim', color='cornflowerblue')
+        pl.xlabel('Year')
+        pl.ylabel('Percent')
+        pl.title(f'{country.capitalize()}: Contraceptive Prevalence Rate - Model vs Data')
+        pl.legend()
+
+        if do_save:
+            pl.savefig(f'{country}/figs/cpr_over_sim.png')
 
         pl.show()
 
-if do_plot_cpr:
-
-    '''
-    Plot contraceptive prevalence rate for model vs data
-    '''
-    # Import data
-    data_cpr = data_cpr[data_cpr['year'] <= pars['end_year']] # Restrict years to plot
-
-    # Plot
-    pl.plot(data_cpr['year'], data_cpr['cpr'], label='UN Data Portal', color='black')
-    pl.plot(res['t'], res['cpr']*100, label='FPsim', color='cornflowerblue')
-    pl.xlabel('Year')
-    pl.ylabel('Percent')
-    pl.title(f'{country.capitalize()}: Contraceptive Prevalence Rate - Model vs Data')
-    pl.legend()
-
-    if do_save:
-        pl.savefig(f'{country}/figs/cpr_over_sim.png')
-
-    pl.show()
-
 if do_plot_tfr:
-    '''
-    Plot total fertility rate for model vs data
-    '''
-
-    # Import data
-    #data_tfr = pd.read_csv(f'tfr.csv')
-
-    # Plot
-    pl.plot(data_tfr['year'], data_tfr['tfr'], label='World Bank', color='black')
-    pl.plot(res['tfr_years'], res['tfr_rates'], label='FPsim', color='cornflowerblue')
-    pl.xlabel('Year')
-    pl.ylabel('Rate')
-    pl.title(f'{country.capitalize()}: Total Fertility Rate - Model vs Data')
-    pl.legend()
-
-    if do_save:
-        pl.savefig(f'{country}/figs/tfr_over_sim.png')
-
-    pl.show()
+        '''
+        Plot total fertility rate for model vs data
+        '''
+
+        # Import data
+        #data_tfr = pd.read_csv(f'tfr.csv')
+
+        # Plot
+        pl.plot(data_tfr['year'], data_tfr['tfr'], label='World Bank', color='black')
+        pl.plot(res['tfr_years'], res['tfr_rates'], label='FPsim', color='cornflowerblue')
+        pl.xlabel('Year')
+        pl.ylabel('Rate')
+        pl.title(f'{country.capitalize()}: Total Fertility Rate - Model vs Data')
+        pl.legend()
+
+        if do_save:
+                pl.savefig(f'{country}/figs/tfr_over_sim.png')
+
+        pl.show()
 
 if do_plot_pop_growth:
-    '''
-    Plot annual population growth rate for model vs data
-    '''
-
-    # Import data
-    data_popsize = data_popsize[data_popsize['year'] <= pars['end_year']]  # Restrict years to plot
-
-    data_pop_years = data_popsize['year'].to_numpy()
-    data_population = data_popsize['population'].to_numpy()
-
-    # Extract from model
-    model_growth_rate = pop_growth_rate(res['tfr_years'], res['pop_size'])
-
-    data_growth_rate = pop_growth_rate(data_pop_years, data_population)
-
-    # Plot
-    pl.plot(data_pop_years[1:], data_growth_rate, label='World Bank', color='black')
-    pl.plot(res['tfr_years'][1:], model_growth_rate, label='FPsim', color='cornflowerblue')
-    pl.xlabel('Year')
-    pl.ylabel('Rate')
-    pl.title(f'{country.capitalize()}: Population Growth Rate - Model vs Data')
-    pl.legend()
-
-    if do_save:
-        pl.savefig(f'{country}/figs//popgrowth_over_sim.png')
-
-    pl.show()
+        '''
+        Plot annual population growth rate for model vs data
+        '''
+
+        # Import data
+        data_popsize = data_popsize[data_popsize['year'] <= pars['end_year']]  # Restrict years to plot
+
+        data_pop_years = data_popsize['year'].to_numpy()
+        data_population = data_popsize['population'].to_numpy()
+
+        # Extract from model
+        model_growth_rate = pop_growth_rate(res['tfr_years'], res['pop_size'])
+
+        data_growth_rate = pop_growth_rate(data_pop_years, data_population)
+
+        # Plot
+        pl.plot(data_pop_years[1:], data_growth_rate, label='World Bank', color='black')
+        pl.plot(res['tfr_years'][1:], model_growth_rate, label='FPsim', color='cornflowerblue')
+        pl.xlabel('Year')
+        pl.ylabel('Rate')
+        pl.title(f'{country.capitalize()}: Population Growth Rate - Model vs Data')
+        pl.legend()
+
+        if do_save:
+            pl.savefig(f'{country}/figs//popgrowth_over_sim.png')
+
+        pl.show()
 
 if do_plot_birth_space_afb:
-    '''
-    Plot birth space and age at first birth for model vs data
-    '''
-
-    # Set up
-    spacing_bins = sc.odict({'0-12': 0, '12-24': 1, '24-48': 2, '>48': 4})  # Spacing bins in years
-    model_age_first = []
-    model_spacing = []
-    model_spacing_counts = sc.odict().make(keys=spacing_bins.keys(), vals=0.0)
-    data_spacing_counts = sc.odict().make(keys=spacing_bins.keys(), vals=0.0)
-
-    # Extract age at first birth and birth spaces from model
-    for i in range(len(ppl)):
-        if ppl.alive[i] and not ppl.sex[i] and ppl.age[i] >= min_age and ppl.age[i] < max_age:
-            if len(ppl.dobs[i]) == 0:
-                model_age_first.append(float('inf'))
-            if len(ppl.dobs[i]) and ppl.age[i] >= first_birth_age:
-                model_age_first.append(ppl.dobs[i][0])
-            if len(ppl.dobs[i]) > 1:
-                for d in range(len(ppl.dobs[i]) - 1):
-                    space = ppl.dobs[i][d + 1] - ppl.dobs[i][d]
-                    ind = sc.findinds(space > spacing_bins[:])[-1]
-                    model_spacing_counts[ind] += 1
-                    model_spacing.append(space)
-
-    # Normalize model birth space bin counts to percentages
-    model_spacing_counts[:] /= model_spacing_counts[:].sum()
-    model_spacing_counts[:] *= 100
-
-    age_first_birth_model = pd.DataFrame(data=model_age_first)
-
-    # Extract birth spaces and age at first birth from data
-    for i, j in data_spaces.iterrows():
-        space = j['space_mo'] / mpy
-        ind = sc.findinds(space > spacing_bins[:])[-1]
-        data_spacing_counts[ind] += j['Freq']
-
-    age_first_birth_data = pd.DataFrame(data=data_afb)
-
-    # Normalize dat birth space bin counts to percentages
-    data_spacing_counts[:] /= data_spacing_counts[:].sum()
-    data_spacing_counts[:] *= 100
-
-    # Plot age at first birth (histogram with KDE)
-    sns.histplot(data=age_first_birth_model, stat='proportion', kde=True, binwidth=1, color='cornflowerblue', label='FPsim')
-    sns.histplot(x=age_first_birth_data['afb'], stat='proportion', kde=True, weights=age_first_birth_data['wt'], binwidth=1, color='dimgrey', label='DHS data')
-    pl.xlabel('Age at first birth')
-    pl.title(f'{country.capitalize()}: Age at First Birth - Model vs Data')
-    pl.legend()
-
-    if do_save:
-        pl.savefig(f'{country}/figs/age_first_birth.png', bbox_inches='tight', dpi=100)
-
-    pl.show()
-
-    # Plot birth space bins with diff
-    data_dict['spacing_bins'] = np.array(data_spacing_counts.values())
-    model_dict['spacing_bins'] = np.array(model_spacing_counts.values())
-
-    diff = model_dict['spacing_bins'] - data_dict['spacing_bins']
-
-    res_bins = np.array([[model_dict['spacing_bins']], [data_dict['spacing_bins']], [diff]])
-
-    bins_frame = pd.DataFrame(
-        {'Model': model_dict['spacing_bins'], 'Data': data_dict['spacing_bins'], 'Diff': diff},
-        index=spacing_bins.keys())
-
-    print(bins_frame) # Print in output, remove if not needed
-
-    ax = bins_frame.plot.barh(color={'Data': 'black', 'Model': 'cornflowerblue', 'Diff': 'red'})
-    ax.set_xlabel('Percent of live birth spaces')
-    ax.set_ylabel('Birth space in months')
-    ax.set_title(f'{country.capitalize()}: Birth Space Bins - Model vs Data')
-
-    if do_save:
-        pl.savefig(f'{country}/figs/birth_space_bins_{country}.png', bbox_inches='tight', dpi=100)
-
-    pl.show()
+        '''
+        Plot birth space and age at first birth for model vs data
+        '''
+
+        # Set up
+        spacing_bins = sc.odict({'0-12': 0, '12-24': 1, '24-48': 2, '>48': 4})  # Spacing bins in years
+        model_age_first = []
+        model_spacing = []
+        model_spacing_counts = sc.odict().make(keys=spacing_bins.keys(), vals=0.0)
+        data_spacing_counts = sc.odict().make(keys=spacing_bins.keys(), vals=0.0)
+
+
+        # Extract age at first birth and birth spaces from model
+        for i in range(len(ppl)):
+                if ppl.alive[i] and not ppl.sex[i] and ppl.age[i] >= min_age and ppl.age[i] < max_age:
+                        if len(ppl.dobs[i]) == 0:
+                                model_age_first.append(float('inf'))
+                        if len(ppl.dobs[i]) and ppl.age[i] >= first_birth_age:
+                                model_age_first.append(ppl.dobs[i][0])
+                        if len(ppl.dobs[i]) > 1:
+                                for d in range(len(ppl.dobs[i]) - 1):
+                                        space = ppl.dobs[i][d + 1] - ppl.dobs[i][d]
+                                        ind = sc.findinds(space > spacing_bins[:])[-1]
+                                        model_spacing_counts[ind] += 1
+                                        model_spacing.append(space)
+
+        # Normalize model birth space bin counts to percentages
+        model_spacing_counts[:] /= model_spacing_counts[:].sum()
+        model_spacing_counts[:] *= 100
+
+        age_first_birth_model = pd.DataFrame(data=model_age_first)
+
+        # Extract birth spaces and age at first birth from data
+        for i, j in data_spaces.iterrows():
+                space = j['space_mo'] / mpy
+                ind = sc.findinds(space > spacing_bins[:])[-1]
+                data_spacing_counts[ind] += j['Freq']
+
+        age_first_birth_data = pd.DataFrame(data=data_afb)
+
+        # Normalize dat birth space bin counts to percentages
+        data_spacing_counts[:] /= data_spacing_counts[:].sum()
+        data_spacing_counts[:] *= 100
+
+        # Plot age at first birth (histogram with KDE)
+        sns.histplot(data=age_first_birth_model, stat='proportion', kde=True, binwidth=1, color='cornflowerblue', label='FPsim')
+        sns.histplot(x=age_first_birth_data['afb'], stat='proportion', kde=True, weights=age_first_birth_data['wt'], binwidth=1, color='dimgrey', label='DHS data')
+        pl.xlabel('Age at first birth')
+        pl.title(f'{country.capitalize()}: Age at First Birth - Model vs Data')
+        pl.legend()
+
+        if do_save:
+            pl.savefig(f'{country}/figs/age_first_birth.png', bbox_inches='tight', dpi=100)
+
+        pl.show()
+
+
+        # Plot birth space bins with diff
+        data_dict['spacing_bins'] = np.array(data_spacing_counts.values())
+        model_dict['spacing_bins'] = np.array(model_spacing_counts.values())
+
+        diff = model_dict['spacing_bins'] - data_dict['spacing_bins']
+
+        res_bins = np.array([[model_dict['spacing_bins']], [data_dict['spacing_bins']], [diff]])
+
+        bins_frame = pd.DataFrame(
+                {'Model': model_dict['spacing_bins'], 'Data': data_dict['spacing_bins'], 'Diff': diff},
+                index=spacing_bins.keys())
+
+        print(bins_frame) # Print in output, remove if not needed
+
+        ax = bins_frame.plot.barh(color={'Data': 'black', 'Model': 'cornflowerblue', 'Diff': 'red'})
+        ax.set_xlabel('Percent of live birth spaces')
+        ax.set_ylabel('Birth space in months')
+        ax.set_title(f'{country.capitalize()}: Birth Space Bins - Model vs Data')
+
+        if do_save:
+                pl.savefig(f'{country}/figs/birth_space_bins_{country}.png', bbox_inches='tight', dpi=100)
+
+        pl.show()
 
 if do_plot_empowerment:
     # Extract paid work from data
