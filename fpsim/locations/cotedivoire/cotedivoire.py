"""
Set the parameters for Cotedivoire.
"""
import numpy as np
import os
import pandas as pd
import starsim as ss
import fpsim.locations.data_utils as fpld

def make_calib_pars():
    pars = {}
    pars['fecundity'] = ss.uniform(low=0.7, high=1.1)
    pars['exposure_factor'] = 2
    pars['prob_use_year'] = 2020
    pars['prob_use_trend_par'] = 0.01
    pars['prob_use_intercept'] = 0.5
    pars['method_weights'] = np.array([8, 5, 5, 20, 2, 2, 0.015, 0.015, 1])
    pars['dur_postpartum'] = 23

    spacing_pref_array = np.ones(13, dtype=float)  # Size based on n_bins from data files
    spacing_pref_array[:3] =  1     # Spacing of 0-6 months
    spacing_pref_array[3:6] = 0.5   # Spacing of 9-15 months  
    spacing_pref_array[6:9] = 0.8   # Spacing of 18-24 months
    spacing_pref_array[9:] =  2     # Spacing of 27+ months
    
    pars['spacing_pref'] = {
        'preference': spacing_pref_array
    }
<<<<<<< HEAD
    pars['exposure_age'] = np.array([[0,    5,  10, 12.5, 15, 18, 20, 25,  30,  35, 40, 45, 50],
                                        [0.1, 0.1, 0.5,  0.1,0.1, 0.6,1.5,0.6,0.6,0.2,  0.3,0.5,0.2]])  # <<< USER-EDITABLE: Can be modified for calibration
    pars['exposure_parity'] = np.array([[0, 1, 2, 3, 4, 5, 6, 7, 8, 9, 10, 11, 12, 20],
=======
    return scalar_pars


def filenames():
    """ Data files for use with calibration, etc -- not needed for running a sim """
    base_dir = Path(__file__).resolve().parent / 'data'
    files = {}                              # <<< USER-EDITABLE: If setting a regional location and want to default
    # to using country data here where regional data may be unavailable, import the country module at the top of this
    # file and change this line to `files={country}.filenames()` to call the country filenames function before overwriting
    # with any regional files below. **If regional files for data below does not exist, remove that respective line (will then default to country data)
    files['base'] = base_dir
    files['basic_wb'] = base_dir / 'basic_wb.yaml' # From World Bank https://data.worldbank.org/indicator/SH.STA.MMRT
    files['popsize'] = base_dir / 'popsize.csv' # Downloaded from World Bank: https://data.worldbank.org/indicator/SP.POP.TOTL
    files['mcpr'] = base_dir / 'cpr.csv'  # From UN Population Division Data Portal, married women 1970-1986, all women 1990-2030
    files['tfr'] = base_dir / 'tfr.csv'   # From World Bank https://data.worldbank.org/indicator/SP.DYN.TFRT.IN
    files['asfr'] = base_dir / 'asfr.csv' # From UN World Population Prospects 2022: https://population.un.org/wpp/Download/Standard/Fertility/
    files['ageparity'] = base_dir / 'ageparity.csv' # Choose from either DHS 2014 or PMA 2022
    files['spacing'] = base_dir / 'birth_spacing_dhs.csv' # From DHS
    files['methods'] = base_dir / 'mix.csv' # From PMA
    files['afb'] = base_dir / 'afb.table.csv' # From DHS
    files['use'] = base_dir / 'use.csv' # From PMA
    files['education'] = base_dir / 'edu_initialization.csv' # From DHS
    return files


# %% Pregnancy exposure

def exposure_age():
    """
    Returns an array of experimental factors to be applied to account for
    residual exposure to either pregnancy or live birth by age.  Exposure to pregnancy will
    increase factor number and residual likelihood of avoiding live birth (mostly abortion,
    also miscarriage), will decrease factor number
    """
    exposure_correction_age = np.array([[0,    5,  10, 12.5, 15, 18, 20, 25,  30,  35, 40, 45, 50],
                                        [0.1, 0.1, 0.5,  0.1,0.1, 0.6,1.4,0.56,0.5,0.3,0.2,0.5,0.2]])  # <<< USER-EDITABLE: Can be modified for calibration

    exposure_age_interp = fpld.data2interp(exposure_correction_age, fpd.spline_preg_ages)
    return exposure_age_interp


def exposure_parity():
    """
    Returns an array of experimental factors to be applied to account for residual exposure to either pregnancy
    or live birth by parity.
    """
    exposure_correction_parity = np.array([[0, 1, 2, 3, 4, 5, 6, 7, 8, 9, 10, 11, 12, 20],
>>>>>>> 238b5ed8
                                           [1, 1, 1, 1, 1, 1, 1, 0.8, 0.5, 0.3, 0.15, 0.10, 0.05, 0.01]])  # <<< USER-EDITABLE: Can be modified for calibration


    return pars



def dataloader(location='cotedivoire'):
    return fpld.DataLoader(location=location)<|MERGE_RESOLUTION|>--- conflicted
+++ resolved
@@ -19,66 +19,16 @@
 
     spacing_pref_array = np.ones(13, dtype=float)  # Size based on n_bins from data files
     spacing_pref_array[:3] =  1     # Spacing of 0-6 months
-    spacing_pref_array[3:6] = 0.5   # Spacing of 9-15 months  
+    spacing_pref_array[3:6] = 0.5   # Spacing of 9-15 months
     spacing_pref_array[6:9] = 0.8   # Spacing of 18-24 months
     spacing_pref_array[9:] =  2     # Spacing of 27+ months
-    
+
     pars['spacing_pref'] = {
         'preference': spacing_pref_array
     }
-<<<<<<< HEAD
     pars['exposure_age'] = np.array([[0,    5,  10, 12.5, 15, 18, 20, 25,  30,  35, 40, 45, 50],
-                                        [0.1, 0.1, 0.5,  0.1,0.1, 0.6,1.5,0.6,0.6,0.2,  0.3,0.5,0.2]])  # <<< USER-EDITABLE: Can be modified for calibration
+                                        [0.1, 0.1, 0.5,  0.1,0.1, 0.6,1.4,0.56,0.5,0.3,0.2,0.5,0.2]])  # <<< USER-EDITABLE: Can be modified for calibration
     pars['exposure_parity'] = np.array([[0, 1, 2, 3, 4, 5, 6, 7, 8, 9, 10, 11, 12, 20],
-=======
-    return scalar_pars
-
-
-def filenames():
-    """ Data files for use with calibration, etc -- not needed for running a sim """
-    base_dir = Path(__file__).resolve().parent / 'data'
-    files = {}                              # <<< USER-EDITABLE: If setting a regional location and want to default
-    # to using country data here where regional data may be unavailable, import the country module at the top of this
-    # file and change this line to `files={country}.filenames()` to call the country filenames function before overwriting
-    # with any regional files below. **If regional files for data below does not exist, remove that respective line (will then default to country data)
-    files['base'] = base_dir
-    files['basic_wb'] = base_dir / 'basic_wb.yaml' # From World Bank https://data.worldbank.org/indicator/SH.STA.MMRT
-    files['popsize'] = base_dir / 'popsize.csv' # Downloaded from World Bank: https://data.worldbank.org/indicator/SP.POP.TOTL
-    files['mcpr'] = base_dir / 'cpr.csv'  # From UN Population Division Data Portal, married women 1970-1986, all women 1990-2030
-    files['tfr'] = base_dir / 'tfr.csv'   # From World Bank https://data.worldbank.org/indicator/SP.DYN.TFRT.IN
-    files['asfr'] = base_dir / 'asfr.csv' # From UN World Population Prospects 2022: https://population.un.org/wpp/Download/Standard/Fertility/
-    files['ageparity'] = base_dir / 'ageparity.csv' # Choose from either DHS 2014 or PMA 2022
-    files['spacing'] = base_dir / 'birth_spacing_dhs.csv' # From DHS
-    files['methods'] = base_dir / 'mix.csv' # From PMA
-    files['afb'] = base_dir / 'afb.table.csv' # From DHS
-    files['use'] = base_dir / 'use.csv' # From PMA
-    files['education'] = base_dir / 'edu_initialization.csv' # From DHS
-    return files
-
-
-# %% Pregnancy exposure
-
-def exposure_age():
-    """
-    Returns an array of experimental factors to be applied to account for
-    residual exposure to either pregnancy or live birth by age.  Exposure to pregnancy will
-    increase factor number and residual likelihood of avoiding live birth (mostly abortion,
-    also miscarriage), will decrease factor number
-    """
-    exposure_correction_age = np.array([[0,    5,  10, 12.5, 15, 18, 20, 25,  30,  35, 40, 45, 50],
-                                        [0.1, 0.1, 0.5,  0.1,0.1, 0.6,1.4,0.56,0.5,0.3,0.2,0.5,0.2]])  # <<< USER-EDITABLE: Can be modified for calibration
-
-    exposure_age_interp = fpld.data2interp(exposure_correction_age, fpd.spline_preg_ages)
-    return exposure_age_interp
-
-
-def exposure_parity():
-    """
-    Returns an array of experimental factors to be applied to account for residual exposure to either pregnancy
-    or live birth by parity.
-    """
-    exposure_correction_parity = np.array([[0, 1, 2, 3, 4, 5, 6, 7, 8, 9, 10, 11, 12, 20],
->>>>>>> 238b5ed8
                                            [1, 1, 1, 1, 1, 1, 1, 0.8, 0.5, 0.3, 0.15, 0.10, 0.05, 0.01]])  # <<< USER-EDITABLE: Can be modified for calibration
 
 
