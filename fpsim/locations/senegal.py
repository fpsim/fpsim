--- conflicted
+++ resolved
@@ -37,16 +37,6 @@
     ''' Data files for use with calibration, etc -- not needed for running a sim '''
     files = {}
     files['base'] = sc.thisdir(aspath=True) / 'senegal'
-<<<<<<< HEAD
-    files['basic_dhs'] = 'basic_dhs.yaml'
-    files['popsize'] = 'popsize.csv'
-    files['mcpr'] = 'cpr.csv'
-    files['tfr'] = 'tfr.csv'
-    files['asfr'] = 'asfr.csv'
-    files['skyscrapers'] = 'skyscrapers.csv'
-    files['spacing'] = 'birth_spacing_dhs.csv'
-    files['methods'] = 'mix.csv'
-=======
     files['basic_dhs']        = 'basic_dhs.yaml'
     files['popsize']          = 'popsize.csv'
     files['mcpr']             = 'cpr.csv'
@@ -55,7 +45,6 @@
     files['ageparity']        = 'ageparity.csv'
     files['spacing']          = 'birth_spacing_dhs.csv'
     files['methods']          = 'mix.csv'
->>>>>>> 160383f5
     files['afb'] = 'afb.table.csv'
     files['use'] = 'use.csv'
     return files
