'''
Set the parameters for FPsim, specifically for Kenya.
'''

import numpy as np
import pandas as pd
import sciris as sc
from scipy import interpolate as si
from .. import defaults as fpd
from .. import utils as fpu

# %% Housekeeping

<<<<<<< HEAD
thisdir = sc.thispath(__file__)  # For loading CSV files

=======
thisdir = sc.path(sc.thisdir(__file__))  # For loading CSV files
>>>>>>> 6e3dc81e

def scalar_pars():
    scalar_pars = {
        'location':             'kenya',
        'postpartum_dur':       23,
        'breastfeeding_dur_mu': 11.4261936291137,   # Location parameter of gumbel distribution. Requires children's recode DHS file, see data_processing/breastfeedin_stats.R
        'breastfeeding_dur_beta': 7.5435309020483,  # Location parameter of gumbel distribution. Requires children's recode DHS file, see data_processing/breastfeedin_stats.R
        'abortion_prob':        0.201,              # From https://bmcpregnancychildbirth.biomedcentral.com/articles/10.1186/s12884-015-0621-1, % of all pregnancies calculated
        'twins_prob':           0.016,              # From https://journals.plos.org/plosone/article?id=10.1371/journal.pone.0025239
        'high_parity_nonuse':   1,                  # TODO: check whether it's correct that this should be different to the other locations
        'mcpr_norm_year':       2020,               # Year to normalize MCPR trend to 1
    }
    return scalar_pars


def data2interp(data, ages, normalize=False):
    ''' Convert unevenly spaced data into an even spline interpolation '''
    model = si.interp1d(data[0], data[1])
    interp = model(ages)
    if normalize:
        interp = np.minimum(1, np.maximum(0, interp))
    return interp


# TODO- these need to be changed for Kenya calibration and commented with their data source
def filenames():
    ''' Data files for use with calibration, etc -- not needed for running a sim '''
    files = {}
    files['base'] = sc.thisdir(aspath=True) / 'kenya'
    files['basic_dhs'] = 'basic_dhs.yaml' # From World Bank https://data.worldbank.org/indicator/SH.STA.MMRT?locations=KE
    files['popsize'] = 'popsize.csv' # Downloaded from World Bank: https://data.worldbank.org/indicator/SP.POP.TOTL?locations=KE
    files['mcpr'] = 'cpr.csv'  # From UN Population Division Data Portal, married women 1970-1986, all women 1990-2030
    files['tfr'] = 'kenya_tfr.csv'   # From World Bank https://data.worldbank.org/indicator/SP.DYN.TFRT.IN?locations=KE
    files['asfr'] = 'asfr.csv' # From UN World Population Prospects 2022: https://population.un.org/wpp/Download/Standard/Fertility/
    files['ageparity'] = 'ageparity.csv' # Choose from either DHS 2014 or PMA 2022
    files['spacing'] = 'birth_spacing_dhs.csv'
    files['methods'] = 'mix.csv'
    files['afb'] = 'afb.table.csv'
    files['use'] = 'use.csv'
    return files


# %% Demographics and pregnancy outcome

def age_pyramid():
    '''
    Starting age bin, male population, female population
    Data are from World Population Prospects
    https://population.un.org/wpp/Download/Standard/Population/
     '''
    pyramid = np.array([[0, 801895, 800503],  # Kenya 1960
                        [5, 620524, 625424],
                        [10, 463547, 464020],
                        [15, 333241, 331921],
                        [20, 307544, 309057],
                        [25, 292141, 287621],
                        [30, 247826, 236200],
                        [35, 208416, 190234],
                        [40, 177914, 162057],
                        [45, 156771, 138943],
                        [50, 135912, 123979],
                        [55, 108653, 111939],
                        [60, 85407, 94582],
                        [65, 61664, 71912],
                        [70, 40797, 49512],
                        [75, 22023, 29298],
                        [80, 11025, 17580],
                        ], dtype=float)

    return pyramid


def urban_proportion():
    """Load information about the proportion of people who live in an urban setting"""
    urban_data = pd.read_csv(thisdir / 'kenya' / 'urban.csv')
    return urban_data["mean"][0]  # Return this value as a float


def age_mortality():
    '''
    Age-dependent mortality rates taken from UN World Population Prospects 2022.  From probability of dying each year.
    https://population.un.org/wpp/
    Used CSV WPP2022_Life_Table_Complete_Medium_Female_1950-2021, Kenya, 2010
    Used CSV WPP2022_Life_Table_Complete_Medium_Male_1950-2021, Kenya, 2010
    Mortality rate trend from crude death rate per 1000 people, also from UN Data Portal, 1950-2030:
    https://population.un.org/dataportal/data/indicators/59/locations/404/start/1950/end/2030/table/pivotbylocation
    Projections go out until 2030, but the csv file can be manually adjusted to remove any projections and stop at your desired year
    '''
    data_year = 2010
    mortality_data = pd.read_csv(thisdir / 'kenya' / 'mortality_prob.csv')
    mortality_trend = pd.read_csv(thisdir / 'kenya' / 'mortality_trend.csv')

    mortality = {
        'ages': mortality_data['age'].to_numpy(),
        'm': mortality_data['male'].to_numpy(),
        'f': mortality_data['female'].to_numpy()
    }

    mortality['year'] = mortality_trend['year'].to_numpy()
    mortality['probs'] = mortality_trend['crude_death_rate'].to_numpy()
    trend_ind = np.where(mortality['year'] == data_year)
    trend_val = mortality['probs'][trend_ind]

    mortality['probs'] /= trend_val  # Normalize around data year for trending
    m_mortality_spline_model = si.splrep(x=mortality['ages'],
                                         y=mortality['m'])  # Create a spline of mortality along known age bins
    f_mortality_spline_model = si.splrep(x=mortality['ages'], y=mortality['f'])
    m_mortality_spline = si.splev(fpd.spline_ages,
                                  m_mortality_spline_model)  # Evaluate the spline along the range of ages in the model with resolution
    f_mortality_spline = si.splev(fpd.spline_ages, f_mortality_spline_model)
    m_mortality_spline = np.minimum(1, np.maximum(0, m_mortality_spline))  # Normalize
    f_mortality_spline = np.minimum(1, np.maximum(0, f_mortality_spline))

    mortality['m_spline'] = m_mortality_spline
    mortality['f_spline'] = f_mortality_spline

    return mortality


def maternal_mortality():
    '''
    From World Bank indicators for maternal mortality ratio (modeled estimate) per 100,000 live births:
    https://data.worldbank.org/indicator/SH.STA.MMRT?locations=KE
    '''

    data = np.array([
        [2000, 708],
        [2001, 702],
        [2002, 692],
        [2003, 678],
        [2004, 653],
        [2005, 618],
        [2006, 583],
        [2007, 545],
        [2008, 513],
        [2009, 472],
        [2010, 432],
        [2011, 398],
        [2012, 373],
        [2013, 364],
        [2014, 358],
        [2015, 353],
        [2016, 346],
        [2017, 342],

    ])

    maternal_mortality = {}
    maternal_mortality['year'] = data[:, 0]
    maternal_mortality['probs'] = data[:, 1] / 100000  # ratio per 100,000 live births
    # maternal_mortality['ages'] = np.array([16, 17,   19, 22,   25, 50])
    # maternal_mortality['age_probs'] = np.array([2.28, 1.63, 1.3, 1.12, 1.0, 1.0]) #need to be added

    return maternal_mortality


def infant_mortality():
    '''
    From World Bank indicators for infant mortality (< 1 year) for Kenya, per 1000 live births
    From API_SP.DYN.IMRT.IN_DS2_en_excel_v2_1495452.numbers
    Adolescent increased risk of infant mortality gradient taken
    from Noori et al for Sub-Saharan African from 2014-2018.  Odds ratios with age 23-25 as reference group:
    https://www.medrxiv.org/content/10.1101/2021.06.10.21258227v1
    '''

    data = np.array([
        [1960, 118.1],
        [1961, 113.7],
        [1962, 109.8],
        [1963, 106.5],
        [1964, 103.8],
        [1965, 101.6],
        [1966, 99.8],
        [1967, 98.0],
        [1968, 96.3],
        [1969, 94.5],
        [1970, 92.6],
        [1971, 90.8],
        [1972, 88.8],
        [1973, 86.7],
        [1974, 84.5],
        [1975, 82.2],
        [1976, 79.8],
        [1977, 77.4],
        [1978, 75.0],
        [1979, 72.7],
        [1980, 70.5],
        [1981, 68.5],
        [1982, 66.7],
        [1983, 65.1],
        [1984, 63.8],
        [1985, 62.9],
        [1986, 62.4],
        [1987, 62.4],
        [1988, 62.8],
        [1989, 63.7],
        [1990, 64.8],
        [1991, 66.1],
        [1992, 67.2],
        [1993, 67.9],
        [1994, 68.0],
        [1995, 67.6],
        [1996, 66.5],
        [1997, 65.1],
        [1998, 63.5],
        [1999, 61.7],
        [2000, 59.7],
        [2001, 57.6],
        [2002, 55.4],
        [2003, 53.1],
        [2004, 50.7],
        [2005, 48.1],
        [2006, 45.8],
        [2007, 43.8],
        [2008, 41.4],
        [2009, 40.3],
        [2010, 39.4],
        [2011, 38.6],
        [2012, 38.2],
        [2013, 37.5],
        [2014, 36.5],
        [2015, 35.3],
        [2016, 34.5],
        [2017, 33.9],
        [2018, 32.8],
        [2019, 31.9]
    ])

    infant_mortality = {}
    infant_mortality['year'] = data[:, 0]
    infant_mortality['probs'] = data[:, 1] / 1000  # Rate per 1000 live births, used after stillbirth is filtered out
    infant_mortality['ages'] = np.array([16, 17, 19, 22, 25, 50])
    infant_mortality['age_probs'] = np.array([2.28, 1.63, 1.3, 1.12, 1.0, 1.0])

    return infant_mortality


def miscarriage():
    '''
    Returns a linear interpolation of the likelihood of a miscarriage
    by age, taken from data from Magnus et al BMJ 2019: https://pubmed.ncbi.nlm.nih.gov/30894356/
    Data to be fed into likelihood of continuing a pregnancy once initialized in model
    Age 0 and 5 set at 100% likelihood.  Age 10 imputed to be symmetrical with probability at age 45 for a parabolic curve
    '''
    miscarriage_rates = np.array([[0, 5, 10, 15, 20, 25, 30, 35, 40, 45, 50],
                                  [1, 1, 0.569, 0.167, 0.112, 0.097, 0.108, 0.167, 0.332, 0.569, 0.569]])
    miscarriage_interp = data2interp(miscarriage_rates, fpd.spline_preg_ages)
    return miscarriage_interp


def stillbirth():
    '''
    From Report of the UN Inter-agency Group for Child Mortality Estimation, 2020
    https://childmortality.org/wp-content/uploads/2020/10/UN-IGME-2020-Stillbirth-Report.pdf

    Age adjustments come from an extension of Noori et al., which were conducted June 2022.
    '''

    data = np.array([
        [2000, 22.5],
        [2010, 20.6],
        [2019, 19.7],
    ])

    stillbirth_rate = {}
    stillbirth_rate['year'] = data[:, 0]
    stillbirth_rate['probs'] = data[:, 1] / 1000  # Rate per 1000 total births
    stillbirth_rate['ages'] = np.array([15, 16, 17, 19, 20, 28, 31, 36, 50])
    stillbirth_rate['age_probs'] = np.array([3.27, 1.64, 1.85, 1.39, 0.89, 1.0, 1.5, 1.55, 1.78])  # odds ratios

    return stillbirth_rate


# %% Fecundity

def female_age_fecundity():
    '''
    Use fecundity rates from PRESTO study: https://www.ncbi.nlm.nih.gov/pmc/articles/PMC5712257/
    Fecundity rate assumed to be approximately linear from onset of fecundity around age 10 (average age of menses 12.5) to first data point at age 20
    45-50 age bin estimated at 0.10 of fecundity of 25-27 yr olds
    '''
    fecundity = {
        'bins': np.array([0., 5, 10, 15, 20, 25, 28, 31, 34, 37, 40, 45, 50, 55, 60, 65, 70, 75, 80, 85, 90, 95, 99]),
        'f': np.array([0., 0, 0, 65, 70.8, 79.3, 77.9, 76.6, 74.8, 67.4, 55.5, 7.9, 0, 0, 0, 0, 0, 0, 0, 0, 0, 0, 0])}
    fecundity[
        'f'] /= 100  # Conceptions per hundred to conceptions per woman over 12 menstrual cycles of trying to conceive

    fecundity_interp_model = si.interp1d(x=fecundity['bins'], y=fecundity['f'])
    fecundity_interp = fecundity_interp_model(fpd.spline_preg_ages)
    fecundity_interp = np.minimum(1, np.maximum(0, fecundity_interp))  # Normalize to avoid negative or >1 values

    return fecundity_interp


def fecundity_ratio_nullip():
    '''
    Returns an array of fecundity ratios for a nulliparous woman vs a gravid woman
    from PRESTO study: https://www.ncbi.nlm.nih.gov/pmc/articles/PMC5712257/
    Approximates primary infertility and its increasing likelihood if a woman has never conceived by age
    '''
    fecundity_ratio_nullip = np.array([[0, 5, 10, 12.5, 15, 18, 20, 25, 30, 34, 37, 40, 45, 50],
                                       [1, 1, 1, 1, 1, 1, 1, 0.96, 0.95, 0.71, 0.73, 0.42, 0.42, 0.42]])
    fecundity_nullip_interp = data2interp(fecundity_ratio_nullip, fpd.spline_preg_ages)

    return fecundity_nullip_interp


def lactational_amenorrhea():
    '''
    Returns an array of the percent of breastfeeding women by month postpartum 0-11 months who meet criteria for LAM:
    Exclusively breastfeeding (bf + water alone), menses have not returned.  Extended out 5-11 months to better match data
    as those women continue to be postpartum insusceptible.
    From DHS Kenya 2014 calendar data
    '''
    data = np.array([
        [0, 0.9557236],
        [1, 0.8889493],
        [2, 0.7040052],
        [3, 0.5332317],
        [4, 0.4115276],
        [5, 0.2668908],
        [6, 0.1364079],
        [7, 0.0571638],
        [8, 0.0025502],
        [9, 0.0259570],
        [10, 0.0072750],
        [11, 0.0046938],
    ])

    lactational_amenorrhea = {}
    lactational_amenorrhea['month'] = data[:, 0]
    lactational_amenorrhea['rate'] = data[:, 1]

    return lactational_amenorrhea


# %% Pregnancy exposure

def sexual_activity():
    '''
    Returns a linear interpolation of rates of female sexual activity, defined as
    percentage women who have had sex within the last four weeks.
    From STAT Compiler DHS https://www.statcompiler.com/en/
    Using indicator "Timing of sexual intercourse"
    Includes women who have had sex "within the last four weeks"
    Excludes women who answer "never had sex", probabilities are only applied to agents who have sexually debuted
    Data taken from 2018 DHS, no trend over years for now
    Onset of sexual activity probabilities assumed to be linear from age 10 to first data point at age 15
    '''

    sexually_active = np.array([[0, 5, 10, 15, 20, 25, 30, 35, 40, 45, 50],
                                [0, 0, 0, 31.4, 55.0, 64.4, 69.6, 65.3, 60.7, 57.4, 57.4]])

    sexually_active[1] /= 100  # Convert from percent to rate per woman
    activity_ages = sexually_active[0]
    activity_interp_model = si.interp1d(x=activity_ages, y=sexually_active[1])
    activity_interp = activity_interp_model(fpd.spline_preg_ages)  # Evaluate interpolation along resolution of ages

    return activity_interp


def sexual_activity_pp():
    '''
    Returns an array of monthly likelihood of having resumed sexual activity within 0-35 months postpartum
    Uses 2014 Kenya DHS individual recode (postpartum (v222), months since last birth, and sexual activity within 30 days.
    Data is weighted.
    Limited to 23 months postpartum (can use any limit you want 0-23 max)
    Postpartum month 0 refers to the first month after delivery
    TODO-- Add code for processing this for other countries to data_processing
    '''

    postpartum_sex = np.array([
        [0, 0.08453],
        [1, 0.08870],
        [2, 0.40634],
        [3, 0.58030],
        [4, 0.52688],
        [5, 0.60641],
        [6, 0.58103],
        [7, 0.72973],
        [8, 0.62647],
        [9, 0.73497],
        [10, 0.60254],
        [11, 0.75723],
        [12, 0.73159],
        [13, 0.68409],
        [14, 0.74925],
        [15, 0.74059],
        [16, 0.70051],
        [17, 0.78479],
        [18, 0.74965],
        [19, 0.79351],
        [20, 0.77338],
        [21, 0.70340],
        [22, 0.72395],
        [23, 0.72202]
    ])



    postpartum_activity = {}
    postpartum_activity['month'] = postpartum_sex[:, 0]
    postpartum_activity['percent_active'] = postpartum_sex[:, 1]

    return postpartum_activity


def debut_age():
    '''
    Returns an array of weighted probabilities of sexual debut by a certain age 10-45.
    Data taken from DHS variable v531 (imputed age of sexual debut, imputed with data from age at first union)
    Use sexual_debut_age_probs.py under locations/data_processing to output for other DHS countries
    '''

    sexual_debut = np.array([
        [10.0, 0.008404629256166524],
        [11.0, 0.006795048697926663],
        [12.0, 0.026330525753311643],
        [13.0, 0.04440278185223372],
        [14.0, 0.08283157906888061],
        [15.0, 0.14377365580688461],
        [16.0, 0.13271744734209995],
        [17.0, 0.11915611658325072],
        [18.0, 0.13735481818469894],
        [19.0, 0.0841039265081519],
        [20.0, 0.07725867074164659],
        [21.0, 0.03982337306065369],
        [22.0, 0.031195559243867545],
        [23.0, 0.020750304422300126],
        [24.0, 0.014468030815585422],
        [25.0, 0.010870195645684769],
        [26.0, 0.007574195696769944],
        [27.0, 0.0034378402773621282],
        [28.0, 0.0031344552061394622],
        [29.0, 0.0018168079578966389],
        [30.0, 0.001385356426809007],
        [31.0, 0.0004912818135032509],
        [32.0, 0.00045904179812542576],
        [33.0, 0.0005049625590548578],
        [34.0, 0.000165858204720886],
        [35.0, 0.00019259487032758347],
        [36.0, 0.0002126920535675137],
        [37.0, 8.84428869703282e-05],
        [38.0, 5.07209448615522e-05],
        [39.0, 6.555458199225806e-05],
        [41.0, 0.00013980442816424654],
        [44.0, 4.372731039149624e-05]])

    debut_age = {}
    debut_age['ages'] = sexual_debut[:, 0]
    debut_age['probs'] = sexual_debut[:, 1]

    return debut_age


def exposure_age():
    '''
    Returns an array of experimental factors to be applied to account for
    residual exposure to either pregnancy or live birth by age.  Exposure to pregnancy will
    increase factor number and residual likelihood of avoiding live birth (mostly abortion,
    also miscarriage), will decrease factor number
    '''
    exposure_correction_age = np.array([[0, 5, 10, 12.5, 15, 18, 20, 25, 30, 35, 40, 45, 50],
                                        [1, 1, 1, 1, 1, 1, 1, 1, 1, 1, 1, 1, 1]])
    exposure_age_interp = data2interp(exposure_correction_age, fpd.spline_preg_ages)

    return exposure_age_interp


def exposure_parity():
    '''
    Returns an array of experimental factors to be applied to account for residual exposure to either pregnancy
    or live birth by parity.
    '''
    exposure_correction_parity = np.array([[0, 1, 2, 3, 4, 5, 6, 7, 8, 9, 10, 11, 12, 20],
                                           [1, 1, 1, 1, 1, 1, 1, 0.8, 0.5, 0.3, 0.15, 0.10, 0.05, 0.01]])
    exposure_parity_interp = data2interp(exposure_correction_parity, fpd.spline_parities)

    return exposure_parity_interp


def birth_spacing_pref():
    '''
    Returns an array of birth spacing preferences by closest postpartum month.
    Applied to postpartum pregnancy likelihoods.

    NOTE: spacing bins must be uniform!
    '''
    postpartum_spacing = np.array([
        [0, 1],
        [3, 1],
        [6, 1],
        [9, 1],
        [12, 1],
        [15, 1],
        [18, 1],
        [21, 1],
        [24, 1],
        [27, 1],
        [30, 1],
        [33, 1],
        [36, 1],
    ])

    # Calculate the intervals and check they're all the same
    intervals = np.diff(postpartum_spacing[:, 0])
    interval = intervals[0]
    assert np.all(
        intervals == interval), f'In order to be computed in an array, birth spacing preference bins must be equal width, not {intervals}'
    pref_spacing = {}
    pref_spacing['interval'] = interval  # Store the interval (which we've just checked is always the same)
    pref_spacing['n_bins'] = len(intervals)  # Actually n_bins - 1, but we're counting 0 so it's OK
    pref_spacing['months'] = postpartum_spacing[:, 0]
    pref_spacing['preference'] = postpartum_spacing[:, 1]  # Store the actual birth spacing data

    return pref_spacing


# %% Contraceptive methods

def methods():
    '''
    Names, indices, modern/traditional flag, and efficacies of contraceptive methods -- see also parameters.py
    Efficacy from Guttmacher, fp_prerelease/docs/gates_review/contraceptive-failure-rates-in-developing-world_1.pdf
    BTL failure rate from general published data
    Pooled efficacy rates for all women in this study: https://www.ncbi.nlm.nih.gov/pmc/articles/PMC4970461/
    '''

    # Define method data
    data = {  # Index, modern, efficacy
        'None': [0, False, 0.000],
        'Withdrawal': [1, False, 0.866],
        'Other traditional': [2, False, 0.861],
        # 1/2 periodic abstinence, 1/2 other traditional approx.  Using rate from periodic abstinence
        'Condoms': [3, True, 0.946],
        'Pill': [4, True, 0.945],
        'Injectables': [5, True, 0.983],
        'Implants': [6, True, 0.994],
        'IUDs': [7, True, 0.986],
        'BTL': [8, True, 0.995],
        'Other modern': [9, True, 0.880],
        # SDM makes up about 1/2 of this, perfect use is 95% and typical is 88%.  EC also included here, efficacy around 85% https : //www.aafp.org/afp/2004/0815/p707.html
    }

    keys = data.keys()
    methods = {}
    methods['map'] = {k: data[k][0] for k in keys}
    methods['modern'] = {k: data[k][1] for k in keys}
    methods['eff'] = {k: data[k][2] for k in keys}

    # Age bins for different method switching matrices -- duplicated in defaults.py
    methods['age_map'] = {
        '<18': [0, 18],
        '18-20': [18, 20],
        '21-25': [20, 25],
        '26-35': [25, 35],
        '>35': [35, fpd.max_age + 1],  # +1 since we're using < rather than <=
    }

    # Data on trend in CPR over time in from Kenya, in %.
    # Taken from UN Population Division Data Portal, married women 1970-1986, all women 1990-2030
    # https://population.un.org/dataportal/data/indicators/1/locations/404/start/1950/end/2040/table/pivotbylocation
    # Projections go out until 2030, but the csv file can be manually adjusted to remove any projections and stop at your desired year
    cpr_data = pd.read_csv(thisdir / 'kenya' / 'cpr.csv')
    methods['mcpr_years'] = cpr_data['year'].to_numpy()
    methods['mcpr_rates'] = cpr_data['cpr'].to_numpy() / 100  # convert from percent to rate

    return methods


'''
For reference
def method_probs_senegal():
    
    It does leave Senegal matrices in place in the Kenya file for now. 
    We may want to test with these as we work through scenarios and calibration. 
    
    Define "raw" (un-normalized, un-trended) matrices to give transitional probabilities
    from 2018 DHS Senegal contraceptive calendar data.

    Probabilities in this function are annual probabilities of initiating (top row), discontinuing (first column),
    continuing (diagonal), or switching methods (all other entries).

    Probabilities at postpartum month 1 are 1 month transitional probabilities
    for starting a method after delivery.

    Probabilities at postpartum month 6 are 5 month transitional probabilities
    for starting or changing methods over the first 6 months postpartum.

    Data from Senegal DHS contraceptive calendars, 2017 and 2018 combined
    

    raw = {

        # Main switching matrix: all non-postpartum women
        'annual': {
            '<18': np.array([
                [0.9953, 0., 0.0002, 0.0012, 0.0002, 0.0017, 0.0014, 0.0001, 0., 0.],
                [0., 1.0000, 0., 0., 0., 0., 0., 0., 0., 0.],
                [0.0525, 0., 0.9475, 0., 0., 0., 0., 0., 0., 0.],
                [0.307, 0., 0., 0.693, 0., 0., 0., 0., 0., 0.],
                [0.5358, 0., 0., 0., 0.3957, 0.0685, 0., 0., 0., 0.],
                [0.3779, 0., 0., 0., 0.0358, 0.5647, 0.0216, 0., 0., 0.],
                [0.2003, 0., 0., 0., 0., 0., 0.7997, 0., 0., 0.],
                [0., 0., 0., 0., 0., 0., 0., 1.0000, 0., 0.],
                [0., 0., 0., 0., 0., 0., 0., 0., 1.0000, 0.],
                [0., 0., 0., 0., 0., 0., 0., 0., 0., 1.0000]]),
            '18-20': np.array([
                [0.9774, 0., 0.0014, 0.0027, 0.0027, 0.0104, 0.0048, 0.0003, 0., 0.0003],
                [0., 1.0000, 0., 0., 0., 0., 0., 0., 0., 0.],
                [0.3216, 0., 0.6784, 0., 0., 0., 0., 0., 0., 0.],
                [0.182, 0., 0., 0.818, 0., 0., 0., 0., 0., 0.],
                [0.4549, 0., 0., 0., 0.4754, 0.0463, 0.0234, 0., 0., 0.],
                [0.4389, 0., 0.0049, 0.0099, 0.0196, 0.5218, 0.0049, 0., 0., 0.],
                [0.17, 0., 0., 0., 0., 0.0196, 0.8103, 0., 0., 0.],
                [0.1607, 0., 0., 0., 0., 0., 0., 0.8393, 0., 0.],
                [0., 0., 0., 0., 0., 0., 0., 0., 1.0000, 0.],
                [0.4773, 0., 0., 0.4773, 0., 0., 0., 0., 0., 0.0453]]),
            '21-25': np.array([
                [0.9581, 0.0001, 0.0011, 0.0024, 0.0081, 0.0184, 0.0108, 0.0006, 0., 0.0004],
                [0.4472, 0.5528, 0., 0., 0., 0., 0., 0., 0., 0.],
                [0.2376, 0., 0.7624, 0., 0., 0., 0., 0., 0., 0.],
                [0.1896, 0., 0.0094, 0.754, 0.0094, 0., 0.0188, 0., 0., 0.0188],
                [0.3715, 0.003, 0.003, 0., 0.5703, 0.0435, 0.0088, 0., 0., 0.],
                [0.3777, 0., 0.0036, 0.0036, 0.0258, 0.5835, 0.0036, 0.0024, 0., 0.],
                [0.137, 0., 0., 0.003, 0.0045, 0.0045, 0.848, 0.003, 0., 0.],
                [0.1079, 0., 0., 0., 0.0445, 0., 0.0225, 0.8251, 0., 0.],
                [0., 0., 0., 0., 0., 0., 0., 0., 1.0000, 0.],
                [0.3342, 0., 0., 0.1826, 0., 0., 0., 0., 0., 0.4831]]),
            '26-35': np.array([
                [0.9462, 0.0001, 0.0018, 0.0013, 0.0124, 0.0209, 0.0139, 0.003, 0.0001, 0.0002],
                [0.0939, 0.8581, 0., 0., 0., 0.048, 0., 0., 0., 0.],
                [0.1061, 0., 0.8762, 0.0051, 0.0025, 0.0025, 0.0051, 0.0025, 0., 0.],
                [0.1549, 0., 0., 0.8077, 0.0042, 0.0125, 0.0083, 0.0083, 0., 0.0042],
                [0.3031, 0.0016, 0.0021, 0.0021, 0.6589, 0.0211, 0.0053, 0.0053, 0., 0.0005],
                [0.2746, 0., 0.0028, 0.002, 0.0173, 0.691, 0.0073, 0.0048, 0., 0.0003],
                [0.1115, 0.0003, 0.0009, 0.0003, 0.0059, 0.0068, 0.8714, 0.0025, 0.0003, 0.],
                [0.0775, 0., 0.0015, 0., 0.0058, 0.0044, 0.0044, 0.905, 0., 0.0015],
                [0., 0., 0., 0., 0., 0., 0., 0., 1.0000, 0.],
                [0.1581, 0., 0.0121, 0., 0., 0., 0., 0., 0., 0.8297]]),
            '>35': np.array([
                [0.9462, 0.0001, 0.0018, 0.0013, 0.0124, 0.0209, 0.0139, 0.003, 0.0001, 0.0002],
                [0.0939, 0.8581, 0., 0., 0., 0.048, 0., 0., 0., 0.],
                [0.1061, 0., 0.8762, 0.0051, 0.0025, 0.0025, 0.0051, 0.0025, 0., 0.],
                [0.1549, 0., 0., 0.8077, 0.0042, 0.0125, 0.0083, 0.0083, 0., 0.0042],
                [0.3031, 0.0016, 0.0021, 0.0021, 0.6589, 0.0211, 0.0053, 0.0053, 0., 0.0005],
                [0.2746, 0., 0.0028, 0.002, 0.0173, 0.691, 0.0073, 0.0048, 0., 0.0003],
                [0.1115, 0.0003, 0.0009, 0.0003, 0.0059, 0.0068, 0.8714, 0.0025, 0.0003, 0.],
                [0.0775, 0., 0.0015, 0., 0.0058, 0.0044, 0.0044, 0.905, 0., 0.0015],
                [0., 0., 0., 0., 0., 0., 0., 0., 1.0000, 0.],
                [0.1581, 0., 0.0121, 0., 0., 0., 0., 0., 0., 0.8297]])
        },

        # Postpartum switching matrix, 1 to 6 months
        'pp1to6': {
            '<18': np.array([
                [0.9014, 0., 0.0063, 0.001, 0.0126, 0.051, 0.0272, 0.0005, 0., 0.],
                [0., 0.5, 0., 0., 0., 0., 0.5, 0., 0., 0.],
                [0., 0., 1.0000, 0., 0., 0., 0., 0., 0., 0.],
                [0., 0., 0., 1.0000, 0., 0., 0., 0., 0., 0.],
                [0.4, 0., 0., 0., 0.6, 0., 0., 0., 0., 0.],
                [0.0714, 0., 0., 0., 0., 0.9286, 0., 0., 0., 0.],
                [0., 0., 0., 0., 0., 0., 1.0000, 0., 0., 0.],
                [0., 0., 0., 0., 0., 0., 0., 1.0000, 0., 0.],
                [0., 0., 0., 0., 0., 0., 0., 0., 1.0000, 0.],
                [0., 0., 0., 0., 0., 0., 0., 0., 0., 1.0000]]),
            '18-20': np.array([
                [0.8775, 0.0007, 0.0026, 0.0033, 0.0191, 0.0586, 0.0329, 0.0046, 0., 0.0007],
                [0., 1.0000, 0., 0., 0., 0., 0., 0., 0., 0.],
                [0., 0., 1.0000, 0., 0., 0., 0., 0., 0., 0.],
                [0., 0., 0., 1.0000, 0., 0., 0., 0., 0., 0.],
                [0., 0., 0., 0., 0.75, 0.25, 0., 0., 0., 0.],
                [0.0278, 0., 0., 0., 0., 0.9722, 0., 0., 0., 0.],
                [0.0312, 0., 0., 0., 0., 0., 0.9688, 0., 0., 0.],
                [0., 0., 0., 0., 0., 0., 0., 1.0000, 0., 0.],
                [0., 0., 0., 0., 0., 0., 0., 0., 1.0000, 0.],
                [0., 0., 0., 0., 0., 0., 0., 0., 0., 1.0000]]),
            '21-25': np.array([
                [0.8538, 0.0004, 0.0055, 0.0037, 0.0279, 0.0721, 0.0343, 0.0022, 0., 0.],
                [0., 1.0000, 0., 0., 0., 0., 0., 0., 0., 0.],
                [0., 0., 0.9583, 0., 0., 0.0417, 0., 0., 0., 0.],
                [0., 0., 0., 0.5, 0.25, 0.25, 0., 0., 0., 0.],
                [0.0244, 0., 0., 0., 0.9512, 0.0244, 0., 0., 0., 0.],
                [0.0672, 0., 0., 0., 0., 0.9328, 0., 0., 0., 0.],
                [0.0247, 0., 0., 0., 0., 0.0123, 0.963, 0., 0., 0.],
                [0., 0., 0., 0., 0., 0., 0., 1.0000, 0., 0.],
                [0., 0., 0., 0., 0., 0., 0., 0., 1.0000, 0.],
                [0., 0., 0., 0., 0., 0., 0., 0., 0., 1.0000]]),
            '26-35': np.array([
                [0.8433, 0.0008, 0.0065, 0.004, 0.029, 0.0692, 0.039, 0.0071, 0.0001, 0.001],
                [0., 0.5, 0., 0., 0., 0., 0.5, 0., 0., 0.],
                [0.027, 0., 0.9189, 0., 0., 0.027, 0.027, 0., 0., 0.],
                [0.1667, 0., 0., 0.6667, 0., 0., 0.1667, 0., 0., 0.],
                [0.0673, 0., 0., 0., 0.8654, 0.0288, 0.0385, 0., 0., 0.],
                [0.0272, 0., 0.0039, 0., 0.0078, 0.9533, 0.0078, 0., 0., 0.],
                [0.0109, 0., 0., 0., 0.0036, 0., 0.9855, 0., 0., 0.],
                [0.0256, 0., 0., 0., 0., 0.0256, 0., 0.9487, 0., 0.],
                [0., 0., 0., 0., 0., 0., 0., 0., 1.0000, 0.],
                [0., 0., 0., 0., 0., 0., 0., 0., 0., 1.0000]]),
            '>35': np.array([
                [0.8433, 0.0008, 0.0065, 0.004, 0.029, 0.0692, 0.039, 0.0071, 0.0001, 0.001],
                [0., 0.5, 0., 0., 0., 0., 0.5, 0., 0., 0.],
                [0.027, 0., 0.9189, 0., 0., 0.027, 0.027, 0., 0., 0.],
                [0.1667, 0., 0., 0.6667, 0., 0., 0.1667, 0., 0., 0.],
                [0.0673, 0., 0., 0., 0.8654, 0.0288, 0.0385, 0., 0., 0.],
                [0.0272, 0., 0.0039, 0., 0.0078, 0.9533, 0.0078, 0., 0., 0.],
                [0.0109, 0., 0., 0., 0.0036, 0., 0.9855, 0., 0., 0.],
                [0.0256, 0., 0., 0., 0., 0.0256, 0., 0.9487, 0., 0.],
                [0., 0., 0., 0., 0., 0., 0., 0., 1.0000, 0.],
                [0., 0., 0., 0., 0., 0., 0., 0., 0., 1.0000]])
        },

        # Postpartum initiation vectors, 0 to 1 month
        'pp0to1': {
            '<18': np.array([0.9607, 0.0009, 0.0017, 0.0009, 0.0021, 0.0128, 0.0205, 0.0004, 0., 0.]),
            '18-20': np.array([0.9525, 0.0006, 0.0017, 0.0006, 0.0028, 0.0215, 0.0198, 0.0006, 0., 0.]),
            '21-25': np.array([0.9379, 0., 0.0053, 0.0009, 0.0083, 0.0285, 0.0177, 0.0013, 0., 0.]),
            '26-35': np.array([0.9254, 0.0002, 0.0036, 0.0007, 0.0102, 0.0265, 0.0268, 0.004, 0.0022, 0.0004]),
            '>35': np.array([0.9254, 0.0002, 0.0036, 0.0007, 0.0102, 0.0265, 0.0268, 0.004, 0.0022, 0.0004]),
        }
    }
    return raw
    '''

def method_probs():
    '''
    Define "raw" (un-normalized, un-trended) matrices to give transitional probabilities
    from PMA Kenya contraceptive calendar data.

    Probabilities in this function are annual probabilities of initiating (top row), discontinuing (first column),
    continuing (diagonal), or switching methods (all other entries).

    Probabilities at postpartum month 1 are 1 month transitional probabilities
    for starting a method after delivery.

    Probabilities at postpartum month 6 are 5 month transitional probabilities
    for starting or changing methods over the first 6 months postpartum.

    Data from Kenya PMA contraceptive calendars, 2019-2020
    Processed from matrices_kenya_pma_2019_20.csv using process_matrices.py
    '''

    raw = {

        # Main switching matrix: all non-postpartum women
        'annual': {
            '<18': np.array([
                [0.9578, 0.0003, 0.0023, 0.024 , 0.0025, 0.005 , 0.0043, 0.0002, 0.0002, 0.0035],
                [0.5684, 0.0179, 0.0038, 0.0752, 0.2552, 0.0295, 0.0024, 0.0001, 0.0001, 0.0475],
                [0.1187, 0.0001, 0.8034, 0.0471, 0.0173, 0.0021, 0.0003, 0.    , 0.    , 0.0111],
                [0.6347, 0.0006, 0.0016, 0.3171, 0.0078, 0.0131, 0.002 , 0.0001, 0.0001, 0.0229],
                [0.1704, 0.0001, 0.0006, 0.0162, 0.7059, 0.0896, 0.0038, 0.    , 0.    , 0.0135],
                [0.1791, 0.    , 0.0007, 0.0027, 0.0169, 0.7371, 0.0629, 0.    , 0.    , 0.0006],
                [0.1138, 0.    , 0.0144, 0.002 , 0.0006, 0.0302, 0.8386, 0.    , 0.    , 0.0004],
                [0.1352, 0.    , 0.0002, 0.0019, 0.0002, 0.0003, 0.0003, 0.8617, 0.    , 0.0003],
                [0.    , 0.    , 0.    , 0.    , 0.    , 0.    , 0.    , 0.    , 1.    , 0.    ],
                [0.7052, 0.0003, 0.0166, 0.1279, 0.0253, 0.0282, 0.0032, 0.0001, 0.0001, 0.0931]]),
            '18-20': np.array([
                [0.8392, 0.0014, 0.0132, 0.0705, 0.0131, 0.0331, 0.0199, 0.0003, 0.0001, 0.0091],
                [0.3917, 0.2362, 0.0072, 0.3268, 0.0115, 0.0138, 0.0093, 0.0001, 0.    , 0.0033],
                [0.1867, 0.0082, 0.6907, 0.0706, 0.0035, 0.0147, 0.0037, 0.    , 0.    , 0.0219],
                [0.4299, 0.0063, 0.0162, 0.4647, 0.0286, 0.0279, 0.0213, 0.0001, 0.    , 0.0049],
                [0.2567, 0.0005, 0.0031, 0.0339, 0.5704, 0.0974, 0.0262, 0.    , 0.    , 0.0117],
                [0.2396, 0.0002, 0.0047, 0.0134, 0.0189, 0.6235, 0.0971, 0.    , 0.    , 0.0025],
                [0.1203, 0.0001, 0.001 , 0.0057, 0.0246, 0.0458, 0.8005, 0.    , 0.    , 0.002 ],
                [0.    , 0.    , 0.    , 0.    , 0.    , 0.    , 0.    , 1.    , 0.    , 0.    ],
                [0.0612, 0.    , 0.0004, 0.0026, 0.0004, 0.0011, 0.0006, 0.    , 0.9332, 0.0004],
                [0.5869, 0.0079, 0.0513, 0.1252, 0.0303, 0.0183, 0.0228, 0.0001, 0.    , 0.1571]]),
            '21-25': np.array([
                [0.7658, 0.0054, 0.0157, 0.0507, 0.0161, 0.0809, 0.0427, 0.0026, 0.0003, 0.0198],
                [0.4475, 0.1729, 0.1476, 0.0282, 0.0091, 0.0755, 0.0965, 0.0009, 0.0001, 0.0219],
                [0.1748, 0.0125, 0.6072, 0.0684, 0.0151, 0.0648, 0.03  , 0.0004, 0.    , 0.0269],
                [0.3311, 0.011 , 0.0225, 0.5046, 0.0152, 0.0625, 0.0344, 0.0019, 0.0001, 0.0168],
                [0.2285, 0.0069, 0.0112, 0.0189, 0.5645, 0.1011, 0.0465, 0.0115, 0.    , 0.0108],
                [0.1962, 0.0019, 0.0063, 0.0099, 0.0263, 0.6879, 0.0656, 0.0005, 0.    , 0.0054],
                [0.1346, 0.0013, 0.0028, 0.0084, 0.0107, 0.0481, 0.7906, 0.0006, 0.    , 0.003 ],
                [0.1184, 0.0005, 0.0011, 0.0038, 0.0014, 0.0208, 0.0221, 0.83  , 0.    , 0.0019],
                [0.1765, 0.0007, 0.0016, 0.0057, 0.0017, 0.0085, 0.0043, 0.0003, 0.7981, 0.0028],
                [0.5085, 0.0085, 0.0829, 0.0964, 0.0422, 0.12  , 0.04  , 0.0015, 0.0001, 0.0999]]),
            '26-35': np.array([
                [0.7865, 0.0028, 0.0097, 0.0245, 0.0209, 0.0864, 0.0506, 0.0057, 0.0016, 0.0113],
                [0.1941, 0.5082, 0.0085, 0.0392, 0.0435, 0.0802, 0.1139, 0.0011, 0.0002, 0.011 ],
                [0.1255, 0.0019, 0.6694, 0.0287, 0.0362, 0.0787, 0.0313, 0.0108, 0.0002, 0.0172],
                [0.3772, 0.0169, 0.0177, 0.462 , 0.0312, 0.0451, 0.0171, 0.003 , 0.0005, 0.0294],
                [0.1759, 0.0024, 0.0081, 0.0102, 0.6488, 0.0881, 0.052 , 0.0076, 0.0002, 0.0068],
                [0.1732, 0.0022, 0.0081, 0.0087, 0.0257, 0.72  , 0.0565, 0.002 , 0.0004, 0.0031],
                [0.1008, 0.0019, 0.0025, 0.0021, 0.0075, 0.0383, 0.8418, 0.0026, 0.0001, 0.0024],
                [0.0852, 0.0034, 0.0059, 0.0015, 0.014 , 0.0097, 0.0227, 0.8567, 0.0001, 0.0008],
                [0.0304, 0.0001, 0.0003, 0.0009, 0.0004, 0.0019, 0.001 , 0.0001, 0.961 , 0.0042],
                [0.3847, 0.0026, 0.0276, 0.1025, 0.0153, 0.1219, 0.0486, 0.0019, 0.0063, 0.2886]]),
            '>35': np.array([
                [0.9082, 0.0012, 0.0024, 0.0207, 0.0116, 0.0343, 0.014 , 0.0007, 0.002 , 0.0049],
                [0.1334, 0.775 , 0.0004, 0.025 , 0.0015, 0.0366, 0.027 , 0.0002, 0.0002, 0.0007],
                [0.0334, 0.0026, 0.9284, 0.0049, 0.0056, 0.0204, 0.0011, 0.0011, 0.    , 0.0025],
                [0.2519, 0.0098, 0.0006, 0.6864, 0.0064, 0.0079, 0.0218, 0.0001, 0.0003, 0.0148],
                [0.1553, 0.0002, 0.0138, 0.0039, 0.7037, 0.0656, 0.0487, 0.0056, 0.0002, 0.003 ],
                [0.1269, 0.0013, 0.0111, 0.0047, 0.0218, 0.7748, 0.0499, 0.0044, 0.0017, 0.0033],
                [0.0765, 0.0022, 0.0044, 0.0033, 0.0148, 0.0389, 0.8536, 0.0019, 0.0012, 0.0032],
                [0.0605, 0.0001, 0.0013, 0.0007, 0.0006, 0.0126, 0.0063, 0.9143, 0.0001, 0.0034],
                [0.0061, 0.    , 0.    , 0.0001, 0.0001, 0.0002, 0.0027, 0.    , 0.9909, 0.    ],
                [0.2256, 0.0004, 0.0198, 0.0236, 0.038 , 0.0711, 0.0689, 0.0004, 0.0003, 0.5519]])
        },


        # Postpartum switching matrix, 1 to 6 months
        'pp1to6': {
            '<18': np.array([
                [0.7005, 0.    , 0.0054, 0.026 , 0.0172, 0.1096, 0.1413, 0.    ,0.    , 0.    ],
                [0.    , 1.    , 0.    , 0.    , 0.    , 0.    , 0.    , 0.    ,0.    , 0.    ],
                [0.    , 0.    , 1.    , 0.    , 0.    , 0.    , 0.    , 0.    ,0.    , 0.    ],
                [0.    , 0.    , 0.    , 1.    , 0.    , 0.    , 0.    , 0.    ,0.    , 0.    ],
                [0.    , 0.    , 0.    , 0.    , 0.6154, 0.3846, 0.    , 0.    ,0.    , 0.    ],
                [0.0913, 0.    , 0.    , 0.    , 0.    , 0.7858, 0.1229, 0.    ,0.    , 0.    ],
                [0.    , 0.    , 0.    , 0.    , 0.    , 0.    , 1.    , 0.    ,0.    , 0.    ],
                [0.    , 0.    , 0.    , 0.    , 0.    , 0.    , 0.    , 1.    ,0.    , 0.    ],
                [0.    , 0.    , 0.    , 0.    , 0.    , 0.    , 0.    , 0.    ,1.    , 0.    ],
                [0.    , 0.    , 0.    , 0.    , 0.    , 0.    , 0.    , 0.    ,0.    , 1.    ]]),
            '18-20': np.array([
                [0.565 , 0.    , 0.    , 0.0078, 0.0146, 0.2205, 0.192 , 0.    ,0.    , 0.    ],
                [0.    , 1.    , 0.    , 0.    , 0.    , 0.    , 0.    , 0.    ,0.    , 0.    ],
                [0.    , 0.    , 0.6788, 0.    , 0.    , 0.3212, 0.    , 0.    ,0.    , 0.    ],
                [0.    , 0.    , 0.    , 0.397 , 0.    , 0.603 , 0.    , 0.    ,0.    , 0.    ],
                [0.    , 0.    , 0.    , 0.    , 1.    , 0.    , 0.    , 0.    ,0.    , 0.    ],
                [0.    , 0.    , 0.    , 0.    , 0.    , 0.9237, 0.0763, 0.    ,0.    , 0.    ],
                [0.    , 0.    , 0.    , 0.    , 0.    , 0.    , 1.    , 0.    ,0.    , 0.    ],
                [0.    , 0.    , 0.    , 0.    , 0.    , 0.    , 0.    , 1.    ,0.    , 0.    ],
                [0.    , 0.    , 0.    , 0.    , 0.    , 0.    , 0.    , 0.    ,1.    , 0.    ],
                [0.    , 0.    , 0.    , 0.    , 0.    , 0.    , 0.    , 0.    ,0.    , 1.    ]]),
            '21-25': np.array([
                [0.4814, 0.0062, 0.0085, 0.0191, 0.0364, 0.2541, 0.1712, 0.0205, 0.    , 0.0025],
                [0.    , 1.    , 0.    , 0.    , 0.    , 0.    , 0.    , 0.    ,0.    , 0.    ],
                [0.    , 0.    , 0.6549, 0.    , 0.    , 0.3451, 0.    , 0.    ,0.    , 0.    ],
                [0.    , 0.    , 0.    , 0.5075, 0.    , 0.451 , 0.0415, 0.    ,0.    , 0.    ],
                [0.    , 0.    , 0.    , 0.    , 0.6087, 0.32  , 0.0713, 0.    ,0.    , 0.    ],
                [0.0329, 0.    , 0.    , 0.    , 0.    , 0.8558, 0.1014, 0.0098,0.    , 0.    ],
                [0.    , 0.    , 0.    , 0.    , 0.    , 0.    , 1.    , 0.    ,0.    , 0.    ],
                [0.    , 0.    , 0.    , 0.    , 0.    , 0.    , 0.    , 1.    ,0.    , 0.    ],
                [0.    , 0.    , 0.    , 0.    , 0.    , 0.    , 0.    , 0.    ,1.    , 0.    ],
                [0.    , 0.    , 0.    , 0.    , 0.    , 0.3303, 0.    , 0.    ,0.    , 0.6697]]),
            '26-35': np.array([
                [0.5309, 0.    , 0.0128, 0.0119, 0.0355, 0.2012, 0.1932, 0.0144,0.    , 0.    ],
                [0.    , 0.8094, 0.    , 0.    , 0.    , 0.1906, 0.    , 0.    ,0.    , 0.    ],
                [0.    , 0.    , 0.9214, 0.    , 0.    , 0.0786, 0.    , 0.    ,0.    , 0.    ],
                [0.096 , 0.    , 0.    , 0.8052, 0.    , 0.0704, 0.    , 0.    ,0.    , 0.0285],
                [0.    , 0.    , 0.    , 0.    , 0.7361, 0.1569, 0.107 , 0.    ,0.    , 0.    ],
                [0.0445, 0.    , 0.    , 0.    , 0.    , 0.9078, 0.035 , 0.    ,0.0127, 0.    ],
                [0.0063, 0.    , 0.    , 0.    , 0.0052, 0.014 , 0.9746, 0.    ,0.    , 0.    ],
                [0.    , 0.    , 0.    , 0.    , 0.    , 0.    , 0.    , 1.    ,0.    , 0.    ],
                [0.2318, 0.    , 0.    , 0.    , 0.    , 0.    , 0.    , 0.    ,0.7682, 0.    ],
                [0.    , 0.    , 0.    , 0.    , 0.    , 0.    , 0.    , 0.    ,0.    , 1.    ]]),
            '>35': np.array([
                [0.6572, 0.    , 0.0115, 0.0184, 0.0639, 0.1318, 0.1068, 0.0031,0.0047, 0.0025],
                [0.    , 1.    , 0.    , 0.    , 0.    , 0.    , 0.    , 0.    ,0.    , 0.    ],
                [0.    , 0.    , 1.    , 0.    , 0.    , 0.    , 0.    , 0.    ,0.    , 0.    ],
                [0.4391, 0.    , 0.    , 0.5609, 0.    , 0.    , 0.    , 0.    ,0.    , 0.    ],
                [0.    , 0.    , 0.    , 0.    , 1.    , 0.    , 0.    , 0.    ,0.    , 0.    ],
                [0.    , 0.    , 0.    , 0.    , 0.    , 1.    , 0.    , 0.    ,0.    , 0.    ],
                [0.0392, 0.    , 0.    , 0.    , 0.    , 0.    , 0.9608, 0.    ,0.    , 0.    ],
                [0.    , 0.    , 0.    , 0.    , 0.    , 0.    , 0.    , 1.    ,0.    , 0.    ],
                [0.    , 0.    , 0.    , 0.    , 0.    , 0.    , 0.    , 0.    ,1.    , 0.    ],
                [0.    , 0.    , 0.    , 0.    , 0.    , 0.    , 0.    , 0.    ,0.    , 1.    ]])
        },

        # Postpartum initiation vectors, 0 to 1 month
        'pp0to1': {
            '<18': np.array([0.801 , 0.    , 0.0052, 0.0099, 0.0089, 0.0508, 0.1243, 0.    ,0.    , 0.    ]),
            '18-20': np.array([0.7849, 0.    , 0.0066, 0.0134, 0.0082, 0.0793, 0.1007, 0.0038, 0.    , 0.0033]),
            '21-25': np.array([0.7252, 0.003 , 0.0104, 0.0151, 0.0108, 0.1242, 0.1068, 0.0015, 0.    , 0.0029]),
            '26-35': np.array([0.7706, 0.004 , 0.011 , 0.0121, 0.0142, 0.0835, 0.0829, 0.0095,0.0092, 0.0031]),
            '>35': np.array([0.8013, 0.    , 0.0037, 0.0093, 0.0059, 0.0594, 0.0622, 0.0075, 0.0406, 0.0101]),
        }
    }

    return raw


def barriers():
    ''' Reasons for nonuse -- taken from Kenya DHS 2014. '''

    barriers = sc.odict({
        'No need': 40.3,
        'Opposition': 22.7,
        'Knowledge': 3.5,
        'Access': 13.4,
        'Health': 32.5,
    })

    barriers[:] /= barriers[:].sum()  # Ensure it adds to 1
    return barriers


def empowerment_sexual_autonomy(ages, regression_fun, regression_pars=None):
    """
    Interpolate data from DHS and extrapolate to cover the full range of ages

    NOTE: this is a temporary implementation to illustrate different parameterisation to
    interpolate/extrapolate DHS data.
    """
    arr = regression_fun(ages, *regression_pars)
    if regression_fun.__name__ == "piecewise_linear":  # piecewise linear interpolation
        # Set the metric to zero for ages < 5
        arr[ages < 5] = 0.0
        # Set the metric to zero if it goes below 0
        arr[arr < 0] = 0.0
        # Set metric to 1 if it goes above with this parameterisation
        arr[arr > 1] = 1.0
    return arr


def empowerment_decision_wages(ages, regression_fun, regression_pars=None):
    """
    Interpolate data from DHS and extrapolate to cover the full range of ages

    NOTE: this is a temporary implementation to illustrate different parameterisation to
    interpolate/extrapolate DHS data.
    """
    arr = regression_fun(ages, *regression_pars)
    if regression_fun.__name__ == "piecewise_linear":  # piecewise linear interpolation
        # Set the metric to zero for ages < 5
        arr[ages < 5] = 0.0
        # Set other metric to zero if it goes below 0
        arr[arr < 0] = 0.0
        # Set metric to 1 if it goes above with this parameterisation
        arr[arr > 1] = 1.0
    return arr


def empowerment_decision_health(ages, regression_fun, regression_pars=None):
    """
    Interpolate data from DHS and extrapolate to cover the full range of ages

    NOTE: this is a temporary implementation to illustrate different parameterisation to
    interpolate/extrapolate DHS data.
    """
    arr = regression_fun(ages, *regression_pars)
    if regression_fun.__name__ == "piecewise_linear":  # piecewise linear interpolation
        # Set other metric to zero if it goes below 0
        arr[arr < 0] = 0.0
        # Set metric to 1 if it goes above with this parameterisation
        arr[arr > 1] = 1.0
    return arr


def empowerment_paid_employment(ages, regression_fun, regression_pars=None):
    """
    Interpolate data from DHS and extrapolate to cover the full range of ages

    NOTE: this is a temporary implementation to illustrate different parameterisation to
    interpolate/extrapolate DHS data.

    """
    arr = regression_fun(ages, *regression_pars)

    if regression_fun.__name__ == "piecewise_linear": # piecewise linear interpolation
        inflection_age, inflection_prob, m1, m2 = regression_pars
        # Set other probabilities to zero in the range 5 <= age < 15
        arr[arr < 0] = 0.0
        # Decline probability of having paid wages above 60 -- age of retirement in Kenya
        inflection_age_2 = 60
        if m2 > 0:
            m3 = -m2 # NOTE: assumption
        else:
            m3 = m2
        age_inds = sc.findinds(ages >= inflection_age_2 - 5)
        arr[age_inds] = regression_fun(ages[age_inds], inflection_age_2, arr[inflection_age_2], m2, m3)
        arr[ages < 5] = 0.0
    return arr


def empowerment_regression_pars(regression_type='logistic'):
    """
    Return initial guesses of parameters for the corresponding regression function.
    These parameters have been estimated from the mean estimates of each metric over the range 15-49 years old
    """
    if regression_type == "pwlin":
    # Parameters for two-part piecewise lienar interpolation, p0: age, p1: val at age, p2: slope < age,  p: slope >= age
        regression_pars = {"paid_employment": [25.0, 0.6198487     , 6.216042e-02  ,  0.0008010242],
                           "decision_wages":  [28.0, 0.5287573     , 4.644537e-02  , -0.001145422],
                           "decision_health": [16.0, 9.90297066e-01, 6.26846208e-02,  1.44754082e-04],
                           "sexual_autonomy": [25.0, 0.8292142     , 0.025677      , -0.003916498]}
        regression_fun = fpu.piecewise_linear
    elif regression_type == 'logistic':
        # Parameters for product of sigmoids
        regression_pars = {"paid_employment": [-6.33459372e-01, -2.07598104e-03,  1.02375876e+01,  5.03843348e-01],
                           "decision_wages":  [-6.33459372e-01, -2.07598104e-03,  1.02375876e+01,  5.03843348e-01],
                           "decision_health": [-4.36694812e+00, 1.72072493e-02 ,  2.92858981e+02,  1.97195136e+01],
                           "sexual_autonomy": [ 6.25030509    , 0.43789906     , -1.83553293    , -0.015715291]}
        regression_fun = fpu.sigmoid_product
    else:
        mssg = f"Not implemented or unknown regression type [{regression_type}]."
        raise NotImplementedError(mssg)

    return regression_pars, regression_fun


# Empowerment metrics
def empowerment_distributions(seed=None, regression_type='logistic'):
    """Intial distributions of empowerment attributes based on latest DHS data <YYYY>
    TODO: perhaps split into single functions, one per attribute?
    TODO: update docstring for empowerment_distributions
    NOTE: DHS data covers the age group from 15 to 49 (inclusive). In this function we
    interpolate data to reduce noise and extrapolate to cover the age range (0, 100).
    Interpolation is done using a piecewise linear approximation with an inflexion point
    on

    Paid employment (https://github.com/fpsim/fpsim/issues/185)
    0.6198487 at age 25
    slope <25, 6.216042e-02 (SE 2.062729e-03)
    slope >25, 0.0008010242 (SE 0.0592966648)

    Control over wages (https://github.com/fpsim/fpsim/issues/187)
    Parameterization:
    0.9434381 at age 20
    slope <20, 2.548961e-02 (SE 5.243655e-03)
    slope >20, 0.0008366125 (SE 0.0194093421)

    Sexual autonomy (https://github.com/fpsim/fpsim/issues/188)
    Parameterization:
    0.8292142 at age 25
    slope <25, 0.025677 (SE 0.003474)
    slope>25, -0.003916498 (SE 0.026119389)
    """
    from scipy import optimize

    # Load empirical data
    empowerment_data = pd.read_csv(thisdir / 'kenya' / 'empowerment.csv')
    mean_cols = {col: col + '.mean' for col in empowerment_data.columns if not col.endswith('.se') and not col == "age"}
    empowerment_data.rename(columns=mean_cols, inplace=True)
    empowerment_dict = {}

    # TODO: Think of a better way to initialize this?
    # Set seed
    if seed is None:
        seed = 42
    fpu.set_seed(seed)

    # TODO: parametrise so the users can decide which function to use?
    regression_pars, regression_fun = empowerment_regression_pars(regression_type=regression_type)

    data_points = {"paid_employment": [], "decision_wages":  [], "decision_health": [], "sexual_autonomy": []}
    cols = ["paid_employment", "decision_wages", "decision_health", "sexual_autonomy"]
    ages_interp = empowerment_data["age"].to_numpy()
    for col in cols:
        loc   = empowerment_data[f"{col}.mean"]
        scale = empowerment_data[f"{col}.se"]
        # Use the standard error to capture the uncertainty in the mean eastimates of each metric
        data = np.random.normal(loc=loc, scale=scale)
        data_points[col] = data
        # Optimise regression parameters
        fit_pars, fit_err = optimize.curve_fit(regression_fun, ages_interp, data, p0=regression_pars[col])
        # Update regression parameters
        regression_pars[col]  = fit_pars

    # Create vector of ages 0, 99 (inclusive) to extrapolate data
    ages = np.arange(100.0)

    # Interpolate and extrapolate data for different empowerment metrics
    empowerment_dict["age"] = ages
    empowerment_dict["paid_employment"] = empowerment_paid_employment(ages, regression_fun, regression_pars=regression_pars["paid_employment"])
    empowerment_dict["decision_wages"]  = empowerment_decision_wages(ages, regression_fun, regression_pars=regression_pars["decision_wages"])
    empowerment_dict["decision_health"] = empowerment_decision_health(ages, regression_fun, regression_pars=regression_pars["decision_health"])
    empowerment_dict["sexual_autonomy"] = empowerment_sexual_autonomy(ages, regression_fun, regression_pars=regression_pars["sexual_autonomy"])
    # Store the estimates of each metric and the optimised regression parameters
    empowerment_dict["regression_pars"] = regression_pars
    empowerment_dict["sampled_points"] = data_points

    return empowerment_dict, empowerment_data


def age_partnership():
    """ Probabilities of being partnered at age X"""
    age_partnership_data = pd.read_csv(thisdir / 'kenya' / 'age_partnership.csv')
    partnership_dict = {}
    partnership_dict["age"] = age_partnership_data["age_partner"].to_numpy()
    partnership_dict["partnership_probs"] = age_partnership_data["percent"].to_numpy()
    return  partnership_dict


def education_objective(df):
    """
    Convert education objective data to necesary numeric types and into a numpy array
    NOTE: These values are based on the distribution of education for women over age 20 with no children,
    stratified by urban/rural from DHS.
    """
    # This df has columns
    # edu: years education, urban: geographic setting, percent:
    # transformed to a 2d array of proportions with dimensions (n_urban, n_edu_years)
    arr = df["percent"].to_numpy().reshape(df["urban"].nunique(), df["edu"].nunique())
    return arr


def education_attainment(df):
    """
    Convert education attainment data to necessary numeric types and into a numpy array
    These data are the mean years of education of a woman aged X years from DHS.

    NOTE: The data in education_initialization.csv have been extrapolated. Here we only
    interpolate data for the group 15-49 (inclusive range).
    """
    # This df has columns
    # age:age in years and edu: mean years of education
    df.sort_values(by="age", ascending=True, inplace=True)
    ages = df["age"].to_numpy()
    arr  = df["edu"].to_numpy()

    # We interpolate data from 15-49 years
    # Get indices of those ages
    inds = np.array(sc.findinds(ages >= 15, ages <= 55))
    from scipy import interpolate
    # TODO: parameterise interpolation, or provide interpolated data in csv file
    f_interp = interpolate.interp1d(ages[inds[::4]], arr[inds[::4]], kind="quadratic")
    arr[inds] = f_interp(ages[inds])
    return arr, ages


def education_dropout_probs(df):
    """
    Convert education dropout probability to necessary numeric types and data structure

    NOTE: This df contains PMA data:
    - Of women with a first birth before age 18, 12.6% stopped education within 1 year of that birth.
    - Of women who had a subsequent (not first) birth before age 18, 14.1% stopped school within 1 year of that birth.

    The probabilities in this df represents the prob of stopping/droppping out of education within 1 year of that birth.
    """
    data = {}
    for k in df["parity"].unique():
        data[k] = {"age": None, "percent": None}
        data[k]["age"] = df["age"].unique()
        data[k]["percent"] = df["percent"][df["parity"] == k].to_numpy()
    return data


def education_distributions():
    # Load empirical data
    education_data = {"edu_objective": pd.read_csv(thisdir / 'kenya' / 'edu_objective.csv'),
                      "edu_attainment": pd.read_csv(thisdir / 'kenya' / 'edu_initialization.csv'),
                      "edu_dropout_probs": pd.read_csv(thisdir / 'kenya' / 'edu_stop.csv')}

    attainment, age = education_attainment(education_data["edu_attainment"])
    education_dict = {"age": age,
                      "age_start": 6.0,
                      "edu_objective": education_objective(education_data["edu_objective"]),
                      "edu_attainment": attainment,
                      "edu_dropout_probs": education_dropout_probs(education_data["edu_dropout_probs"]),
                      }

    return education_dict, education_data


# %% Make and validate parameters

def make_pars(use_empowerment=None, use_education=None, use_partnership=None, use_subnational=None, seed=None):
    """
    Take all parameters and construct into a dictionary
    """

    # Scalar parameters and filenames
    pars = scalar_pars()
    pars['filenames'] = filenames()

    # Demographics and pregnancy outcome
    pars['age_pyramid'] = age_pyramid()
    pars['age_mortality'] = age_mortality()
    pars['urban_prop'] = urban_proportion()
    pars['maternal_mortality'] = maternal_mortality()
    pars['infant_mortality'] = infant_mortality()
    pars['miscarriage_rates'] = miscarriage()
    pars['stillbirth_rate'] = stillbirth()

    # Fecundity
    pars['age_fecundity'] = female_age_fecundity()
    pars['fecundity_ratio_nullip'] = fecundity_ratio_nullip()
    pars['lactational_amenorrhea'] = lactational_amenorrhea()

    # Pregnancy exposure
    pars['sexual_activity'] = sexual_activity()
    pars['sexual_activity_pp'] = sexual_activity_pp()
    pars['debut_age'] = debut_age()
    pars['exposure_age'] = exposure_age()
    pars['exposure_parity'] = exposure_parity()
    pars['spacing_pref'] = birth_spacing_pref()

    # Contraceptive methods
    pars['methods'] = methods()
    pars['methods']['raw'] = method_probs()
    pars['barriers'] = barriers()

    # Empowerment metrics
    if use_empowerment:
        empowerment_dict, _ = empowerment_distributions(seed=seed)  # This function returns extrapolated and raw data
        pars['empowerment'] = empowerment_dict
    if use_education:
        education_dict, _ = education_distributions() # This function returns extrapolated and raw data
        pars['education'] = education_dict
    if use_partnership:
        pars['age_partnership'] = age_partnership()

    kwargs = locals()
    not_implemented_args = ['use_subnational']
    true_args = [key for key in not_implemented_args if kwargs[key] is True]
    if true_args:
        errmsg = f"{true_args} not implemented yet for {pars['location']}"
        raise NotImplementedError(errmsg)

    return pars<|MERGE_RESOLUTION|>--- conflicted
+++ resolved
@@ -8,15 +8,10 @@
 from scipy import interpolate as si
 from .. import defaults as fpd
 from .. import utils as fpu
-
 # %% Housekeeping
 
-<<<<<<< HEAD
 thisdir = sc.thispath(__file__)  # For loading CSV files
 
-=======
-thisdir = sc.path(sc.thisdir(__file__))  # For loading CSV files
->>>>>>> 6e3dc81e
 
 def scalar_pars():
     scalar_pars = {
