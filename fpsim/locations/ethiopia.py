'''
Set the parameters for FPsim, specifically for Ethiopia.
'''

import numpy as np
import pandas as pd
import sciris as sc
from scipy import interpolate as si
from .. import defaults as fpd

# %% Housekeeping

<<<<<<< HEAD
thisdir = sc.thispath(__file__)  # For loading CSV files
=======
thisdir = sc.path(sc.thisdir(__file__))  # For loading CSV files
>>>>>>> 6e3dc81e


def scalar_pars():
    scalar_pars = {
        'location':             'ethiopia',
        'postpartum_dur':       23,
        'breastfeeding_dur_mu': 9.30485863,     # Location parameter of gumbel distribution. Requires children's recode DHS file, see data_processing/breastfeedin_stats.R
        'breastfeeding_dur_beta': 8.20149079,   # Location parameter of gumbel distribution. Requires children's recode DHS file, see data_processing/breastfeedin_stats.R
        'abortion_prob':        0.176,          # From https://www.ncbi.nlm.nih.gov/pmc/articles/PMC5568682/, % of all pregnancies calculated
        'twins_prob':           0.011,          # From https://journals.plos.org/plosone/article?id=10.1371/journal.pone.0025239
        'mcpr_norm_year':       2020,           # Year to normalize MCPR trend to 1
    }
    return scalar_pars


def data2interp(data, ages, normalize=False):
    ''' Convert unevenly spaced data into an even spline interpolation '''
    model = si.interp1d(data[0], data[1])
    interp = model(ages)
    if normalize:
        interp = np.minimum(1, np.maximum(0, interp))
    return interp


def filenames():
    ''' Data files for use with calibration, etc -- not needed for running a sim '''
    files = {}
    files['base'] = sc.thisdir(aspath=True) / 'ethiopia'
    files['basic_dhs'] = 'basic_dhs.yaml' # From World Bank https://data.worldbank.org/indicator/SH.STA.MMRT?locations=ET
    files['popsize'] = 'popsize.csv' # From UN World Population Prospects 2022: https://population.un.org/wpp/Download/Standard/Population/
    files['mcpr'] = 'cpr.csv'  # From UN Population Division Data Portal, married women 1970-1986, all women 1990-2030
    files['tfr'] = 'tfr.csv'   # From World Bank https://data.worldbank.org/indicator/SP.DYN.TFRT.IN?locations=ET
    files['asfr'] = 'asfr.csv' # From UN World Population Prospects 2022: https://population.un.org/wpp/Download/Standard/Fertility/
    files['ageparity'] = 'ageparity.csv' # Choose from either DHS 2016 or PMA 2022
    files['spacing'] = 'birth_spacing_dhs.csv'
    files['methods'] = 'mix.csv'
    files['afb'] = 'afb.table.csv'
    files['use'] = 'use.csv'
    files['urban'] = 'urban.csv'
    #subnational files
    files['region'] = '/subnational/region.csv' ## From DHS 2016
    files['asfr_region'] = '/subnational/asfr_region.csv' ## From DHS 2016
    files['tfr_region'] = '/subnational/tfr_region.csv' ## From DHS 2016
    files['methods_region'] = '/subnational/mix_region.csv' ## From DHS 2016
    files['use_region'] = '/subnational/use_region.csv'  ## From PMA 2019
    files['barriers_region'] = '/subnational/barriers_region.csv' ## From PMA 2019
    files['lactational_amenorrhea_region'] = '/subnational/lam_region.csv' ## From DHS 2016
    files['sexual_activity_region'] = '/subnational/sexual_activity_region.csv' ## From DHS 2016
    files['sexual_activity_pp_region'] = '/subnational/sexual_activity_pp_region.csv' ## From DHS 2016
    files['debut_age_region'] = '/subnational/sexual_debut_region.csv' ## From DHS 2016
    return files


# %% Demographics and pregnancy outcome

def age_pyramid():
    '''
    Starting age bin, male population, female population
    Data are from World Population Prospects
    https://population.un.org/wpp/Download/Standard/Population/
     '''
    pyramid = np.array([[0, 2018504, 1986199],  # Ethiopia 1962
                        [5, 1508878, 1515088],
                        [10, 1349237, 1359040],
                        [15, 1227673, 1215562],
                        [20, 1021618, 1018324],
                        [25, 862087, 864220],
                        [30, 727361, 732051],
                        [35, 612416, 620469],
                        [40, 510553, 521148],
                        [45, 423644, 434699],
                        [50, 345374, 360522],
                        [55, 276116, 297462],
                        [60, 182129, 224203],
                        [65, 117217, 162750],
                        [70, 77018, 111877],
                        [75, 40877,	66069],
                        [80, 21275,	40506],
                        ], dtype=float)

    return pyramid


def region_proportions():
    '''
    Defines the proportion of the population in each region to establish the probability of living in a given region.
    Uses 2016 Ethiopia DHS individual recode (v025) for region and V024 for urban to produce subnational estimates
    '''
    region_data = pd.read_csv(thisdir / 'ethiopia' / 'subnational' / 'region.csv')

    region_dict = {}
    region_dict['region'] = region_data['region'] # Return region names
    region_dict['mean'] = region_data['mean'] # Return proportion living in each region
    region_dict['urban'] = region_data['urban'] # Return proportion living in an urban area by region

    return region_dict


def age_mortality():
    '''
    Age-dependent mortality rates taken from UN World Population Prospects 2022.  From probability of dying each year.
    https://population.un.org/wpp/
    Used CSV WPP2022_Life_Table_Complete_Medium_Female_1950-2021, Ethiopia, 2020 
    Used CSV WPP2022_Life_Table_Complete_Medium_Male_1950-2021, Ethiopia, 2020
    Mortality rate trend from crude death rate per 1000 people, also from UN Data Portal, 1950-2030:
    https://population.un.org/dataportal/data/indicators/59/locations/231/start/1950/end/2030/table/pivotbylocation
    Projections go out until 2030, but the csv file can be manually adjusted to remove any projections and stop at your desired year
    '''
    data_year = 2020 # NORMED TO 2020 BASED ON ETHIOPIA PROBABILITY DATA
    mortality_data = pd.read_csv(thisdir / 'ethiopia' / 'mortality_prob.csv')
    mortality_trend = pd.read_csv(thisdir / 'ethiopia' / 'mortality_trend.csv')

    mortality = {
        'ages': mortality_data['age'].to_numpy(),
        'm': mortality_data['male'].to_numpy(),
        'f': mortality_data['female'].to_numpy()
    }

    mortality['year'] = mortality_trend['year'].to_numpy()
    mortality['probs'] = mortality_trend['crude_death_rate'].to_numpy()
    trend_ind = np.where(mortality['year'] == data_year)
    trend_val = mortality['probs'][trend_ind]

    mortality['probs'] /= trend_val  # Normalize around data year for trending
    m_mortality_spline_model = si.splrep(x=mortality['ages'],
                                         y=mortality['m'])  # Create a spline of mortality along known age bins
    f_mortality_spline_model = si.splrep(x=mortality['ages'], y=mortality['f'])
    m_mortality_spline = si.splev(fpd.spline_ages,
                                  m_mortality_spline_model)  # Evaluate the spline along the range of ages in the model with resolution
    f_mortality_spline = si.splev(fpd.spline_ages, f_mortality_spline_model)
    m_mortality_spline = np.minimum(1, np.maximum(0, m_mortality_spline))  # Normalize
    f_mortality_spline = np.minimum(1, np.maximum(0, f_mortality_spline))

    mortality['m_spline'] = m_mortality_spline
    mortality['f_spline'] = f_mortality_spline

    return mortality


def maternal_mortality():
    '''
    From World Bank indicators for maternal mortality ratio (modeled estimate) per 100,000 live births:
    https://data.worldbank.org/indicator/SH.STA.MMRT?locations=ET
    '''

    data = np.array([
        [2000, 953],
        [2001, 955],
        [2002, 960],
        [2003, 906],
        [2004, 900],
        [2005, 880],
        [2006, 814],
        [2007, 780],
        [2008, 725],
        [2009, 684],
        [2010, 635],
        [2011, 603],
        [2012, 543],
        [2013, 498],
        [2014, 447],
        [2015, 399],
        [2016, 365],
        [2017, 348],
        [2018, 312],
        [2019, 294],
        [2020, 267],

    ])

    maternal_mortality = {}
    maternal_mortality['year'] = data[:, 0]
    maternal_mortality['probs'] = data[:, 1] / 100000  # ratio per 100,000 live births
    # maternal_mortality['ages'] = np.array([16, 17,   19, 22,   25, 50])
    # maternal_mortality['age_probs'] = np.array([2.28, 1.63, 1.3, 1.12, 1.0, 1.0]) #need to be added

    return maternal_mortality


def infant_mortality():
    '''
    From World Bank indicators for infant mortality (< 1 year) for Ethiopia, per 1000 live births
    From API_SP.DYN.IMRT.IN_DS2_en_csv_v2_5358355
    Adolescent increased risk of infant mortality gradient taken
    from Noori et al for Sub-Saharan African from 2014-2018.  Odds ratios with age 23-25 as reference group:
    https://www.medrxiv.org/content/10.1101/2021.06.10.21258227v1
    '''

    data = np.array([
        [1966, 146.6],        
        [1967, 146.1],
        [1968, 145.9],
        [1969, 145.8],
        [1970, 145.6],
        [1971, 145.4],
        [1972, 145.1],
        [1973, 145],
        [1974, 144.7],
        [1975, 144.4],
        [1976, 144.1],
        [1977, 143.8],
        [1978, 143.4],
        [1979, 142.6],
        [1980, 141.5],
        [1981, 139.9],
        [1982, 138],
        [1983, 135.8],
        [1984, 133.4],
        [1985, 131],
        [1986, 128.7],
        [1987, 126.4],
        [1988, 124.2],
        [1989, 121.9],
        [1990, 119.5],
        [1991, 116.9],
        [1992, 114],
        [1993, 110.7],
        [1994, 107.2],
        [1995, 103.7],
        [1996, 100.3],
        [1997, 96.8],
        [1998, 93.5],
        [1999, 90.3],
        [2000, 87],
        [2001, 83.7],
        [2002, 80.2],
        [2003, 76.7],
        [2004, 73.1],
        [2005, 69.5],
        [2006, 66.1],
        [2007, 62.8],
        [2008, 59.8],
        [2009, 57],
        [2010, 54.4],
        [2011, 51.9],
        [2012, 49.5],
        [2013, 47.3],
        [2014, 45.2],
        [2015, 43.2],
        [2016, 41.3],
        [2017, 39.6],
        [2018, 38],
        [2019, 36.6],
        [2020, 35.4],
        [2021, 34.3]
    ])

    infant_mortality = {}
    infant_mortality['year'] = data[:, 0]
    infant_mortality['probs'] = data[:, 1] / 1000  # Rate per 1000 live births, used after stillbirth is filtered out
    infant_mortality['ages'] = np.array([16, 17, 19, 22, 25, 50])
    infant_mortality['age_probs'] = np.array([2.28, 1.63, 1.3, 1.12, 1.0, 1.0])

    return infant_mortality


def miscarriage():
    '''
    Returns a linear interpolation of the likelihood of a miscarriage
    by age, taken from data from Magnus et al BMJ 2019: https://pubmed.ncbi.nlm.nih.gov/30894356/
    Data to be fed into likelihood of continuing a pregnancy once initialized in model
    Age 0 and 5 set at 100% likelihood.  Age 10 imputed to be symmetrical with probability at age 45 for a parabolic curve
    '''
    miscarriage_rates = np.array([[0, 5, 10, 15, 20, 25, 30, 35, 40, 45, 50],
                                  [1, 1, 0.569, 0.167, 0.112, 0.097, 0.108, 0.167, 0.332, 0.569, 0.569]])
    miscarriage_interp = data2interp(miscarriage_rates, fpd.spline_preg_ages)
    return miscarriage_interp


def stillbirth():
    '''
    From Report of the UN Inter-agency Group for Child Mortality Estimation, 2020
    https://childmortality.org/wp-content/uploads/2020/10/UN-IGME-2020-Stillbirth-Report.pdf

    Age adjustments come from an extension of Noori et al., which were conducted June 2022. 
    '''

    data = np.array([ 
        [2000, 35.8],
        [2010, 31.1],
        [2019, 24.6],
    ])

    stillbirth_rate = {}
    stillbirth_rate['year'] = data[:, 0]
    stillbirth_rate['probs'] = data[:, 1] / 1000  # Rate per 1000 total births
    stillbirth_rate['ages'] = np.array([15, 16, 17, 19, 20, 28, 31, 36, 50])
    stillbirth_rate['age_probs'] = np.array([3.27, 1.64, 1.85, 1.39, 0.89, 1.0, 1.5, 1.55, 1.78])  # odds ratios

    return stillbirth_rate


# %% Fecundity

def female_age_fecundity():
    '''
    Use fecundity rates from PRESTO study: https://www.ncbi.nlm.nih.gov/pmc/articles/PMC5712257/
    Fecundity rate assumed to be approximately linear from onset of fecundity around age 10 (average age of menses 12.5) to first data point at age 20
    45-50 age bin estimated at 0.10 of fecundity of 25-27 yr olds
    '''
    fecundity = {
        'bins': np.array([0., 5, 10, 15, 20, 25, 28, 31, 34, 37, 40, 45, 50, 55, 60, 65, 70, 75, 80, 85, 90, 95, 99]),
        'f': np.array([0., 0, 0, 65, 70.8, 79.3, 77.9, 76.6, 74.8, 67.4, 55.5, 7.9, 0, 0, 0, 0, 0, 0, 0, 0, 0, 0, 0])}
    fecundity[
        'f'] /= 100  # Conceptions per hundred to conceptions per woman over 12 menstrual cycles of trying to conceive

    fecundity_interp_model = si.interp1d(x=fecundity['bins'], y=fecundity['f'])
    fecundity_interp = fecundity_interp_model(fpd.spline_preg_ages)
    fecundity_interp = np.minimum(1, np.maximum(0, fecundity_interp))  # Normalize to avoid negative or >1 values

    return fecundity_interp


def fecundity_ratio_nullip(): 
    '''
    Returns an array of fecundity ratios for a nulliparous woman vs a gravid woman
    from PRESTO study: https://www.ncbi.nlm.nih.gov/pmc/articles/PMC5712257/
    Approximates primary infertility and its increasing likelihood if a woman has never conceived by age
    '''
    fecundity_ratio_nullip = np.array([[0, 5, 10, 12.5, 15, 18, 20, 25, 30, 34, 37, 40, 45, 50],
                                       [1, 1, 1, 1, 1, 1, 1, 0.96, 0.95, 0.71, 0.73, 0.42, 0.42, 0.42]])
    fecundity_nullip_interp = data2interp(fecundity_ratio_nullip, fpd.spline_preg_ages)

    return fecundity_nullip_interp


def lactational_amenorrhea():
    '''
    Returns an array of the percent of breastfeeding women by month postpartum 0-11 months who meet criteria for LAM:
    Exclusively breastfeeding (bf + water alone), menses have not returned.  Extended out 5-11 months to better match data
    as those women continue to be postpartum insusceptible.
    From DHS Ethiopia 2016 calendar data
    '''
    data = np.array([
        [0, 0.9892715],
        [1, 0.8494371],
        [2, 0.8265375],
        [3, 0.730395],
        [4, 0.666934],
        [5, 0.4947101],
        [6, 0.3667066],
        [7, 0.2191162],
        [8, 0.3135374],
        [9, 0.1113177],
        [10, 0.0981782],
        [11, 0.0847675],
    ])

    lactational_amenorrhea = {}
    lactational_amenorrhea['month'] = data[:, 0]
    lactational_amenorrhea['rate'] = data[:, 1]

    return lactational_amenorrhea


def lactational_amenorrhea_region():
    '''
    Returns an array of the percent of breastfeeding women by month postpartum 0-11 months who meet criteria for LAM, stratified by region
    '''
    lam_region = pd.read_csv(thisdir / 'ethiopia' / 'subnational' / 'lam_region.csv')
    lam_dict = {}
    lam_dict['region'] = lam_region['region']  # Return region names
    lam_dict['month'] = lam_region['month']  # Return month postpartum
    lam_dict['rate'] = lam_region['rate']  # Return percent of breastfeeding women

    return lam_dict


# %% Pregnancy exposure

def sexual_activity():
    '''
    Returns a linear interpolation of rates of female sexual activity, defined as
    percentage women who have had sex within the last four weeks.
    From STAT Compiler DHS https://www.statcompiler.com/en/
    Using indicator "Timing of sexual intercourse"
    Includes women who have had sex "within the last four weeks"
    Excludes women who answer "never had sex", probabilities are only applied to agents who have sexually debuted
    Data taken from 2018 DHS, no trend over years for now
    Onset of sexual activity probabilities assumed to be linear from age 10 to first data point at age 15
    Last value duplicated so that it interpolates out to 50 and then stops
    '''

    sexually_active = np.array([[0, 5, 10, 15, 20, 25, 30, 35, 40, 45, 50],
                                [0, 0, 0, 15, 51.2, 69.4, 69.3, 68.6, 68.1, 59.7, 59.7]])

    sexually_active[1] /= 100  # Convert from percent to rate per woman
    activity_ages = sexually_active[0]
    activity_interp_model = si.interp1d(x=activity_ages, y=sexually_active[1])
    activity_interp = activity_interp_model(fpd.spline_preg_ages)  # Evaluate interpolation along resolution of ages

    return activity_interp

def sexual_activity_region():
    '''
    Returns a linear interpolation of rates of female sexual activity, stratified by region
    '''
    sexually_active_region_data = pd.read_csv(thisdir / 'ethiopia' / 'subnational' / 'sexual_activity_region.csv')
    sexually_active_region_dict = {}
    sexually_active_region_dict['region'] = sexually_active_region_data.iloc[:, 0]  # Return region names
    sexually_active_region_dict['age'] = sexually_active_region_data.iloc[:, 1]   # Return age
    sexually_active_region_dict['perc'] = sexually_active_region_data.iloc[:, 2] / 100  # Return perc divide by 100 to convert to a rate
    activity_ages_region = sexually_active_region_dict['age']
    activity_interp_model_region = si.interp1d(x=activity_ages_region, y=sexually_active_region_dict['perc'])
    activity_interp_region = activity_interp_model_region(fpd.spline_preg_ages)

    return activity_interp_region

def sexual_activity_pp():
    '''
    Returns an array of monthly likelihood of having resumed sexual activity within 0-35 months postpartum
    Uses 2016 Ethiopia DHS individual recode (postpartum (v222), months since last birth, and sexual activity within 30 days.
    Data is weighted.
    Limited to 23 months postpartum (can use any limit you want 0-23 max)
    Postpartum month 0 refers to the first month after delivery
    TODO-- Add code for processing this for other countries to data_processing
    '''

    postpartum_sex = np.array([
        [0, 0.19253],
        [1, 0.31858],
        [2, 0.49293],
        [3, 0.64756],
        [4, 0.78684],
        [5, 0.67009],
        [6, 0.75804],
        [7, 0.79867],
        [8, 0.84857],
        [9, 0.80293],
        [10, 0.89259],
        [11, 0.8227],
        [12, 0.85876],
        [13, 0.83104],
        [14, 0.77563],
        [15, 0.79917],
        [16, 0.79582],
        [17, 0.84817],
        [18, 0.77804],
        [19, 0.80811],
        [20, 0.82049],
        [21, 0.77607],
        [22, 0.79261],
        [23, 0.8373],
    ])



    postpartum_activity = {}
    postpartum_activity['month'] = postpartum_sex[:, 0]
    postpartum_activity['percent_active'] = postpartum_sex[:, 1]

    return postpartum_activity


def sexual_activity_pp_region():
    '''
     # Returns an additional array of monthly likelihood of having resumed sexual activity by region
    '''
    pp_activity_region = pd.read_csv(thisdir / 'ethiopia' / 'subnational' / 'sexual_activity_pp_region.csv')
    pp_activity_region_dict = {}
    pp_activity_region_dict['region'] = pp_activity_region['region'] # Return region names
    pp_activity_region_dict['month'] = pp_activity_region['month'] # Return month postpartum
    pp_activity_region_dict['perc'] = pp_activity_region['perc'] # Return likelihood of resumed sexual activity

    return pp_activity_region_dict


def debut_age():
    '''
    Returns an array of weighted probabilities of sexual debut by a certain age 10-45.
    Data taken from DHS variable v531 (imputed age of sexual debut, imputed with data from age at first union)
    Use sexual_debut_age_probs.py under locations/data_processing to output for other DHS countries
    '''

    sexual_debut = np.array([
        [10, 0.00671240845335203],
        [11, 0.00918135820646243],
        [12, 0.0309770814788788],
        [13, 0.059400507503726],
        [14, 0.130291755291],
        [15, 0.196183864268175],
        [16, 0.130556610013873],
        [17, 0.103290455840828],
        [18, 0.110776245328648],
        [19, 0.0530816775521274],
        [20, 0.0588590881799291],
        [21, 0.026991174849838],
        [22, 0.0271788262050103],
        [23, 0.0188626403851833],
        [24, 0.0112214052863469],
        [25, 0.0109271507351524],
        [26, 0.00443999952806908],
        [27, 0.00359275321149036],
        [28, 0.00303477463739577],
        [29, 0.0017573689141809],
        [30, 0.00121215246872525],
        [31, 0.000711491329468429],
        [32, 0.000137332034070925],
        [33, 0.000279848072025066],
        [34, 7.17053090713206E-06],
        [35, 9.65008015799441E-05],
        [36, 8.46224502635213E-06],
        [37, 3.97705796721265E-05],
        [43, 0.00019012606885453]])

    debut_age = {}
    debut_age['ages'] = sexual_debut[:, 0]
    debut_age['probs'] = sexual_debut[:, 1]

    return debut_age

def debut_age_region():
    '''
 #   Returns an additional array of weighted probabilities of sexual debut by region
    '''
    sexual_debut_region_data = pd.read_csv(thisdir / 'ethiopia' / 'subnational' / 'sexual_debut_region.csv')
    debut_age_region_dict = {}
    debut_age_region_dict['region'] = sexual_debut_region_data['region'] # Return region names
    debut_age_region_dict['age'] = sexual_debut_region_data['age'] # Return month postpartum
    debut_age_region_dict['prob'] = sexual_debut_region_data['prob'] # Return weighted probabilities of sexual debut
    return debut_age_region_dict


def exposure_age():
    '''
    Returns an array of experimental factors to be applied to account for
    residual exposure to either pregnancy or live birth by age.  Exposure to pregnancy will
    increase factor number and residual likelihood of avoiding live birth (mostly abortion,
    also miscarriage), will decrease factor number
    '''
    exposure_correction_age = np.array([[0, 5, 10, 12.5, 15, 18, 20, 25, 30, 35, 40, 45, 50],
                                        [1, 1, 1, 1, 1, 1, 1, 1, 1, 1, 1, 1, 1]])
    exposure_age_interp = data2interp(exposure_correction_age, fpd.spline_preg_ages)

    return exposure_age_interp


def exposure_parity():
    '''
    Returns an array of experimental factors to be applied to account for residual exposure to either pregnancy
    or live birth by parity.
    '''
    exposure_correction_parity = np.array([[0, 1, 2, 3, 4, 5, 6, 7, 8, 9, 10, 11, 12, 20],
                                           [1, 1, 1, 1, 1, 1, 1, 0.8, 0.5, 0.3, 0.15, 0.10, 0.05, 0.01]])
    exposure_parity_interp = data2interp(exposure_correction_parity, fpd.spline_parities)

    return exposure_parity_interp


def birth_spacing_pref():
    '''
    Returns an array of birth spacing preferences by closest postpartum month.
    Applied to postpartum pregnancy likelihoods.

    NOTE: spacing bins must be uniform!
    '''
    postpartum_spacing = np.array([
        [0, 1],
        [3, 1],
        [6, 1],
        [9, 1],
        [12, 1],
        [15, 1],
        [18, 1],
        [21, 1],
        [24, 1],
        [27, 1],
        [30, 1],
        [33, 1],
        [36, 1],
    ])

    # Calculate the intervals and check they're all the same
    intervals = np.diff(postpartum_spacing[:, 0])
    interval = intervals[0]
    assert np.all(
        intervals == interval), f'In order to be computed in an array, birth spacing preference bins must be equal width, not {intervals}'
    pref_spacing = {}
    pref_spacing['interval'] = interval  # Store the interval (which we've just checked is always the same)
    pref_spacing['n_bins'] = len(intervals)  # Actually n_bins - 1, but we're counting 0 so it's OK
    pref_spacing['months'] = postpartum_spacing[:, 0]
    pref_spacing['preference'] = postpartum_spacing[:, 1]  # Store the actual birth spacing data

    return pref_spacing


# %% Contraceptive methods

def methods():
    '''
    Names, indices, modern/traditional flag, and efficacies of contraceptive methods -- see also parameters.py
    Efficacy from Guttmacher, fp_prerelease/docs/gates_review/contraceptive-failure-rates-in-developing-world_1.pdf
    BTL failure rate from general published data
    Pooled efficacy rates for all women in this study: https://www.ncbi.nlm.nih.gov/pmc/articles/PMC4970461/
    '''

    # Define method data
    data = {  # Index, modern, efficacy
        'None': [0, False, 0.000],
        'Withdrawal': [1, False, 0.866],
        'Other traditional': [2, False, 0.861],
        # 1/2 periodic abstinence, 1/2 other traditional approx.  Using rate from periodic abstinence
        'Condoms': [3, True, 0.946],
        'Pill': [4, True, 0.945],
        'Injectables': [5, True, 0.983],
        'Implants': [6, True, 0.994],
        'IUDs': [7, True, 0.986],
        'BTL': [8, True, 0.995],
        'Other modern': [9, True, 0.880],
        # SDM makes up about 1/2 of this, perfect use is 95% and typical is 88%.  EC also included here, efficacy around 85% https : //www.aafp.org/afp/2004/0815/p707.html
    }

    keys = data.keys()
    methods = {}
    methods['map'] = {k: data[k][0] for k in keys}
    methods['modern'] = {k: data[k][1] for k in keys}
    methods['eff'] = {k: data[k][2] for k in keys}

    # Age bins for different method switching matrices -- duplicated in defaults.py
    methods['age_map'] = {
        '<18': [0, 18],
        '18-20': [18, 20],
        '21-25': [20, 25],
        '26-35': [25, 35],
        '>35': [35, fpd.max_age + 1],  # +1 since we're using < rather than <=
    }

    # Data on trend in CPR over time in from Ethiopia, in %.
    # Taken from UN Population Division Data Portal, married women 1970-1986, all women 1990-2030
    # https://population.un.org/dataportal/data/indicators/1/locations/231/start/1950/end/2040/table/pivotbylocation
    # Projections go out until 2030, but the csv file can be manually adjusted to remove any projections and stop at your desired year
    cpr_data = pd.read_csv(thisdir / 'ethiopia' / 'cpr.csv')
    methods['mcpr_years'] = cpr_data['year'].to_numpy()
    methods['mcpr_rates'] = cpr_data['cpr'].to_numpy() / 100  # convert from percent to rate

    return methods


'''
For reference
def method_probs_senegal():
    
    It does leave Senegal matrices in place in the Ethiopia file for now. 
    We may want to test with these as we work through scenarios and calibration. 
    
    Define "raw" (un-normalized, un-trended) matrices to give transitional probabilities
    from 2018 DHS Senegal contraceptive calendar data.

    Probabilities in this function are annual probabilities of initiating (top row), discontinuing (first column),
    continuing (diagonal), or switching methods (all other entries).

    Probabilities at postpartum month 1 are 1 month transitional probabilities
    for starting a method after delivery.

    Probabilities at postpartum month 6 are 5 month transitional probabilities
    for starting or changing methods over the first 6 months postpartum.

    Data from Senegal DHS contraceptive calendars, 2017 and 2018 combined
    

    raw = {

        # Main switching matrix: all non-postpartum women
        'annual': {
            '<18': np.array([
                [0.9953, 0., 0.0002, 0.0012, 0.0002, 0.0017, 0.0014, 0.0001, 0., 0.],
                [0., 1.0000, 0., 0., 0., 0., 0., 0., 0., 0.],
                [0.0525, 0., 0.9475, 0., 0., 0., 0., 0., 0., 0.],
                [0.307, 0., 0., 0.693, 0., 0., 0., 0., 0., 0.],
                [0.5358, 0., 0., 0., 0.3957, 0.0685, 0., 0., 0., 0.],
                [0.3779, 0., 0., 0., 0.0358, 0.5647, 0.0216, 0., 0., 0.],
                [0.2003, 0., 0., 0., 0., 0., 0.7997, 0., 0., 0.],
                [0., 0., 0., 0., 0., 0., 0., 1.0000, 0., 0.],
                [0., 0., 0., 0., 0., 0., 0., 0., 1.0000, 0.],
                [0., 0., 0., 0., 0., 0., 0., 0., 0., 1.0000]]),
            '18-20': np.array([
                [0.9774, 0., 0.0014, 0.0027, 0.0027, 0.0104, 0.0048, 0.0003, 0., 0.0003],
                [0., 1.0000, 0., 0., 0., 0., 0., 0., 0., 0.],
                [0.3216, 0., 0.6784, 0., 0., 0., 0., 0., 0., 0.],
                [0.182, 0., 0., 0.818, 0., 0., 0., 0., 0., 0.],
                [0.4549, 0., 0., 0., 0.4754, 0.0463, 0.0234, 0., 0., 0.],
                [0.4389, 0., 0.0049, 0.0099, 0.0196, 0.5218, 0.0049, 0., 0., 0.],
                [0.17, 0., 0., 0., 0., 0.0196, 0.8103, 0., 0., 0.],
                [0.1607, 0., 0., 0., 0., 0., 0., 0.8393, 0., 0.],
                [0., 0., 0., 0., 0., 0., 0., 0., 1.0000, 0.],
                [0.4773, 0., 0., 0.4773, 0., 0., 0., 0., 0., 0.0453]]),
            '21-25': np.array([
                [0.9581, 0.0001, 0.0011, 0.0024, 0.0081, 0.0184, 0.0108, 0.0006, 0., 0.0004],
                [0.4472, 0.5528, 0., 0., 0., 0., 0., 0., 0., 0.],
                [0.2376, 0., 0.7624, 0., 0., 0., 0., 0., 0., 0.],
                [0.1896, 0., 0.0094, 0.754, 0.0094, 0., 0.0188, 0., 0., 0.0188],
                [0.3715, 0.003, 0.003, 0., 0.5703, 0.0435, 0.0088, 0., 0., 0.],
                [0.3777, 0., 0.0036, 0.0036, 0.0258, 0.5835, 0.0036, 0.0024, 0., 0.],
                [0.137, 0., 0., 0.003, 0.0045, 0.0045, 0.848, 0.003, 0., 0.],
                [0.1079, 0., 0., 0., 0.0445, 0., 0.0225, 0.8251, 0., 0.],
                [0., 0., 0., 0., 0., 0., 0., 0., 1.0000, 0.],
                [0.3342, 0., 0., 0.1826, 0., 0., 0., 0., 0., 0.4831]]),
            '26-35': np.array([
                [0.9462, 0.0001, 0.0018, 0.0013, 0.0124, 0.0209, 0.0139, 0.003, 0.0001, 0.0002],
                [0.0939, 0.8581, 0., 0., 0., 0.048, 0., 0., 0., 0.],
                [0.1061, 0., 0.8762, 0.0051, 0.0025, 0.0025, 0.0051, 0.0025, 0., 0.],
                [0.1549, 0., 0., 0.8077, 0.0042, 0.0125, 0.0083, 0.0083, 0., 0.0042],
                [0.3031, 0.0016, 0.0021, 0.0021, 0.6589, 0.0211, 0.0053, 0.0053, 0., 0.0005],
                [0.2746, 0., 0.0028, 0.002, 0.0173, 0.691, 0.0073, 0.0048, 0., 0.0003],
                [0.1115, 0.0003, 0.0009, 0.0003, 0.0059, 0.0068, 0.8714, 0.0025, 0.0003, 0.],
                [0.0775, 0., 0.0015, 0., 0.0058, 0.0044, 0.0044, 0.905, 0., 0.0015],
                [0., 0., 0., 0., 0., 0., 0., 0., 1.0000, 0.],
                [0.1581, 0., 0.0121, 0., 0., 0., 0., 0., 0., 0.8297]]),
            '>35': np.array([
                [0.9462, 0.0001, 0.0018, 0.0013, 0.0124, 0.0209, 0.0139, 0.003, 0.0001, 0.0002],
                [0.0939, 0.8581, 0., 0., 0., 0.048, 0., 0., 0., 0.],
                [0.1061, 0., 0.8762, 0.0051, 0.0025, 0.0025, 0.0051, 0.0025, 0., 0.],
                [0.1549, 0., 0., 0.8077, 0.0042, 0.0125, 0.0083, 0.0083, 0., 0.0042],
                [0.3031, 0.0016, 0.0021, 0.0021, 0.6589, 0.0211, 0.0053, 0.0053, 0., 0.0005],
                [0.2746, 0., 0.0028, 0.002, 0.0173, 0.691, 0.0073, 0.0048, 0., 0.0003],
                [0.1115, 0.0003, 0.0009, 0.0003, 0.0059, 0.0068, 0.8714, 0.0025, 0.0003, 0.],
                [0.0775, 0., 0.0015, 0., 0.0058, 0.0044, 0.0044, 0.905, 0., 0.0015],
                [0., 0., 0., 0., 0., 0., 0., 0., 1.0000, 0.],
                [0.1581, 0., 0.0121, 0., 0., 0., 0., 0., 0., 0.8297]])
        },

        # Postpartum switching matrix, 1 to 6 months
        'pp1to6': {
            '<18': np.array([
                [0.9014, 0., 0.0063, 0.001, 0.0126, 0.051, 0.0272, 0.0005, 0., 0.],
                [0., 0.5, 0., 0., 0., 0., 0.5, 0., 0., 0.],
                [0., 0., 1.0000, 0., 0., 0., 0., 0., 0., 0.],
                [0., 0., 0., 1.0000, 0., 0., 0., 0., 0., 0.],
                [0.4, 0., 0., 0., 0.6, 0., 0., 0., 0., 0.],
                [0.0714, 0., 0., 0., 0., 0.9286, 0., 0., 0., 0.],
                [0., 0., 0., 0., 0., 0., 1.0000, 0., 0., 0.],
                [0., 0., 0., 0., 0., 0., 0., 1.0000, 0., 0.],
                [0., 0., 0., 0., 0., 0., 0., 0., 1.0000, 0.],
                [0., 0., 0., 0., 0., 0., 0., 0., 0., 1.0000]]),
            '18-20': np.array([
                [0.8775, 0.0007, 0.0026, 0.0033, 0.0191, 0.0586, 0.0329, 0.0046, 0., 0.0007],
                [0., 1.0000, 0., 0., 0., 0., 0., 0., 0., 0.],
                [0., 0., 1.0000, 0., 0., 0., 0., 0., 0., 0.],
                [0., 0., 0., 1.0000, 0., 0., 0., 0., 0., 0.],
                [0., 0., 0., 0., 0.75, 0.25, 0., 0., 0., 0.],
                [0.0278, 0., 0., 0., 0., 0.9722, 0., 0., 0., 0.],
                [0.0312, 0., 0., 0., 0., 0., 0.9688, 0., 0., 0.],
                [0., 0., 0., 0., 0., 0., 0., 1.0000, 0., 0.],
                [0., 0., 0., 0., 0., 0., 0., 0., 1.0000, 0.],
                [0., 0., 0., 0., 0., 0., 0., 0., 0., 1.0000]]),
            '21-25': np.array([
                [0.8538, 0.0004, 0.0055, 0.0037, 0.0279, 0.0721, 0.0343, 0.0022, 0., 0.],
                [0., 1.0000, 0., 0., 0., 0., 0., 0., 0., 0.],
                [0., 0., 0.9583, 0., 0., 0.0417, 0., 0., 0., 0.],
                [0., 0., 0., 0.5, 0.25, 0.25, 0., 0., 0., 0.],
                [0.0244, 0., 0., 0., 0.9512, 0.0244, 0., 0., 0., 0.],
                [0.0672, 0., 0., 0., 0., 0.9328, 0., 0., 0., 0.],
                [0.0247, 0., 0., 0., 0., 0.0123, 0.963, 0., 0., 0.],
                [0., 0., 0., 0., 0., 0., 0., 1.0000, 0., 0.],
                [0., 0., 0., 0., 0., 0., 0., 0., 1.0000, 0.],
                [0., 0., 0., 0., 0., 0., 0., 0., 0., 1.0000]]),
            '26-35': np.array([
                [0.8433, 0.0008, 0.0065, 0.004, 0.029, 0.0692, 0.039, 0.0071, 0.0001, 0.001],
                [0., 0.5, 0., 0., 0., 0., 0.5, 0., 0., 0.],
                [0.027, 0., 0.9189, 0., 0., 0.027, 0.027, 0., 0., 0.],
                [0.1667, 0., 0., 0.6667, 0., 0., 0.1667, 0., 0., 0.],
                [0.0673, 0., 0., 0., 0.8654, 0.0288, 0.0385, 0., 0., 0.],
                [0.0272, 0., 0.0039, 0., 0.0078, 0.9533, 0.0078, 0., 0., 0.],
                [0.0109, 0., 0., 0., 0.0036, 0., 0.9855, 0., 0., 0.],
                [0.0256, 0., 0., 0., 0., 0.0256, 0., 0.9487, 0., 0.],
                [0., 0., 0., 0., 0., 0., 0., 0., 1.0000, 0.],
                [0., 0., 0., 0., 0., 0., 0., 0., 0., 1.0000]]),
            '>35': np.array([
                [0.8433, 0.0008, 0.0065, 0.004, 0.029, 0.0692, 0.039, 0.0071, 0.0001, 0.001],
                [0., 0.5, 0., 0., 0., 0., 0.5, 0., 0., 0.],
                [0.027, 0., 0.9189, 0., 0., 0.027, 0.027, 0., 0., 0.],
                [0.1667, 0., 0., 0.6667, 0., 0., 0.1667, 0., 0., 0.],
                [0.0673, 0., 0., 0., 0.8654, 0.0288, 0.0385, 0., 0., 0.],
                [0.0272, 0., 0.0039, 0., 0.0078, 0.9533, 0.0078, 0., 0., 0.],
                [0.0109, 0., 0., 0., 0.0036, 0., 0.9855, 0., 0., 0.],
                [0.0256, 0., 0., 0., 0., 0.0256, 0., 0.9487, 0., 0.],
                [0., 0., 0., 0., 0., 0., 0., 0., 1.0000, 0.],
                [0., 0., 0., 0., 0., 0., 0., 0., 0., 1.0000]])
        },

        # Postpartum initiation vectors, 0 to 1 month
        'pp0to1': {
            '<18': np.array([0.9607, 0.0009, 0.0017, 0.0009, 0.0021, 0.0128, 0.0205, 0.0004, 0., 0.]),
            '18-20': np.array([0.9525, 0.0006, 0.0017, 0.0006, 0.0028, 0.0215, 0.0198, 0.0006, 0., 0.]),
            '21-25': np.array([0.9379, 0., 0.0053, 0.0009, 0.0083, 0.0285, 0.0177, 0.0013, 0., 0.]),
            '26-35': np.array([0.9254, 0.0002, 0.0036, 0.0007, 0.0102, 0.0265, 0.0268, 0.004, 0.0022, 0.0004]),
            '>35': np.array([0.9254, 0.0002, 0.0036, 0.0007, 0.0102, 0.0265, 0.0268, 0.004, 0.0022, 0.0004]),
        }
    }
    return raw
    '''

def method_probs():
    '''
    Define "raw" (un-normalized, un-trended) matrices to give transitional probabilities
    from PMA Ethiopia contraceptive calendar data.

    Probabilities in this function are annual probabilities of initiating (top row), discontinuing (first column),
    continuing (diagonal), or switching methods (all other entries).

    Probabilities at postpartum month 1 are 1 month transitional probabilities
    for starting a method after delivery.

    Probabilities at postpartum month 6 are 5 month transitional probabilities
    for starting or changing methods over the first 6 months postpartum.

    Data from Ethiopia PMA contraceptive calendars, 2019-2020
    Processed from matrices_ethiopia_pma_2019_20.csv using process_matrices.py
    '''

    raw = {

        # Main switching matrix: all non-postpartum women
        'annual': {
            '<18': np.array([
                [0.9236, 0.0004, 0.0017, 0.0007, 0.0042, 0.0596, 0.0076, 0.0006, 0.    , 0.0017],
                [0.    , 1.    , 0.    , 0.    , 0.    , 0.    , 0.    , 0.    , 0.    , 0.    ],
                [0.1374, 0.    , 0.8571, 0.    , 0.0003, 0.0044, 0.0005, 0.    , 0.    , 0.0001],
                [0.2815, 0.0001, 0.0003, 0.6995, 0.0007, 0.0164, 0.0012, 0.0001, 0.    , 0.0003],
                [0.4681, 0.0001, 0.0006, 0.0013, 0.3023, 0.1869, 0.003 , 0.0005, 0.    , 0.0371],
                [0.3267, 0.0001, 0.0017, 0.0005, 0.0043, 0.6549, 0.009 , 0.0023, 0.    , 0.0005],
                [0.1937, 0.    , 0.0008, 0.0001, 0.0007, 0.0087, 0.7957, 0.0001, 0.    , 0.0002],
                [0.4158, 0.0001, 0.0004, 0.0002, 0.0011, 0.0142, 0.0017, 0.5662, 0.    , 0.0004],
                [0.    , 0.    , 0.    , 0.    , 0.    , 0.    , 0.    , 0.    , 1.    , 0.    ],
                [0.5988, 0.0001, 0.0006, 0.024 , 0.0186, 0.0258, 0.0027, 0.0002, 0.    , 0.3293]]),
            '18-20': np.array([
                [0.8783, 0.0002, 0.0021, 0.0017, 0.0115, 0.0845, 0.0194, 0.0016, 0.    , 0.0006],
                [0.0599, 0.9362, 0.0001, 0.0001, 0.0004, 0.0027, 0.0006, 0.0001, 0.    , 0.    ],
                [0.1874, 0.    , 0.8002, 0.0002, 0.0012, 0.0088, 0.002 , 0.0002, 0.    , 0.0001],
                [0.8023, 0.0001, 0.0012, 0.117 , 0.0068, 0.0498, 0.0109, 0.009 , 0.    , 0.0028],
                [0.2326, 0.    , 0.0003, 0.0003, 0.7384, 0.025 , 0.0026, 0.0003, 0.    , 0.0004],
                [0.279 , 0.    , 0.0003, 0.0004, 0.0069, 0.6868, 0.0219, 0.0045, 0.    , 0.0002],
                [0.2046, 0.    , 0.0002, 0.0018, 0.0058, 0.0224, 0.7647, 0.0002, 0.    , 0.0001],
                [0.3239, 0.    , 0.0004, 0.0004, 0.0372, 0.1151, 0.0048, 0.5179, 0.    , 0.0002],
                [0.    , 0.    , 0.    , 0.    , 0.    , 0.    , 0.    , 0.    , 1.    , 0.    ],
                [0.8974, 0.0002, 0.0017, 0.0016, 0.0093, 0.0693, 0.0156, 0.0013, 0.    , 0.0036]]),
            '21-25': np.array([
                [0.8704, 0.0008, 0.0026, 0.0011, 0.0106, 0.0794, 0.0291, 0.0047, 0.    , 0.0012],
                [0.1535, 0.8357, 0.0002, 0.0001, 0.0009, 0.0067, 0.0024, 0.0004, 0.    , 0.0001],
                [0.0473, 0.    , 0.8681, 0.    , 0.0333, 0.0408, 0.0047, 0.0004, 0.    , 0.0053],
                [0.0851, 0.    , 0.0001, 0.8887, 0.0006, 0.0237, 0.0014, 0.0003, 0.    , 0.0001],
                [0.3553, 0.0002, 0.0027, 0.0002, 0.4916, 0.1088, 0.0297, 0.0111, 0.    , 0.0003],
                [0.2505, 0.0001, 0.0014, 0.0002, 0.0118, 0.7151, 0.0152, 0.0052, 0.    , 0.0005],
                [0.1413, 0.0001, 0.0002, 0.0001, 0.0027, 0.0409, 0.8127, 0.0019, 0.    , 0.0001],
                [0.0687, 0.    , 0.0001, 0.    , 0.0007, 0.0038, 0.0265, 0.9002, 0.    , 0.0001],
                [0.    , 0.    , 0.    , 0.    , 0.    , 0.    , 0.    , 0.    , 1.    , 0.    ],
                [0.7042, 0.0004, 0.0254, 0.0005, 0.0214, 0.061 , 0.0145, 0.0024, 0.    , 0.1703]]),
            '26-35': np.array([
                [0.875 , 0.0001, 0.0014, 0.0008, 0.0078, 0.0827, 0.0261, 0.0058, 0.0002, 0.0001],
                [0.0664, 0.8974, 0.0001, 0.    , 0.0005, 0.0342, 0.0012, 0.0003, 0.    , 0.    ],
                [0.1795, 0.    , 0.8028, 0.0001, 0.0008, 0.0081, 0.0081, 0.0005, 0.    , 0.    ],
                [0.1613, 0.    , 0.0002, 0.7594, 0.001 , 0.0613, 0.0027, 0.0009, 0.    , 0.013 ],
                [0.3407, 0.    , 0.0018, 0.0002, 0.4605, 0.1452, 0.0463, 0.0052, 0.0001, 0.    ],
                [0.2059, 0.0002, 0.0016, 0.0002, 0.0094, 0.7561, 0.0203, 0.0059, 0.0004, 0.    ],
                [0.1098, 0.    , 0.0007, 0.    , 0.0014, 0.0176, 0.8692, 0.001 , 0.    , 0.0002],
                [0.0641, 0.    , 0.0013, 0.    , 0.0003, 0.0028, 0.0009, 0.9306, 0.    , 0.    ],
                [0.    , 0.    , 0.    , 0.    , 0.    , 0.    , 0.    , 0.    , 1.    , 0.    ],
                [0.3603, 0.    , 0.0003, 0.0002, 0.0017, 0.0172, 0.0052, 0.0338, 0.    , 0.5813]]),
            '>35': np.array([
                [0.9342, 0.0001, 0.0009, 0.0001, 0.0034, 0.0482, 0.0118, 0.001 , 0.    , 0.0002],
                [0.    , 1.    , 0.    , 0.    , 0.    , 0.    , 0.    , 0.    , 0.    , 0.    ],
                [0.0867, 0.    , 0.9104, 0.    , 0.0002, 0.0021, 0.0005, 0.    , 0.    , 0.    ],
                [0.1769, 0.    , 0.0001, 0.8162, 0.0003, 0.0053, 0.0011, 0.0001, 0.    , 0.    ],
                [0.1985, 0.    , 0.0141, 0.    , 0.6921, 0.066 , 0.0075, 0.0183, 0.    , 0.0033],
                [0.1747, 0.0003, 0.0005, 0.    , 0.0061, 0.8054, 0.0117, 0.0012, 0.    , 0.    ],
                [0.0998, 0.    , 0.0013, 0.0002, 0.0061, 0.0315, 0.861 , 0.0001, 0.    , 0.    ],
                [0.1299, 0.    , 0.0002, 0.    , 0.0148, 0.0037, 0.0008, 0.8504, 0.    , 0.    ],
                [0.    , 0.    , 0.    , 0.    , 0.    , 0.    , 0.    , 0.    , 1.    , 0.    ],
                [0.0957, 0.    , 0.    , 0.    , 0.0002, 0.0023, 0.0006, 0.    , 0.    , 0.9012]])
        },


        # Postpartum switching matrix, 1 to 6 months
        'pp1to6': {
            '<18': np.array([
                [0.8316, 0.    , 0.0046, 0.    , 0.0069, 0.1376, 0.018 , 0.0012,0.    , 0.    ],
                [0.    , 1.    , 0.    , 0.    , 0.    , 0.    , 0.    , 0.    ,0.    , 0.    ],
                [0.    , 0.    , 1.    , 0.    , 0.    , 0.    , 0.    , 0.    ,0.    , 0.    ],
                [0.    , 0.    , 0.    , 1.    , 0.    , 0.    , 0.    , 0.    ,0.    , 0.    ],
                [0.0135, 0.    , 0     , 0     , 0.1861, 0.8004, 0.    , 0.    ,0.    , 0.    ], 
                [0.0036, 0.    , 0.    , 0.    , 0.    , 0.9964, 0.    , 0.    ,0.    , 0.    ], 
                [0.    , 0.    , 0.    , 0.    , 0.    , 0.    , 1.    , 0.    ,0.    , 0.    ],
                [0.    , 0.    , 0.    , 0.    , 0.    , 0.    , 0.    , 1.    ,0.    , 0.    ],
                [0.    , 0.    , 0.    , 0.    , 0.    , 0.    , 0.    , 0.    ,1.    , 0.    ],
                [0.    , 0.    , 0.    , 0.    , 0.    , 0.    , 0.    , 0.    ,0.    , 1.    ]]),
            '18-20': np.array([
                [0.7971, 0.    , 0.0027, 0.    , 0.0046, 0.1534, 0.0383, 0.004, 0.    , 0.    ],
                [0.    , 1.    , 0.    , 0.    , 0.    , 0.    , 0.    , 0.    ,0.    , 0.    ],
                [0.    , 0.    , 1.    , 0.    , 0.    , 0.    , 0.    , 0.    ,0.    , 0.    ],
                [0.    , 0.    , 0.    , 1.    , 0.    , 0.    , 0.    , 0.    ,0.    , 0.    ],
                [0.    , 0.    , 0.    , 0.    , 1.    , 0.    , 0.    , 0.    ,0.    , 0.    ],
                [0.2151, 0.    , 0.    , 0.    , 0.0337, 0.7016, 0.0496, 0.    ,0.    , 0     ],
                [0.    , 0.    , 0.    , 0.    , 0.    , 0.    , 1.    , 0.    ,0.    , 0.    ],
                [0.    , 0.    , 0.    , 0.    , 0.    , 0.    , 0.    , 1.    ,0.    , 0.    ],
                [0.    , 0.    , 0.    , 0.    , 0.    , 0.    , 0.    , 0.    ,1.    , 0.    ],
                [0.    , 0.    , 0.    , 0.    , 0.    , 0.    , 0.    , 0.    ,0.    , 1.    ]]),
            '21-25': np.array([ 
                [0.807 , 0.0005, 0.0011, 0.0011, 0.0187, 0.1338, 0.0307, 0.0067,0.    , 0.0004],
                [0.    , 1.    , 0.    , 0.    , 0.    , 0.    , 0.    , 0.    ,0.    , 0.    ],
                [0.    , 0.    , 1.    , 0.    , 0.    , 0.    , 0.    , 0.    ,0.    , 0.    ],
                [0.    , 0.    , 0.    , 1.    , 0.    , 0.    , 0.    , 0.    ,0.    , 0.    ],
                [0.    , 0.    , 0.    , 0.    , 0.3813, 0.6187, 0.    , 0.    ,0.    , 0.    ],
                [0.0722, 0.    , 0.    , 0.    , 0.    , 0.9278, 0.    , 0.    ,0.    , 0.    ],
                [0.    , 0.    , 0.    , 0.    , 0.    , 0.    , 1.    , 0.    ,0.    , 0.    ],
                [0.    , 0.    , 0.    , 0.    , 0.    , 0.    , 0.    , 1.    ,0.    , 0.    ],
                [0.    , 0.    , 0.    , 0.    , 0.    , 0.    , 0.    , 0.    ,1.    , 0.    ],
                [0.    , 0.    , 0.    , 0.    , 0.    , 0.    , 0.    , 0.    ,0.    , 1.    ]]),
            '26-35': np.array([
                [0.8582, 0.0007, 0.0019, 0.0001, 0.0118, 0.1083, 0.0151, 0.0039, 0, 0],
                [0.    , 1.    , 0.    , 0.    , 0.    , 0.    , 0.    , 0.    ,0.    , 0.    ],
                [0.    , 0.    , 1.    , 0.    , 0.    , 0.    , 0.    , 0.    ,0.    , 0.    ],
                [0.    , 0.    , 0.    , 1.    , 0.    , 0.    , 0.    , 0.    ,0.    , 0.    ],
                [0.2954, 0.    , 0.    , 0.    , 0.6214, 0.    , 0.    , 0.0832,0.    , 0.    ],
                [0.    , 0.    , 0.    , 0.    , 0.    , 0.989 , 0.    , 0.0067,0.0043, 0.    ],
                [0.    , 0.    , 0.    , 0.    , 0.    , 0.    , 1.    , 0.    ,0.    , 0.    ],
                [0.    , 0.    , 0.    , 0.    , 0.    , 0.    , 0.    , 1.    ,0.    , 0.    ],
                [0.    , 0.    , 0.    , 0.    , 0.    , 0.    , 0.    , 0.    ,1.    , 0.    ],
                [0.    , 0.    , 0.    , 0.    , 0.    , 0.    , 0.    , 0.    ,0.    , 1.    ]]),
            '>35': np.array([
                [0.8897, 0.    , 0.0035, 0.0004, 0.0012, 0.0733, 0.0194, 0.0099,0.    , 0.0025],
                [0.    , 1.    , 0.    , 0.    , 0.    , 0.    , 0.    , 0.    ,0.    , 0.    ],
                [0.    , 0.    , 1.    , 0.    , 0.    , 0.    , 0.    , 0.    ,0.    , 0.    ],
                [0.    , 0.    , 0.    , 1.    , 0.    , 0.    , 0.    , 0.    ,0.    , 0.    ],
                [0.    , 0.    , 0.    , 0.    , 1.    , 0.    , 0.    , 0.    ,0.    , 0.    ],
                [0.0568, 0.    , 0.    , 0.    , 0.    , 0.9432, 0.    , 0.    ,0.    , 0.    ],
                [0.    , 0.    , 0.    , 0.    , 0.    , 0.    , 1.    , 0.    ,0.    , 0.    ],
                [0.    , 0.    , 0.    , 0.    , 0.    , 0.    , 0.    , 1.    ,0.    , 0.    ],
                [0.    , 0.    , 0.    , 0.    , 0.    , 0.    , 0.    , 0.    ,1.    , 0.    ],
                [0.    , 0.    , 0.    , 0.    , 0.    , 0.    , 0.    , 0.    ,0.    , 1.    ]])
        },

        # Postpartum initiation vectors, 0 to 1 month 
        'pp0to1': {
            '<18': np.array([0.95, 0., 0., 0., 0.0031, 0.0383, 0.0073, 0.0013, 0., 0.]),
            '18-20': np.array([0.9382, 0., 0., 0., 0.0015, 0.0466, 0.0118, 0.0019, 0., 0.]),
            '21-25': np.array([0.9583, 0.0006, 0., 0., 0.0003, 0.0343, 0.0053, 0.0013, 0., 0.]),
            '26-35': np.array([0.9693, 0., 0.0005, 0., 0.0032, 0.0195, 0.0044, 0.0025, 0.0005, 0.]),
            '>35': np.array([0.9556, 0., 0., 0., 0.0009, 0.0298, 0.0028, 0.0048, 0.006, 0.]),
        }
    }

    return raw


def barriers():
    ''' Reasons for nonuse -- taken from Ethiopia PMA 2019. '''

    barriers = sc.odict({ #updated based on PMA cross-sectional data
        'No need': 58.5,
        'Opposition': 16.6,
        'Knowledge': 1.28,
        'Access': 2.73,
        'Health': 20.9,
    })

    barriers[:] /= barriers[:].sum()  # Ensure it adds to 1
    return barriers

def barriers_region():
    '''
    Returns reasons for nonuse by region
    '''
    reasons_region = pd.read_csv(thisdir / 'ethiopia' / 'subnational' / 'barriers_region.csv')
    reasons_region_dict = {}
    reasons_region_dict['region'] = reasons_region['region'] # Return region names
    reasons_region_dict['barrier'] = reasons_region['barrier'] # Return the reason for nonuse
    reasons_region_dict['perc'] = reasons_region['perc'] # Return retuned the percentage

    return reasons_region_dict


def urban_proportion():
    """Load information about the proportion of people who live in an urban setting"""
    urban_data = pd.read_csv(thisdir / 'ethiopia' / 'urban.csv')
    return urban_data["mean"][0]  # Return this value as a float

# %% Make and validate parameters

def make_pars(use_empowerment=None, use_education=None, use_partnership=None, use_subnational=None, seed=None):
    '''
    Take all parameters and construct into a dictionary
    '''

    # Scalar parameters and filenames
    pars = scalar_pars()
    pars['filenames'] = filenames()

    # Demographics and pregnancy outcome
    pars['age_pyramid'] = age_pyramid()
    pars['age_mortality'] = age_mortality()
    pars['urban_prop'] = urban_proportion()
    pars['maternal_mortality'] = maternal_mortality()
    pars['infant_mortality'] = infant_mortality()
    pars['miscarriage_rates'] = miscarriage()
    pars['stillbirth_rate'] = stillbirth()

    # Fecundity
    pars['age_fecundity'] = female_age_fecundity()
    pars['fecundity_ratio_nullip'] = fecundity_ratio_nullip()
    pars['lactational_amenorrhea'] = lactational_amenorrhea()

    # Pregnancy exposure
    pars['sexual_activity'] = sexual_activity()
    pars['sexual_activity_pp'] = sexual_activity_pp()
    pars['debut_age'] = debut_age()
    pars['exposure_age'] = exposure_age()
    pars['exposure_parity'] = exposure_parity()
    pars['spacing_pref'] = birth_spacing_pref()

    # Contraceptive methods
    pars['methods'] = methods()
    pars['methods']['raw'] = method_probs()
    pars['barriers'] = barriers()

    # Regional parameters
    if use_subnational:
        pars['region'] = region_proportions()  # This function returns extrapolated and raw data
        pars['lactational_amenorrhea_region'] = lactational_amenorrhea_region()
        pars['sexual_activity_region'] = sexual_activity_region()
        pars['sexual_activity_pp_region'] = sexual_activity_pp_region()
        pars['debut_age_region'] = debut_age_region()
        pars['barriers_region'] = barriers_region()

    kwargs = locals()
    not_implemented_args = ['use_empowerment', 'use_education', 'use_partnership']
    true_args = [key for key in not_implemented_args if kwargs[key] is True]
    if true_args:
        errmsg = f"{true_args} not implemented yet for {pars['location']}"
        raise NotImplementedError(errmsg)

    return pars<|MERGE_RESOLUTION|>--- conflicted
+++ resolved
@@ -10,11 +10,7 @@
 
 # %% Housekeeping
 
-<<<<<<< HEAD
 thisdir = sc.thispath(__file__)  # For loading CSV files
-=======
-thisdir = sc.path(sc.thisdir(__file__))  # For loading CSV files
->>>>>>> 6e3dc81e
 
 
 def scalar_pars():
@@ -430,7 +426,6 @@
     Data is weighted.
     Limited to 23 months postpartum (can use any limit you want 0-23 max)
     Postpartum month 0 refers to the first month after delivery
-    TODO-- Add code for processing this for other countries to data_processing
     '''
 
     postpartum_sex = np.array([
