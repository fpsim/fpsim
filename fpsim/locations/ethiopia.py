'''
Set the parameters for FPsim, specifically for Ethiopia.
'''

import numpy as np
import pandas as pd
import sciris as sc
from scipy import interpolate as si
from .. import defaults as fpd

# %% Housekeeping

thisdir = sc.path(sc.thisdir())  # For loading CSV files


def scalar_pars():
    scalar_pars = {
<<<<<<< HEAD
        'location':             'ethiopia',
        'postpartum_dur':       23,
        'breastfeeding_dur_mu': 9.30485863,     # Location parameter of gumbel distribution. Requires children's recode DHS file, see data_processing/breastfeedin_stats.R
        'breastfeeding_dur_beta': 8.20149079,   # Location parameter of gumbel distribution. Requires children's recode DHS file, see data_processing/breastfeedin_stats.R
        'abortion_prob':        0.176,          # From https://www.ncbi.nlm.nih.gov/pmc/articles/PMC5568682/, % of all pregnancies calculated
        'twins_prob':           0.011,          # From https://journals.plos.org/plosone/article?id=10.1371/journal.pone.0025239
        'mcpr_norm_year':       2020,           # Year to normalize MCPR trend to 1
=======
        # Basic parameters
        'location': 'ethiopia',
        'n_agents': 1_000,  # Number of agents
        'scaled_pop': None,  # Scaled population / total population size
        'start_year': 1960,  # Start year of simulation
        'end_year': 2019,  # End year of simulation
        'timestep': 1,  # The simulation timestep in months
        'method_timestep': 1,  # How many simulation timesteps to go for every method update step
        'seed': 1,  # Random seed
        'verbose': 1,  # How much detail to print during the simulation
        'track_switching': 0,  # Whether to track method switching
        'track_as': 0,  # Whether to track age-specific channels
        'short_int': 24,  # Duration of a short birth interval between live births in months
        'low_age_short_int': 0,  # age limit for tracking the age-specific short birth interval
        'high_age_short_int': 20,  # age limit for tracking the age-specific short birth interval

        # Age limits (in years)
        'method_age': 15,
        'age_limit_fecundity': 50,
        'max_age': 99,

        # Durations (in months)
        'switch_frequency': 12,  # How frequently to check for changes to contraception
        'end_first_tri': 3,
        'preg_dur_low': 9,
        'preg_dur_high': 9,
        'postpartum_dur': 23,
        'breastfeeding_dur_mu': 9.30485863,  # Location parameter of gumbel distribution. Requires children's recode DHS file, see data_processing/breastfeedin_stats.R
        'breastfeeding_dur_beta': 8.20149079, # Location parameter of gumbel distribution. Requires children's recode DHS file, see data_processing/breastfeedin_stats.R 
        'max_lam_dur': 5,  # Duration of lactational amenorrhea
        'short_int': 24,  # Duration of a short birth interval between live births in months
        'low_age_short_int': 0,  # age limit for tracking the age-specific short birth interval
        'high_age_short_int': 20,  # age limit for tracking the age-specific short birth interval

        # Pregnancy outcomes
        'abortion_prob': 0.176,
        # From https://www.ncbi.nlm.nih.gov/pmc/articles/PMC5568682/, % of all pregnancies calculated
        'twins_prob': 0.011,  # From https://journals.plos.org/plosone/article?id=10.1371/journal.pone.0025239
        'LAM_efficacy': 0.98,  # From Cochrane review: https://www.ncbi.nlm.nih.gov/pmc/articles/PMC6823189/   
        'maternal_mortality_factor': 1,

        # Fecundity and exposure
        'fecundity_var_low': 0.7,
        'fecundity_var_high': 1.1,
        'high_parity': 4,
        'high_parity_nonuse': 0.6,
        'primary_infertility': 0.05,
        'exposure_factor': 1.0,  # Overall exposure correction factor
        'restrict_method_use': 0, # If 1, only allows agents to select methods when sexually active within 12 months
                                   # and at fated debut age.  Contraceptive matrix probs must be changed to turn on

        # MCPR
        'mcpr_growth_rate': 0.02,  # The year-on-year change in MCPR after the end of the data
        'mcpr_max': 0.90,  # Do not allow MCPR to increase beyond this
        'mcpr_norm_year': 2020,  # Year to normalize MCPR trend to 1
        
        #Subnational
        # move defined regions here
>>>>>>> 034e046a
    }
    return scalar_pars


def data2interp(data, ages, normalize=False):
    ''' Convert unevenly spaced data into an even spline interpolation '''
    model = si.interp1d(data[0], data[1])
    interp = model(ages)
    if normalize:
        interp = np.minimum(1, np.maximum(0, interp))
    return interp


def filenames():
    ''' Data files for use with calibration, etc -- not needed for running a sim '''
    files = {}
    files['base'] = sc.thisdir(aspath=True) / 'ethiopia'
    files['basic_dhs'] = 'basic_dhs.yaml' # From World Bank https://data.worldbank.org/indicator/SH.STA.MMRT?locations=ET
    files['popsize'] = 'popsize.csv' # From UN World Population Prospects 2022: https://population.un.org/wpp/Download/Standard/Population/
    files['mcpr'] = 'cpr.csv'  # From UN Population Division Data Portal, married women 1970-1986, all women 1990-2030
    files['tfr'] = 'tfr.csv'   # From World Bank https://data.worldbank.org/indicator/SP.DYN.TFRT.IN?locations=ET
    files['asfr'] = 'asfr.csv' # From UN World Population Prospects 2022: https://population.un.org/wpp/Download/Standard/Fertility/
    files['ageparity'] = 'ageparity.csv' # Choose from either DHS 2016 or PMA 2022
    files['spacing'] = 'birth_spacing_dhs.csv'
    files['methods'] = 'mix.csv'
    files['afb'] = 'afb.table.csv'
    files['use'] = 'use.csv'
    files['urban'] = 'urban.csv'
    #subnational files
    files['region'] = '/subnational/region.csv' ## From DHS 2016 
    files['asfr_region'] = '/subnational/asfr_region.csv' ## From DHS 2016
    files['tfr_region'] = '/subnational/tfr_region.csv' ## From DHS 2016
    files['methods_region'] = '/subnational/mix_region.csv' ## From DHS 2016
    files['use_region'] = '/subnational/use_region.csv'  ## From PMA 2019
    files['barriers_region'] = '/subnational/barriers_region.csv' ## From PMA 2019
    files['lactational_amenorrhea_region'] = '/subnational/lam_region.csv' ## From DHS 2016
    files['sexual_activity_region'] = '/subnational/sexual_activity_region.csv' ## From DHS 2016
    files['sexual_activity_pp_region'] = '/subnational/sexual_activity_pp_region.csv' ## From DHS 2016
    files['debut_age_region'] = '/subnational/sexual_debut_region.csv' ## From DHS 2016
    return files


# %% Demographics and pregnancy outcome

def age_pyramid():
    '''
    Starting age bin, male population, female population
    Data are from World Population Prospects
    https://population.un.org/wpp/Download/Standard/Population/
     '''
    pyramid = np.array([[0, 2018504, 1986199],  # Ethiopia 1962 
                        [5, 1508878, 1515088],
                        [10, 1349237, 1359040],
                        [15, 1227673, 1215562],
                        [20, 1021618, 1018324],
                        [25, 862087, 864220],
                        [30, 727361, 732051],
                        [35, 612416, 620469],
                        [40, 510553, 521148],
                        [45, 423644, 434699],
                        [50, 345374, 360522],
                        [55, 276116, 297462],
                        [60, 182129, 224203],
                        [65, 117217, 162750],
                        [70, 77018, 111877],
                        [75, 40877,	66069],
                        [80, 21275,	40506],
                        ], dtype=float)

    return pyramid

def urban_proportion():
    '''
    Load information about the proportion of people who live in an urban setting
    Uses 2016 Ethiopia DHS individual recode (v024) ### TO-DO - Add subnational preprocessing data file
    '''
    urban_data = pd.read_csv(thisdir / 'ethiopia' / 'urban.csv')
    return urban_data["mean"][0]  # Return this value as a float


def region_proportions():
    '''
    Defines the proportion of the population in each region to establish the probability of living in a given region.
    Uses 2016 Ethiopia DHS individual recode (v025) for region and V024 for urban to produce subnational estimates
    '''
    region_data = pd.read_csv(thisdir / 'ethiopia' / 'subnational' / 'region.csv')

    region_dict = {}
    region_dict['region'] = region_data['region'] # Return region names
    region_dict['mean'] = region_data['mean'] # Return proportion living in each region
    region_dict['urban'] = region_data['urban'] # Return proportion living in an urban area by region
    
    return region_dict


def age_mortality():
    '''
    Age-dependent mortality rates taken from UN World Population Prospects 2022.  From probability of dying each year.
    https://population.un.org/wpp/
    Used CSV WPP2022_Life_Table_Complete_Medium_Female_1950-2021, Ethiopia, 2020 
    Used CSV WPP2022_Life_Table_Complete_Medium_Male_1950-2021, Ethiopia, 2020
    Mortality rate trend from crude death rate per 1000 people, also from UN Data Portal, 1950-2030:
    https://population.un.org/dataportal/data/indicators/59/locations/231/start/1950/end/2030/table/pivotbylocation
    Projections go out until 2030, but the csv file can be manually adjusted to remove any projections and stop at your desired year
    '''
    data_year = 2020 # Normed TO 2020 based on Ethiopia's Probability Data
    mortality_data = pd.read_csv(thisdir / 'ethiopia' / 'mortality_prob.csv')
    mortality_trend = pd.read_csv(thisdir / 'ethiopia' / 'mortality_trend.csv')

    mortality = {
        'ages': mortality_data['age'].to_numpy(),
        'm': mortality_data['male'].to_numpy(),
        'f': mortality_data['female'].to_numpy()
    }

    mortality['year'] = mortality_trend['year'].to_numpy()
    mortality['probs'] = mortality_trend['crude_death_rate'].to_numpy()
    trend_ind = np.where(mortality['year'] == data_year)
    trend_val = mortality['probs'][trend_ind]

    mortality['probs'] /= trend_val  # Normalize around data year for trending
    m_mortality_spline_model = si.splrep(x=mortality['ages'],
                                         y=mortality['m'])  # Create a spline of mortality along known age bins
    f_mortality_spline_model = si.splrep(x=mortality['ages'], y=mortality['f'])
    m_mortality_spline = si.splev(fpd.spline_ages,
                                  m_mortality_spline_model)  # Evaluate the spline along the range of ages in the model with resolution
    f_mortality_spline = si.splev(fpd.spline_ages, f_mortality_spline_model)
    m_mortality_spline = np.minimum(1, np.maximum(0, m_mortality_spline))  # Normalize
    f_mortality_spline = np.minimum(1, np.maximum(0, f_mortality_spline))

    mortality['m_spline'] = m_mortality_spline
    mortality['f_spline'] = f_mortality_spline

    return mortality


def maternal_mortality():
    '''
    From World Bank indicators for maternal mortality ratio (modeled estimate) per 100,000 live births:
    https://data.worldbank.org/indicator/SH.STA.MMRT?locations=ET
    '''

    data = np.array([
        [2000, 953],
        [2001, 955],
        [2002, 960],
        [2003, 906],
        [2004, 900],
        [2005, 880],
        [2006, 814],
        [2007, 780],
        [2008, 725],
        [2009, 684],
        [2010, 635],
        [2011, 603],
        [2012, 543],
        [2013, 498],
        [2014, 447],
        [2015, 399],
        [2016, 365],
        [2017, 348],
        [2018, 312],
        [2019, 294],
        [2020, 267],

    ])

    maternal_mortality = {}
    maternal_mortality['year'] = data[:, 0]
    maternal_mortality['probs'] = data[:, 1] / 100000  # ratio per 100,000 live births
    # maternal_mortality['ages'] = np.array([16, 17,   19, 22,   25, 50])
    # maternal_mortality['age_probs'] = np.array([2.28, 1.63, 1.3, 1.12, 1.0, 1.0]) #need to be added

    return maternal_mortality


def infant_mortality():
    '''
    From World Bank indicators for infant mortality (< 1 year) for Ethiopia, per 1000 live births
    From API_SP.DYN.IMRT.IN_DS2_en_csv_v2_5358355
    Adolescent increased risk of infant mortality gradient taken
    from Noori et al for Sub-Saharan African from 2014-2018.  Odds ratios with age 23-25 as reference group:
    https://www.medrxiv.org/content/10.1101/2021.06.10.21258227v1
    '''

    data = np.array([
        [1966, 146.6],        
        [1967, 146.1],
        [1968, 145.9],
        [1969, 145.8],
        [1970, 145.6],
        [1971, 145.4],
        [1972, 145.1],
        [1973, 145],
        [1974, 144.7],
        [1975, 144.4],
        [1976, 144.1],
        [1977, 143.8],
        [1978, 143.4],
        [1979, 142.6],
        [1980, 141.5],
        [1981, 139.9],
        [1982, 138],
        [1983, 135.8],
        [1984, 133.4],
        [1985, 131],
        [1986, 128.7],
        [1987, 126.4],
        [1988, 124.2],
        [1989, 121.9],
        [1990, 119.5],
        [1991, 116.9],
        [1992, 114],
        [1993, 110.7],
        [1994, 107.2],
        [1995, 103.7],
        [1996, 100.3],
        [1997, 96.8],
        [1998, 93.5],
        [1999, 90.3],
        [2000, 87],
        [2001, 83.7],
        [2002, 80.2],
        [2003, 76.7],
        [2004, 73.1],
        [2005, 69.5],
        [2006, 66.1],
        [2007, 62.8],
        [2008, 59.8],
        [2009, 57],
        [2010, 54.4],
        [2011, 51.9],
        [2012, 49.5],
        [2013, 47.3],
        [2014, 45.2],
        [2015, 43.2],
        [2016, 41.3],
        [2017, 39.6],
        [2018, 38],
        [2019, 36.6],
        [2020, 35.4],
        [2021, 34.3]
    ])

    infant_mortality = {}
    infant_mortality['year'] = data[:, 0]
    infant_mortality['probs'] = data[:, 1] / 1000  # Rate per 1000 live births, used after stillbirth is filtered out
    infant_mortality['ages'] = np.array([16, 17, 19, 22, 25, 50])
    infant_mortality['age_probs'] = np.array([2.28, 1.63, 1.3, 1.12, 1.0, 1.0])

    return infant_mortality


def miscarriage():
    '''
    Returns a linear interpolation of the likelihood of a miscarriage
    by age, taken from data from Magnus et al BMJ 2019: https://pubmed.ncbi.nlm.nih.gov/30894356/
    Data to be fed into likelihood of continuing a pregnancy once initialized in model
    Age 0 and 5 set at 100% likelihood.  Age 10 imputed to be symmetrical with probability at age 45 for a parabolic curve
    '''
    miscarriage_rates = np.array([[0, 5, 10, 15, 20, 25, 30, 35, 40, 45, 50],
                                  [1, 1, 0.569, 0.167, 0.112, 0.097, 0.108, 0.167, 0.332, 0.569, 0.569]])
    miscarriage_interp = data2interp(miscarriage_rates, fpd.spline_preg_ages)
    return miscarriage_interp


def stillbirth():
    '''
    From Report of the UN Inter-agency Group for Child Mortality Estimation, 2020
    https://childmortality.org/wp-content/uploads/2020/10/UN-IGME-2020-Stillbirth-Report.pdf

    Age adjustments come from an extension of Noori et al., which were conducted June 2022. 
    '''

    data = np.array([ 
        [2000, 35.8],
        [2010, 31.1],
        [2019, 24.6],
    ])

    stillbirth_rate = {}
    stillbirth_rate['year'] = data[:, 0]
    stillbirth_rate['probs'] = data[:, 1] / 1000  # Rate per 1000 total births
    stillbirth_rate['ages'] = np.array([15, 16, 17, 19, 20, 28, 31, 36, 50])
    stillbirth_rate['age_probs'] = np.array([3.27, 1.64, 1.85, 1.39, 0.89, 1.0, 1.5, 1.55, 1.78])  # odds ratios

    return stillbirth_rate


# %% Fecundity

def female_age_fecundity():
    '''
    Use fecundity rates from PRESTO study: https://www.ncbi.nlm.nih.gov/pmc/articles/PMC5712257/
    Fecundity rate assumed to be approximately linear from onset of fecundity around age 10 (average age of menses 12.5) to first data point at age 20
    45-50 age bin estimated at 0.10 of fecundity of 25-27 yr olds
    '''
    fecundity = {
        'bins': np.array([0., 5, 10, 15, 20, 25, 28, 31, 34, 37, 40, 45, 50, 55, 60, 65, 70, 75, 80, 85, 90, 95, 99]),
        'f': np.array([0., 0, 0, 65, 70.8, 79.3, 77.9, 76.6, 74.8, 67.4, 55.5, 7.9, 0, 0, 0, 0, 0, 0, 0, 0, 0, 0, 0])}
    fecundity[
        'f'] /= 100  # Conceptions per hundred to conceptions per woman over 12 menstrual cycles of trying to conceive

    fecundity_interp_model = si.interp1d(x=fecundity['bins'], y=fecundity['f'])
    fecundity_interp = fecundity_interp_model(fpd.spline_preg_ages)
    fecundity_interp = np.minimum(1, np.maximum(0, fecundity_interp))  # Normalize to avoid negative or >1 values

    return fecundity_interp


def fecundity_ratio_nullip(): 
    '''
    Returns an array of fecundity ratios for a nulliparous woman vs a gravid woman
    from PRESTO study: https://www.ncbi.nlm.nih.gov/pmc/articles/PMC5712257/
    Approximates primary infertility and its increasing likelihood if a woman has never conceived by age
    '''
    fecundity_ratio_nullip = np.array([[0, 5, 10, 12.5, 15, 18, 20, 25, 30, 34, 37, 40, 45, 50],
                                       [1, 1, 1, 1, 1, 1, 1, 0.96, 0.95, 0.71, 0.73, 0.42, 0.42, 0.42]])
    fecundity_nullip_interp = data2interp(fecundity_ratio_nullip, fpd.spline_preg_ages)

    return fecundity_nullip_interp


def lactational_amenorrhea():
    '''
    Returns an array of the percent of breastfeeding women by month postpartum 0-11 months who meet criteria for LAM:
    Exclusively breastfeeding (bf + water alone), menses have not returned.  Extended out 5-11 months to better match data
    as those women continue to be postpartum insusceptible.
    From DHS Ethiopia 2016 calendar data
    '''
    data = np.array([
        [0, 0.9892715],
        [1, 0.8494371],
        [2, 0.8265375],
        [3, 0.730395],
        [4, 0.666934],
        [5, 0.4947101],
        [6, 0.3667066],
        [7, 0.2191162],
        [8, 0.3135374],
        [9, 0.1113177],
        [10, 0.0981782],
        [11, 0.0847675],
    ])

    lactational_amenorrhea = {}
    lactational_amenorrhea['month'] = data[:, 0]
    lactational_amenorrhea['rate'] = data[:, 1]

    return lactational_amenorrhea


def lactational_amenorrhea_region():
    '''
    Returns an array of the percent of breastfeeding women by month postpartum 0-11 months who meet criteria for LAM, stratified by region
    '''
    lam_region = pd.read_csv(thisdir / 'ethiopia' / 'subnational' / 'lam_region.csv')
    lam_dict = {}
    lam_dict['region'] = lam_region['region']  # Return region names
    lam_dict['month'] = lam_region['month']  # Return month postpartum
    lam_dict['rate'] = lam_region['rate']  # Return percent of breastfeeding women
    
    return lam_dict

    
# %% Pregnancy exposure

def sexual_activity():
    '''
    Returns a linear interpolation of rates of female sexual activity, defined as
    percentage women who have had sex within the last four weeks.
    From STAT Compiler DHS https://www.statcompiler.com/en/
    Using indicator "Timing of sexual intercourse"
    Includes women who have had sex "within the last four weeks"
    Excludes women who answer "never had sex", probabilities are only applied to agents who have sexually debuted
    Data taken from 2018 DHS, no trend over years for now
    Onset of sexual activity probabilities assumed to be linear from age 10 to first data point at age 15
    Last value duplicated so that it interpolates out to 50 and then stops
    '''

    sexually_active = np.array([[0, 5, 10, 15, 20, 25, 30, 35, 40, 45, 50],
                                [0, 0, 0, 15, 51.2, 69.4, 69.3, 68.6, 68.1, 59.7, 59.7]])

    sexually_active[1] /= 100  # Convert from percent to rate per woman
    activity_ages = sexually_active[0]
    activity_interp_model = si.interp1d(x=activity_ages, y=sexually_active[1])
    activity_interp = activity_interp_model(fpd.spline_preg_ages)  # Evaluate interpolation along resolution of ages

    return activity_interp

def sexual_activity_region():
    '''
    Returns a linear interpolation of rates of female sexual activity, stratified by region
    '''
    sexually_active_region_data = pd.read_csv(thisdir / 'ethiopia' / 'subnational' / 'sexual_activity_region.csv')
    sexually_active_region_dict = {}
    sexually_active_region_dict['region'] = sexually_active_region_data.iloc[:, 0]  # Return region names
    sexually_active_region_dict['age'] = sexually_active_region_data.iloc[:, 1]   # Return age
    sexually_active_region_dict['perc'] = sexually_active_region_data.iloc[:, 2] / 100  # Return perc divide by 100 to convert to a rate
    activity_ages_region = sexually_active_region_dict['age']
    activity_interp_model_region = si.interp1d(x=activity_ages_region, y=sexually_active_region_dict['perc'])
    activity_interp_region = activity_interp_model_region(fpd.spline_preg_ages) 
    
    return activity_interp_region

def sexual_activity_pp():
    '''
    Returns an array of monthly likelihood of having resumed sexual activity within 0-35 months postpartum
    Uses 2016 Ethiopia DHS individual recode (postpartum (v222), months since last birth, and sexual activity within 30 days.
    Data is weighted.
    Limited to 23 months postpartum (can use any limit you want 0-23 max)
    Postpartum month 0 refers to the first month after delivery
    '''

    postpartum_sex = np.array([
        [0, 0.19253],
        [1, 0.31858],
        [2, 0.49293],
        [3, 0.64756],
        [4, 0.78684],
        [5, 0.67009],
        [6, 0.75804],
        [7, 0.79867],
        [8, 0.84857],
        [9, 0.80293],
        [10, 0.89259],
        [11, 0.8227],
        [12, 0.85876],
        [13, 0.83104],
        [14, 0.77563],
        [15, 0.79917],
        [16, 0.79582],
        [17, 0.84817],
        [18, 0.77804],
        [19, 0.80811],
        [20, 0.82049],
        [21, 0.77607],
        [22, 0.79261],
        [23, 0.8373],
    ])



    postpartum_activity = {}
    postpartum_activity['month'] = postpartum_sex[:, 0]
    postpartum_activity['percent_active'] = postpartum_sex[:, 1]

    return postpartum_activity


def sexual_activity_pp_region():
    '''
     # Returns an additional array of monthly likelihood of having resumed sexual activity by region
    '''
    pp_activity_region = pd.read_csv(thisdir / 'ethiopia' / 'subnational' / 'sexual_activity_pp_region.csv')
    pp_activity_region_dict = {}
    pp_activity_region_dict['region'] = pp_activity_region['region'] # Return region names
    pp_activity_region_dict['month'] = pp_activity_region['month'] # Return month postpartum
    pp_activity_region_dict['perc'] = pp_activity_region['perc'] # Return likelihood of resumed sexual activity
    
    return pp_activity_region_dict


def debut_age():
    '''
    Returns an array of weighted probabilities of sexual debut by a certain age 10-45.
    Data taken from DHS variable v531 (imputed age of sexual debut, imputed with data from age at first union)
    Use sexual_debut_age_probs.py under locations/data_processing to output for other DHS countries
    '''

    sexual_debut = np.array([
        [10, 0.00671240845335203],
        [11, 0.00918135820646243],
        [12, 0.0309770814788788],
        [13, 0.059400507503726],
        [14, 0.130291755291],
        [15, 0.196183864268175],
        [16, 0.130556610013873],
        [17, 0.103290455840828],
        [18, 0.110776245328648],
        [19, 0.0530816775521274],
        [20, 0.0588590881799291],
        [21, 0.026991174849838],
        [22, 0.0271788262050103],
        [23, 0.0188626403851833],
        [24, 0.0112214052863469],
        [25, 0.0109271507351524],
        [26, 0.00443999952806908],
        [27, 0.00359275321149036],
        [28, 0.00303477463739577],
        [29, 0.0017573689141809],
        [30, 0.00121215246872525],
        [31, 0.000711491329468429],
        [32, 0.000137332034070925],
        [33, 0.000279848072025066],
        [34, 7.17053090713206E-06],
        [35, 9.65008015799441E-05],
        [36, 8.46224502635213E-06],
        [37, 3.97705796721265E-05],
        [43, 0.00019012606885453]])

    debut_age = {}
    debut_age['ages'] = sexual_debut[:, 0]
    debut_age['probs'] = sexual_debut[:, 1]

    return debut_age
 

def debut_age_region():
    '''
 #   Returns an additional array of weighted probabilities of sexual debut by region
    '''
    sexual_debut_region_data = pd.read_csv(thisdir / 'ethiopia' / 'subnational' / 'sexual_debut_region.csv')
    debut_age_region_dict = {}
    debut_age_region_dict['region'] = sexual_debut_region_data['region'] # Return region names
    debut_age_region_dict['age'] = sexual_debut_region_data['age'] # Return month postpartum
    debut_age_region_dict['prob'] = sexual_debut_region_data['prob'] # Return weighted probabilities of sexual debut
    return debut_age_region_dict


def exposure_age():
    '''
    Returns an array of experimental factors to be applied to account for
    residual exposure to either pregnancy or live birth by age.  Exposure to pregnancy will
    increase factor number and residual likelihood of avoiding live birth (mostly abortion,
    also miscarriage), will decrease factor number
    '''
    exposure_correction_age = np.array([[0, 5, 10, 12.5, 15, 18, 20, 25, 30, 35, 40, 45, 50],
                                        [1, 1, 1, 1, 1, 1, 1, 1, 1, 1, 1, 1, 1]])
    exposure_age_interp = data2interp(exposure_correction_age, fpd.spline_preg_ages)

    return exposure_age_interp


def exposure_parity():
    '''
    Returns an array of experimental factors to be applied to account for residual exposure to either pregnancy
    or live birth by parity.
    '''
    exposure_correction_parity = np.array([[0, 1, 2, 3, 4, 5, 6, 7, 8, 9, 10, 11, 12, 20],
                                           [1, 1, 1, 1, 1, 1, 1, 0.8, 0.5, 0.3, 0.15, 0.10, 0.05, 0.01]])
    exposure_parity_interp = data2interp(exposure_correction_parity, fpd.spline_parities)

    return exposure_parity_interp


def birth_spacing_pref():
    '''
    Returns an array of birth spacing preferences by closest postpartum month.
    Applied to postpartum pregnancy likelihoods.

    NOTE: spacing bins must be uniform!
    '''
    postpartum_spacing = np.array([
        [0, 1],
        [3, 1],
        [6, 1],
        [9, 1],
        [12, 1],
        [15, 1],
        [18, 1],
        [21, 1],
        [24, 1],
        [27, 1],
        [30, 1],
        [33, 1],
        [36, 1],
    ])

    # Calculate the intervals and check they're all the same
    intervals = np.diff(postpartum_spacing[:, 0])
    interval = intervals[0]
    assert np.all(
        intervals == interval), f'In order to be computed in an array, birth spacing preference bins must be equal width, not {intervals}'
    pref_spacing = {}
    pref_spacing['interval'] = interval  # Store the interval (which we've just checked is always the same)
    pref_spacing['n_bins'] = len(intervals)  # Actually n_bins - 1, but we're counting 0 so it's OK
    pref_spacing['months'] = postpartum_spacing[:, 0]
    pref_spacing['preference'] = postpartum_spacing[:, 1]  # Store the actual birth spacing data

    return pref_spacing


# %% Contraceptive methods

def methods():
    '''
    Names, indices, modern/traditional flag, and efficacies of contraceptive methods -- see also parameters.py
    Efficacy from Guttmacher, fp_prerelease/docs/gates_review/contraceptive-failure-rates-in-developing-world_1.pdf
    BTL failure rate from general published data
    Pooled efficacy rates for all women in this study: https://www.ncbi.nlm.nih.gov/pmc/articles/PMC4970461/
    '''

    # Define method data
    data = {  # Index, modern, efficacy
        'None': [0, False, 0.000],
        'Withdrawal': [1, False, 0.866],
        'Other traditional': [2, False, 0.861],
        # 1/2 periodic abstinence, 1/2 other traditional approx.  Using rate from periodic abstinence
        'Condoms': [3, True, 0.946],
        'Pill': [4, True, 0.945],
        'Injectables': [5, True, 0.983],
        'Implants': [6, True, 0.994],
        'IUDs': [7, True, 0.986],
        'BTL': [8, True, 0.995],
        'Other modern': [9, True, 0.880],
        # SDM makes up about 1/2 of this, perfect use is 95% and typical is 88%.  EC also included here, efficacy around 85% https : //www.aafp.org/afp/2004/0815/p707.html
    }

    keys = data.keys()
    methods = {}
    methods['map'] = {k: data[k][0] for k in keys}
    methods['modern'] = {k: data[k][1] for k in keys}
    methods['eff'] = {k: data[k][2] for k in keys}

    # Age bins for different method switching matrices -- duplicated in defaults.py
    methods['age_map'] = {
        '<18': [0, 18],
        '18-20': [18, 20],
        '21-25': [20, 25],
        '26-35': [25, 35],
        '>35': [35, fpd.max_age + 1],  # +1 since we're using < rather than <=
    }

    # Data on trend in CPR over time in from Ethiopia, in %.
    # Taken from UN Population Division Data Portal, married women 1970-1986, all women 1990-2030
    # https://population.un.org/dataportal/data/indicators/1/locations/231/start/1950/end/2040/table/pivotbylocation
    # Projections go out until 2030, but the csv file can be manually adjusted to remove any projections and stop at your desired year
    cpr_data = pd.read_csv(thisdir / 'ethiopia' / 'cpr.csv')
    methods['mcpr_years'] = cpr_data['year'].to_numpy()
    methods['mcpr_rates'] = cpr_data['cpr'].to_numpy() / 100  # convert from percent to rate

    return methods

# Define methods region based on empowerment work (self, region)
# Anything that is definied for the an individual person would be done in sim.py
# 


def method_probs():
    '''
    Define "raw" (un-normalized, un-trended) matrices to give transitional probabilities
    from PMA Ethiopia contraceptive calendar data.

    Probabilities in this function are annual probabilities of initiating (top row), discontinuing (first column),
    continuing (diagonal), or switching methods (all other entries).

    Probabilities at postpartum month 1 are 1 month transitional probabilities
    for starting a method after delivery.

    Probabilities at postpartum month 6 are 5 month transitional probabilities
    for starting or changing methods over the first 6 months postpartum.

    Data from Ethiopia PMA contraceptive calendars, 2019-2020
    Processed from matrices_ethiopia_pma_2019_20.csv using process_matrices.py
    '''

    raw = {

        # Main switching matrix: all non-postpartum women
        'annual': {
            '<18': np.array([
                [0.9236, 0.0004, 0.0017, 0.0007, 0.0042, 0.0596, 0.0076, 0.0006, 0.    , 0.0017],
                [0.    , 1.    , 0.    , 0.    , 0.    , 0.    , 0.    , 0.    , 0.    , 0.    ],
                [0.1374, 0.    , 0.8571, 0.    , 0.0003, 0.0044, 0.0005, 0.    , 0.    , 0.0001],
                [0.2815, 0.0001, 0.0003, 0.6995, 0.0007, 0.0164, 0.0012, 0.0001, 0.    , 0.0003],
                [0.4681, 0.0001, 0.0006, 0.0013, 0.3023, 0.1869, 0.003 , 0.0005, 0.    , 0.0371],
                [0.3267, 0.0001, 0.0017, 0.0005, 0.0043, 0.6549, 0.009 , 0.0023, 0.    , 0.0005],
                [0.1937, 0.    , 0.0008, 0.0001, 0.0007, 0.0087, 0.7957, 0.0001, 0.    , 0.0002],
                [0.4158, 0.0001, 0.0004, 0.0002, 0.0011, 0.0142, 0.0017, 0.5662, 0.    , 0.0004],
                [0.    , 0.    , 0.    , 0.    , 0.    , 0.    , 0.    , 0.    , 1.    , 0.    ],
                [0.5988, 0.0001, 0.0006, 0.024 , 0.0186, 0.0258, 0.0027, 0.0002, 0.    , 0.3293]]),
            '18-20': np.array([
                [0.8783, 0.0002, 0.0021, 0.0017, 0.0115, 0.0845, 0.0194, 0.0016, 0.    , 0.0006],
                [0.0599, 0.9362, 0.0001, 0.0001, 0.0004, 0.0027, 0.0006, 0.0001, 0.    , 0.    ],
                [0.1874, 0.    , 0.8002, 0.0002, 0.0012, 0.0088, 0.002 , 0.0002, 0.    , 0.0001],
                [0.8023, 0.0001, 0.0012, 0.117 , 0.0068, 0.0498, 0.0109, 0.009 , 0.    , 0.0028],
                [0.2326, 0.    , 0.0003, 0.0003, 0.7384, 0.025 , 0.0026, 0.0003, 0.    , 0.0004],
                [0.279 , 0.    , 0.0003, 0.0004, 0.0069, 0.6868, 0.0219, 0.0045, 0.    , 0.0002],
                [0.2046, 0.    , 0.0002, 0.0018, 0.0058, 0.0224, 0.7647, 0.0002, 0.    , 0.0001],
                [0.3239, 0.    , 0.0004, 0.0004, 0.0372, 0.1151, 0.0048, 0.5179, 0.    , 0.0002],
                [0.    , 0.    , 0.    , 0.    , 0.    , 0.    , 0.    , 0.    , 1.    , 0.    ],
                [0.8974, 0.0002, 0.0017, 0.0016, 0.0093, 0.0693, 0.0156, 0.0013, 0.    , 0.0036]]),
            '21-25': np.array([
                [0.8704, 0.0008, 0.0026, 0.0011, 0.0106, 0.0794, 0.0291, 0.0047, 0.    , 0.0012],
                [0.1535, 0.8357, 0.0002, 0.0001, 0.0009, 0.0067, 0.0024, 0.0004, 0.    , 0.0001],
                [0.0473, 0.    , 0.8681, 0.    , 0.0333, 0.0408, 0.0047, 0.0004, 0.    , 0.0053],
                [0.0851, 0.    , 0.0001, 0.8887, 0.0006, 0.0237, 0.0014, 0.0003, 0.    , 0.0001],
                [0.3553, 0.0002, 0.0027, 0.0002, 0.4916, 0.1088, 0.0297, 0.0111, 0.    , 0.0003],
                [0.2505, 0.0001, 0.0014, 0.0002, 0.0118, 0.7151, 0.0152, 0.0052, 0.    , 0.0005],
                [0.1413, 0.0001, 0.0002, 0.0001, 0.0027, 0.0409, 0.8127, 0.0019, 0.    , 0.0001],
                [0.0687, 0.    , 0.0001, 0.    , 0.0007, 0.0038, 0.0265, 0.9002, 0.    , 0.0001],
                [0.    , 0.    , 0.    , 0.    , 0.    , 0.    , 0.    , 0.    , 1.    , 0.    ],
                [0.7042, 0.0004, 0.0254, 0.0005, 0.0214, 0.061 , 0.0145, 0.0024, 0.    , 0.1703]]),
            '26-35': np.array([
                [0.875 , 0.0001, 0.0014, 0.0008, 0.0078, 0.0827, 0.0261, 0.0058, 0.0002, 0.0001],
                [0.0664, 0.8974, 0.0001, 0.    , 0.0005, 0.0342, 0.0012, 0.0003, 0.    , 0.    ],
                [0.1795, 0.    , 0.8028, 0.0001, 0.0008, 0.0081, 0.0081, 0.0005, 0.    , 0.    ],
                [0.1613, 0.    , 0.0002, 0.7594, 0.001 , 0.0613, 0.0027, 0.0009, 0.    , 0.013 ],
                [0.3407, 0.    , 0.0018, 0.0002, 0.4605, 0.1452, 0.0463, 0.0052, 0.0001, 0.    ],
                [0.2059, 0.0002, 0.0016, 0.0002, 0.0094, 0.7561, 0.0203, 0.0059, 0.0004, 0.    ],
                [0.1098, 0.    , 0.0007, 0.    , 0.0014, 0.0176, 0.8692, 0.001 , 0.    , 0.0002],
                [0.0641, 0.    , 0.0013, 0.    , 0.0003, 0.0028, 0.0009, 0.9306, 0.    , 0.    ],
                [0.    , 0.    , 0.    , 0.    , 0.    , 0.    , 0.    , 0.    , 1.    , 0.    ],
                [0.3603, 0.    , 0.0003, 0.0002, 0.0017, 0.0172, 0.0052, 0.0338, 0.    , 0.5813]]),
            '>35': np.array([
                [0.9342, 0.0001, 0.0009, 0.0001, 0.0034, 0.0482, 0.0118, 0.001 , 0.    , 0.0002],
                [0.    , 1.    , 0.    , 0.    , 0.    , 0.    , 0.    , 0.    , 0.    , 0.    ],
                [0.0867, 0.    , 0.9104, 0.    , 0.0002, 0.0021, 0.0005, 0.    , 0.    , 0.    ],
                [0.1769, 0.    , 0.0001, 0.8162, 0.0003, 0.0053, 0.0011, 0.0001, 0.    , 0.    ],
                [0.1985, 0.    , 0.0141, 0.    , 0.6921, 0.066 , 0.0075, 0.0183, 0.    , 0.0033],
                [0.1747, 0.0003, 0.0005, 0.    , 0.0061, 0.8054, 0.0117, 0.0012, 0.    , 0.    ],
                [0.0998, 0.    , 0.0013, 0.0002, 0.0061, 0.0315, 0.861 , 0.0001, 0.    , 0.    ],
                [0.1299, 0.    , 0.0002, 0.    , 0.0148, 0.0037, 0.0008, 0.8504, 0.    , 0.    ],
                [0.    , 0.    , 0.    , 0.    , 0.    , 0.    , 0.    , 0.    , 1.    , 0.    ],
                [0.0957, 0.    , 0.    , 0.    , 0.0002, 0.0023, 0.0006, 0.    , 0.    , 0.9012]])
        },


        # Postpartum switching matrix, 1 to 6 months
        'pp1to6': {
            '<18': np.array([
                [0.8316, 0.    , 0.0046, 0.    , 0.0069, 0.1376, 0.018 , 0.0012,0.    , 0.    ],
                [0.    , 1.    , 0.    , 0.    , 0.    , 0.    , 0.    , 0.    ,0.    , 0.    ],
                [0.    , 0.    , 1.    , 0.    , 0.    , 0.    , 0.    , 0.    ,0.    , 0.    ],
                [0.    , 0.    , 0.    , 1.    , 0.    , 0.    , 0.    , 0.    ,0.    , 0.    ],
                [0.0135, 0.    , 0     , 0     , 0.1861, 0.8004, 0.    , 0.    ,0.    , 0.    ], 
                [0.0036, 0.    , 0.    , 0.    , 0.    , 0.9964, 0.    , 0.    ,0.    , 0.    ], 
                [0.    , 0.    , 0.    , 0.    , 0.    , 0.    , 1.    , 0.    ,0.    , 0.    ],
                [0.    , 0.    , 0.    , 0.    , 0.    , 0.    , 0.    , 1.    ,0.    , 0.    ],
                [0.    , 0.    , 0.    , 0.    , 0.    , 0.    , 0.    , 0.    ,1.    , 0.    ],
                [0.    , 0.    , 0.    , 0.    , 0.    , 0.    , 0.    , 0.    ,0.    , 1.    ]]),
            '18-20': np.array([
                [0.7971, 0.    , 0.0027, 0.    , 0.0046, 0.1534, 0.0383, 0.004, 0.    , 0.    ],
                [0.    , 1.    , 0.    , 0.    , 0.    , 0.    , 0.    , 0.    ,0.    , 0.    ],
                [0.    , 0.    , 1.    , 0.    , 0.    , 0.    , 0.    , 0.    ,0.    , 0.    ],
                [0.    , 0.    , 0.    , 1.    , 0.    , 0.    , 0.    , 0.    ,0.    , 0.    ],
                [0.    , 0.    , 0.    , 0.    , 1.    , 0.    , 0.    , 0.    ,0.    , 0.    ],
                [0.2151, 0.    , 0.    , 0.    , 0.0337, 0.7016, 0.0496, 0.    ,0.    , 0     ],
                [0.    , 0.    , 0.    , 0.    , 0.    , 0.    , 1.    , 0.    ,0.    , 0.    ],
                [0.    , 0.    , 0.    , 0.    , 0.    , 0.    , 0.    , 1.    ,0.    , 0.    ],
                [0.    , 0.    , 0.    , 0.    , 0.    , 0.    , 0.    , 0.    ,1.    , 0.    ],
                [0.    , 0.    , 0.    , 0.    , 0.    , 0.    , 0.    , 0.    ,0.    , 1.    ]]),
            '21-25': np.array([ 
                [0.807 , 0.0005, 0.0011, 0.0011, 0.0187, 0.1338, 0.0307, 0.0067,0.    , 0.0004],
                [0.    , 1.    , 0.    , 0.    , 0.    , 0.    , 0.    , 0.    ,0.    , 0.    ],
                [0.    , 0.    , 1.    , 0.    , 0.    , 0.    , 0.    , 0.    ,0.    , 0.    ],
                [0.    , 0.    , 0.    , 1.    , 0.    , 0.    , 0.    , 0.    ,0.    , 0.    ],
                [0.    , 0.    , 0.    , 0.    , 0.3813, 0.6187, 0.    , 0.    ,0.    , 0.    ],
                [0.0722, 0.    , 0.    , 0.    , 0.    , 0.9278, 0.    , 0.    ,0.    , 0.    ],
                [0.    , 0.    , 0.    , 0.    , 0.    , 0.    , 1.    , 0.    ,0.    , 0.    ],
                [0.    , 0.    , 0.    , 0.    , 0.    , 0.    , 0.    , 1.    ,0.    , 0.    ],
                [0.    , 0.    , 0.    , 0.    , 0.    , 0.    , 0.    , 0.    ,1.    , 0.    ],
                [0.    , 0.    , 0.    , 0.    , 0.    , 0.    , 0.    , 0.    ,0.    , 1.    ]]),
            '26-35': np.array([
                [0.8582, 0.0007, 0.0019, 0.0001, 0.0118, 0.1083, 0.0151, 0.0039, 0, 0],
                [0.    , 1.    , 0.    , 0.    , 0.    , 0.    , 0.    , 0.    ,0.    , 0.    ],
                [0.    , 0.    , 1.    , 0.    , 0.    , 0.    , 0.    , 0.    ,0.    , 0.    ],
                [0.    , 0.    , 0.    , 1.    , 0.    , 0.    , 0.    , 0.    ,0.    , 0.    ],
                [0.2954, 0.    , 0.    , 0.    , 0.6214, 0.    , 0.    , 0.0832,0.    , 0.    ],
                [0.    , 0.    , 0.    , 0.    , 0.    , 0.989 , 0.    , 0.0067,0.0043, 0.    ],
                [0.    , 0.    , 0.    , 0.    , 0.    , 0.    , 1.    , 0.    ,0.    , 0.    ],
                [0.    , 0.    , 0.    , 0.    , 0.    , 0.    , 0.    , 1.    ,0.    , 0.    ],
                [0.    , 0.    , 0.    , 0.    , 0.    , 0.    , 0.    , 0.    ,1.    , 0.    ],
                [0.    , 0.    , 0.    , 0.    , 0.    , 0.    , 0.    , 0.    ,0.    , 1.    ]]),
            '>35': np.array([
                [0.8897, 0.    , 0.0035, 0.0004, 0.0012, 0.0733, 0.0194, 0.0099,0.    , 0.0025],
                [0.    , 1.    , 0.    , 0.    , 0.    , 0.    , 0.    , 0.    ,0.    , 0.    ],
                [0.    , 0.    , 1.    , 0.    , 0.    , 0.    , 0.    , 0.    ,0.    , 0.    ],
                [0.    , 0.    , 0.    , 1.    , 0.    , 0.    , 0.    , 0.    ,0.    , 0.    ],
                [0.    , 0.    , 0.    , 0.    , 1.    , 0.    , 0.    , 0.    ,0.    , 0.    ],
                [0.0568, 0.    , 0.    , 0.    , 0.    , 0.9432, 0.    , 0.    ,0.    , 0.    ],
                [0.    , 0.    , 0.    , 0.    , 0.    , 0.    , 1.    , 0.    ,0.    , 0.    ],
                [0.    , 0.    , 0.    , 0.    , 0.    , 0.    , 0.    , 1.    ,0.    , 0.    ],
                [0.    , 0.    , 0.    , 0.    , 0.    , 0.    , 0.    , 0.    ,1.    , 0.    ],
                [0.    , 0.    , 0.    , 0.    , 0.    , 0.    , 0.    , 0.    ,0.    , 1.    ]])
        },

        # Postpartum initiation vectors, 0 to 1 month 
        'pp0to1': {
            '<18': np.array([0.95, 0., 0., 0., 0.0031, 0.0383, 0.0073, 0.0013, 0., 0.]),
            '18-20': np.array([0.9382, 0., 0., 0., 0.0015, 0.0466, 0.0118, 0.0019, 0., 0.]),
            '21-25': np.array([0.9583, 0.0006, 0., 0., 0.0003, 0.0343, 0.0053, 0.0013, 0., 0.]),
            '26-35': np.array([0.9693, 0., 0.0005, 0., 0.0032, 0.0195, 0.0044, 0.0025, 0.0005, 0.]),
            '>35': np.array([0.9556, 0., 0., 0., 0.0009, 0.0298, 0.0028, 0.0048, 0.006, 0.]),
        }
    }

    return raw


def barriers():
    ''' Reasons for nonuse -- taken from Ethiopia PMA 2019. '''

    barriers = sc.odict({ #updated based on PMA cross-sectional data
        'No need': 58.5,
        'Opposition': 16.6,
        'Knowledge': 1.28,
        'Access': 2.73,
        'Health': 20.9,
    })

    barriers[:] /= barriers[:].sum()  # Ensure it adds to 1
    return barriers

def barriers_region():
    '''
    Returns reasons for nonuse by region
    '''
    reasons_region = pd.read_csv(thisdir / 'ethiopia' / 'subnational' / 'barriers_region.csv')
    reasons_region_dict = {}
    reasons_region_dict['region'] = reasons_region['region'] # Return region names
    reasons_region_dict['barrier'] = reasons_region['barrier'] # Return the reason for nonuse
    reasons_region_dict['perc'] = reasons_region['perc'] # Return retuned the percentage
    
    return reasons_region_dict   


def urban_proportion():
    """Load information about the proportion of people who live in an urban setting"""
    urban_data = pd.read_csv(thisdir / 'ethiopia' / 'urban.csv')
    return urban_data["mean"][0]  # Return this value as a float

# %% Make and validate parameters

def make_pars(seed=None):
    """
    Take all parameters and construct into a dictionary
    """

    # Scalar parameters and filenames
    pars = scalar_pars()
    pars['filenames'] = filenames()

    # Demographics and pregnancy outcome
    pars['age_pyramid'] = age_pyramid()
    pars['age_mortality'] = age_mortality()
    pars['maternal_mortality'] = maternal_mortality()
    pars['infant_mortality'] = infant_mortality()
    pars['miscarriage_rates'] = miscarriage()
    pars['stillbirth_rate'] = stillbirth()

    # Fecundity
    pars['age_fecundity'] = female_age_fecundity()
    pars['fecundity_ratio_nullip'] = fecundity_ratio_nullip()
    pars['lactational_amenorrhea'] = lactational_amenorrhea()

    # Pregnancy exposure
    pars['sexual_activity'] = sexual_activity()
    pars['sexual_activity_pp'] = sexual_activity_pp()
    pars['debut_age'] = debut_age()
    pars['exposure_age'] = exposure_age()
    pars['exposure_parity'] = exposure_parity()
    pars['spacing_pref'] = birth_spacing_pref()

    # Contraceptive methods
    pars['methods'] = methods()
    pars['methods']['raw'] = method_probs()
    pars['barriers'] = barriers()

<<<<<<< HEAD
    # Urban proportion
    if use_urban:
        pars['urban_prop'] = urban_proportion()
    # New People states/attributes that only exist for kenya so far
    kwargs = locals()
    keys_to_remove = ['seed', 'urban_prop']
    # temporary code
    for key in keys_to_remove:
        if key in kwargs:
            del kwargs[key]

    true_args = [arg for arg, value in kwargs.items() if value is True]
    if true_args:
        raise NotImplementedError("These functionalities have not been implemented yet: " + ", ".join(true_args))

=======
    # Regional parameters
    pars['urban_prop'] = urban_proportion()
    pars['region'] = region_proportions() # This function returns extrapolated and raw data
    pars['lactational_amenorrhea_region'] = lactational_amenorrhea_region()
    pars['sexual_activity_region'] = sexual_activity_region()
    pars['sexual_activity_pp_region'] = sexual_activity_pp_region()
    pars['debut_age_region'] = debut_age_region()
    pars['barriers_region'] = barriers_region()
>>>>>>> 034e046a
    return pars<|MERGE_RESOLUTION|>--- conflicted
+++ resolved
@@ -15,7 +15,6 @@
 
 def scalar_pars():
     scalar_pars = {
-<<<<<<< HEAD
         'location':             'ethiopia',
         'postpartum_dur':       23,
         'breastfeeding_dur_mu': 9.30485863,     # Location parameter of gumbel distribution. Requires children's recode DHS file, see data_processing/breastfeedin_stats.R
@@ -23,66 +22,8 @@
         'abortion_prob':        0.176,          # From https://www.ncbi.nlm.nih.gov/pmc/articles/PMC5568682/, % of all pregnancies calculated
         'twins_prob':           0.011,          # From https://journals.plos.org/plosone/article?id=10.1371/journal.pone.0025239
         'mcpr_norm_year':       2020,           # Year to normalize MCPR trend to 1
-=======
-        # Basic parameters
-        'location': 'ethiopia',
-        'n_agents': 1_000,  # Number of agents
-        'scaled_pop': None,  # Scaled population / total population size
-        'start_year': 1960,  # Start year of simulation
-        'end_year': 2019,  # End year of simulation
-        'timestep': 1,  # The simulation timestep in months
-        'method_timestep': 1,  # How many simulation timesteps to go for every method update step
-        'seed': 1,  # Random seed
-        'verbose': 1,  # How much detail to print during the simulation
-        'track_switching': 0,  # Whether to track method switching
-        'track_as': 0,  # Whether to track age-specific channels
-        'short_int': 24,  # Duration of a short birth interval between live births in months
-        'low_age_short_int': 0,  # age limit for tracking the age-specific short birth interval
-        'high_age_short_int': 20,  # age limit for tracking the age-specific short birth interval
-
-        # Age limits (in years)
-        'method_age': 15,
-        'age_limit_fecundity': 50,
-        'max_age': 99,
-
-        # Durations (in months)
-        'switch_frequency': 12,  # How frequently to check for changes to contraception
-        'end_first_tri': 3,
-        'preg_dur_low': 9,
-        'preg_dur_high': 9,
-        'postpartum_dur': 23,
-        'breastfeeding_dur_mu': 9.30485863,  # Location parameter of gumbel distribution. Requires children's recode DHS file, see data_processing/breastfeedin_stats.R
-        'breastfeeding_dur_beta': 8.20149079, # Location parameter of gumbel distribution. Requires children's recode DHS file, see data_processing/breastfeedin_stats.R 
-        'max_lam_dur': 5,  # Duration of lactational amenorrhea
-        'short_int': 24,  # Duration of a short birth interval between live births in months
-        'low_age_short_int': 0,  # age limit for tracking the age-specific short birth interval
-        'high_age_short_int': 20,  # age limit for tracking the age-specific short birth interval
-
-        # Pregnancy outcomes
-        'abortion_prob': 0.176,
-        # From https://www.ncbi.nlm.nih.gov/pmc/articles/PMC5568682/, % of all pregnancies calculated
-        'twins_prob': 0.011,  # From https://journals.plos.org/plosone/article?id=10.1371/journal.pone.0025239
-        'LAM_efficacy': 0.98,  # From Cochrane review: https://www.ncbi.nlm.nih.gov/pmc/articles/PMC6823189/   
-        'maternal_mortality_factor': 1,
-
-        # Fecundity and exposure
-        'fecundity_var_low': 0.7,
-        'fecundity_var_high': 1.1,
-        'high_parity': 4,
-        'high_parity_nonuse': 0.6,
-        'primary_infertility': 0.05,
-        'exposure_factor': 1.0,  # Overall exposure correction factor
-        'restrict_method_use': 0, # If 1, only allows agents to select methods when sexually active within 12 months
-                                   # and at fated debut age.  Contraceptive matrix probs must be changed to turn on
-
-        # MCPR
-        'mcpr_growth_rate': 0.02,  # The year-on-year change in MCPR after the end of the data
-        'mcpr_max': 0.90,  # Do not allow MCPR to increase beyond this
-        'mcpr_norm_year': 2020,  # Year to normalize MCPR trend to 1
-        
         #Subnational
         # move defined regions here
->>>>>>> 034e046a
     }
     return scalar_pars
 
@@ -943,23 +884,7 @@
     pars['methods']['raw'] = method_probs()
     pars['barriers'] = barriers()
 
-<<<<<<< HEAD
-    # Urban proportion
-    if use_urban:
-        pars['urban_prop'] = urban_proportion()
-    # New People states/attributes that only exist for kenya so far
-    kwargs = locals()
-    keys_to_remove = ['seed', 'urban_prop']
-    # temporary code
-    for key in keys_to_remove:
-        if key in kwargs:
-            del kwargs[key]
-
-    true_args = [arg for arg, value in kwargs.items() if value is True]
-    if true_args:
-        raise NotImplementedError("These functionalities have not been implemented yet: " + ", ".join(true_args))
-
-=======
+
     # Regional parameters
     pars['urban_prop'] = urban_proportion()
     pars['region'] = region_proportions() # This function returns extrapolated and raw data
@@ -968,5 +893,5 @@
     pars['sexual_activity_pp_region'] = sexual_activity_pp_region()
     pars['debut_age_region'] = debut_age_region()
     pars['barriers_region'] = barriers_region()
->>>>>>> 034e046a
+
     return pars