<<<<<<< HEAD
__version__ = '0.28.4'
__versiondate__ = '2024-05-21'
=======
__version__ = '1.0.0'
__versiondate__ = '2024-06-07'
>>>>>>> ab51a0bd

__license__ = f'FPsim {__version__} ({__versiondate__}) — © 2019-2024 by IDM'<|MERGE_RESOLUTION|>--- conflicted
+++ resolved
@@ -1,9 +1,5 @@
-<<<<<<< HEAD
-__version__ = '0.28.4'
-__versiondate__ = '2024-05-21'
-=======
-__version__ = '1.0.0'
-__versiondate__ = '2024-06-07'
->>>>>>> ab51a0bd
+
+__version__ = '1.0.1'
+__versiondate__ = '2024-06-17'
 
 __license__ = f'FPsim {__version__} ({__versiondate__}) — © 2019-2024 by IDM'