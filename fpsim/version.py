--- conflicted
+++ resolved
@@ -1,8 +1,3 @@
-<<<<<<< HEAD
-__version__ = '2.0.3'
-__versiondate__ = '2025-06-16'
-=======
-__version__ = '3.0.0'
-__versiondate__ = '2025-06-26'
->>>>>>> cfb2abb4
+__version__ = '3.0.1'
+__versiondate__ = '2025-07-01'
 __license__ = f'FPsim {__version__} ({__versiondate__}) — © 2019-2025 by IDM'