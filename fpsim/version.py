<<<<<<< HEAD
__version__ = '0.27.0'
__versiondate__ = '2024-02-09'
=======
__version__ = '0.28.0'
__versiondate__ = '2024-03-02'
>>>>>>> 6700e54c

__license__ = f'FPsim {__version__} ({__versiondate__}) — © 2019-2024 by IDM'<|MERGE_RESOLUTION|>--- conflicted
+++ resolved
@@ -1,9 +1,4 @@
-<<<<<<< HEAD
-__version__ = '0.27.0'
-__versiondate__ = '2024-02-09'
-=======
 __version__ = '0.28.0'
 __versiondate__ = '2024-03-02'
->>>>>>> 6700e54c
 
 __license__ = f'FPsim {__version__} ({__versiondate__}) — © 2019-2024 by IDM'