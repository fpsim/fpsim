__version__ = '3.0.1'
<<<<<<< HEAD
__versiondate__ = '2025-06-26'
=======
__versiondate__ = '2025-07-01'
>>>>>>> aad84eee
__license__ = f'FPsim {__version__} ({__versiondate__}) — © 2019-2025 by IDM'<|MERGE_RESOLUTION|>--- conflicted
+++ resolved
@@ -1,7 +1,3 @@
-__version__ = '3.0.1'
-<<<<<<< HEAD
-__versiondate__ = '2025-06-26'
-=======
+__version__ = '3.0.2'
 __versiondate__ = '2025-07-01'
->>>>>>> aad84eee
 __license__ = f'FPsim {__version__} ({__versiondate__}) — © 2019-2025 by IDM'