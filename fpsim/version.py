--- conflicted
+++ resolved
@@ -1,8 +1,3 @@
-<<<<<<< HEAD
 __version__ = '3.1.0'
-__versiondate__ = '2025-07-28'
-=======
-__version__ = '3.0.4'
-__versiondate__ = '2025-07-30'
->>>>>>> 0640943a
+__versiondate__ = '2025-07-31'
 __license__ = f'FPsim {__version__} ({__versiondate__}) — © 2019-2025 by IDM'