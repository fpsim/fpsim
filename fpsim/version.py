--- conflicted
+++ resolved
@@ -1,11 +1,3 @@
-<<<<<<< HEAD
-__version__ = '2.0.0-dev'
-__versiondate__ = '2024-08-01'
-=======
-
-__version__ = '1.0.4'
-__versiondate__ = '2024-08-19'
-
-
->>>>>>> 670381a8
-__license__ = f'FPsim {__version__} ({__versiondate__}) — © 2019-2024 by IDM'+__version__ = '2.0.0'
+__versiondate__ = '2025-03-31'
+__license__ = f'FPsim {__version__} ({__versiondate__}) — © 2019-2025 by IDM'