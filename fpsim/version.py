<<<<<<< HEAD
__version__ = '3.0.2'
=======
__version__ = '3.0.1'
>>>>>>> d06c8a25
__versiondate__ = '2025-07-01'
__license__ = f'FPsim {__version__} ({__versiondate__}) — © 2019-2025 by IDM'<|MERGE_RESOLUTION|>--- conflicted
+++ resolved
@@ -1,7 +1,3 @@
-<<<<<<< HEAD
-__version__ = '3.0.2'
-=======
-__version__ = '3.0.1'
->>>>>>> d06c8a25
+__version__ = '3.0.3'
 __versiondate__ = '2025-07-01'
 __license__ = f'FPsim {__version__} ({__versiondate__}) — © 2019-2025 by IDM'