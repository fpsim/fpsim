<<<<<<< HEAD
__version__ = '0.27.1'
__versiondate__ = '2024-04-11'
=======
__version__ = '0.28.0'
__versiondate__ = '2024-03-02'
>>>>>>> 6e3dc81e

__license__ = f'FPsim {__version__} ({__versiondate__}) — © 2019-2024 by IDM'<|MERGE_RESOLUTION|>--- conflicted
+++ resolved
@@ -1,9 +1,4 @@
-<<<<<<< HEAD
-__version__ = '0.27.1'
+__version__ = '0.28.1'
 __versiondate__ = '2024-04-11'
-=======
-__version__ = '0.28.0'
-__versiondate__ = '2024-03-02'
->>>>>>> 6e3dc81e
 
 __license__ = f'FPsim {__version__} ({__versiondate__}) — © 2019-2024 by IDM'