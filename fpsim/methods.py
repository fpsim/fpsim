--- conflicted
+++ resolved
@@ -221,15 +221,9 @@
         if event == 'pp1': p = self.contra_use_pars[1]
         if event == 'pp6': p = self.contra_use_pars[2]
 
-<<<<<<< HEAD
-        # Calculate probability of use
+        # Initialize probability of use
         rhs = np.full_like(ppl.age[uids], fill_value=p.intercept)
         age_bins = np.digitize(ppl.age[uids], self.age_bins)
-=======
-        # Initialize probability of use
-        rhs = np.full_like(ppl.age, fill_value=p.intercept)
-        age_bins = np.digitize(ppl.age, self.age_bins)
->>>>>>> 1fb0a166
         for ai, ab in enumerate(self.age_bins):
             rhs[age_bins == ai] += p.age_factors[ai]
             if ai > 1:
@@ -302,28 +296,6 @@
             users = np.nonzero(method_used == method.idx)[-1]
             n_users = len(users)
 
-<<<<<<< HEAD
-            if isinstance(dur_use, dict):
-                # NOTE: List of available/supported distros can be a property of the class?
-                if not (dur_use['dist'] in ['lognormal', 'gamma', 'llogis']):
-                    # bail early
-                    raise ValueError(
-                        'Unrecognized distribution type for duration of use')
-
-                if 'age_factors' in dur_use.keys():
-                    age_bins = np.digitize(ppl.age[uids], self.age_bins)
-                    par1 = np.zeros(n_users)
-                    par2 = np.zeros(n_users)
-
-                    # Get functions based on distro
-                    dist_pars_fun, make_dist_dict = self._get_dist_funs(dur_use['dist'])
-
-                    # First set parameters for every agent
-                    for ai, ab in enumerate(self.age_bins):
-                        par1[age_bins[users] == ai], par2 = dist_pars_fun(dur_use, ai)
-                    # Transform to parameters needed by fpsim distributions
-                    dist_dict = make_dist_dict(dur_use, par1, par2)
-=======
             if n_users:
                 if isinstance(dur_use, dict):
                     # NOTE: List of available/supported distros can be a property of the class?
@@ -335,7 +307,7 @@
                     if 'age_factors' in dur_use.keys():
                         # Get functions based on distro and set for every agent
                         dist_pars_fun, make_dist_dict = self._get_dist_funs(dur_use['dist'])
-                        age_bins = np.digitize(ppl.age[users], self.age_bins)
+                        age_bins = np.digitize(ppl.age[uids], self.age_bins)
                         par1, par2 = dist_pars_fun(dur_use, age_bins)
 
                         # Transform to parameters needed by fpsim distributions
@@ -350,17 +322,12 @@
 
                 elif sc.isnumber(dur_use):
                     dur_method[users] = dur_use
->>>>>>> 1fb0a166
                 else:
                     errormsg = 'Unrecognized type for duration of use: expecting a distribution dict or a number'
                     raise ValueError(errormsg)
 
-<<<<<<< HEAD
         dt = ppl.sim.t.dt_year * fpd.mpy
-        timesteps_til_update = np.clip(np.round(dur_method/dt), 1, None)
-=======
-        timesteps_til_update = np.clip(np.round(dur_method), 1, self.pars['max_dur'])  # Include a maximum. Durs seem way too high
->>>>>>> 1fb0a166
+        timesteps_til_update = np.clip(np.round(dur_method/dt), 1, self.pars['max_dur'])  # Include a maximum. Durs seem way too high
 
         return timesteps_til_update
 
@@ -456,15 +423,9 @@
         # Initialize with intercept
         rhs = np.full_like(ppl.age[uids], fill_value=p.intercept)
 
-<<<<<<< HEAD
-        # Add all terms that don't involve age
-        for term in ['ever_used_contra', 'edu_attainment', 'urban', 'parity', 'wealthquintile']:  #
-            rhs += p[term] * ppl[term][uids]
-=======
         # Add all terms that don't involve age/education level factors
         for term in ['ever_used_contra', 'urban', 'parity', 'wealthquintile']:
-            rhs += p[term] * ppl[term]
->>>>>>> 1fb0a166
+            rhs += p[term] * ppl[term][uids]
 
         # Add age
         int_age = ppl.int_age(uids)
@@ -477,8 +438,8 @@
                 + p.age_ever_user_factors[2] * dfa['knot_3'].values * ppl.ever_used_contra[uids])
 
         # Add education levels
-        primary = (ppl.edu_attainment > 1) & (ppl.edu_attainment <= 6)
-        secondary = ppl.edu_attainment > 6
+        primary = (ppl.edu_attainment[uids] > 1) & (ppl.edu_attainment <= 6)
+        secondary = ppl.edu_attainment[uids] > 6
         rhs += p.edu_factors[0] * primary + p.edu_factors[1] * secondary
 
         # Add time trend
