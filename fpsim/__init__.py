--- conflicted
+++ resolved
@@ -12,9 +12,5 @@
 from .calibration import *
 from .scenarios import *
 from .education import *
-<<<<<<< HEAD
-from .empowerment import *
 from .plotting import *
-=======
->>>>>>> dcfda5f3
 
