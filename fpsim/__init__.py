from .version import __version__, __versiondate__
from .settings import *
from .utils import *
from .defaults import *
from .parameters import *
from .people import *
from .methods import *
from .sim import *
from .interventions import *
from .analyzers import *
from .experiment import *
from .calibration import *
from .scenarios import *
from .education import *
<<<<<<< HEAD
from .plotting import *

=======
from .arrays import *
>>>>>>> cfb2abb4
<|MERGE_RESOLUTION|>--- conflicted
+++ resolved
@@ -12,9 +12,5 @@
 from .calibration import *
 from .scenarios import *
 from .education import *
-<<<<<<< HEAD
 from .plotting import *
-
-=======
-from .arrays import *
->>>>>>> cfb2abb4
+from .arrays import *