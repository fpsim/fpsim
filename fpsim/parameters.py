--- conflicted
+++ resolved
@@ -571,7 +571,7 @@
     'analyzers':            [],
 
     ###################################
-    # Context-specific data-derived parameters, all defined within location files
+    # Context-specific data-dervied parameters, all defined within location files
     ###################################
     'filenames':            None,
     'age_pyramid':          None,
@@ -649,18 +649,6 @@
                       seed            = pars['seed'])
 
     # Define valid locations
-<<<<<<< HEAD
-    valid_country_locs = ['senegal', 'kenya', 'ethiopia']
-    valid_regional_locs = ['addis ababa', 'afar', 'amhara', 'benishangul-gumuz', 'dire dawa', 'gambela', 'harari', 'oromia', 'snnpr', 'somali', 'tigray']
-
-    # Call the creation of location parameters
-    if location == 'default':
-        pars = sc.mergedicts(pars, fplocs.senegal.make_pars(**loc_kwargs))
-    elif location in valid_country_locs or valid_regional_locs:
-        pars = sc.mergedicts(pars, eval(f"fplocs.{location}.make_pars(**loc_kwargs)"))
-    # Else, error
-    else:
-=======
     if location == 'default':
         location = 'senegal'
     valid_country_locs = dir(fplocs)
@@ -672,7 +660,6 @@
     elif location in valid_ethiopia_regional_locs:
         location_pars = getattr(fplocs.ethiopia_regions, location).make_pars(**loc_kwargs)
     else: # Else, error
->>>>>>> bec78e96
         errormsg = f'Location "{location}" is not currently supported'
         raise NotImplementedError(errormsg)
     pars = sc.mergedicts(pars, location_pars)
