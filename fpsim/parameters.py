'''
Handle sim parameters
'''

import numpy as np
import sciris as sc
from . import utils as fpu
from . import defaults as fpd

__all__ = ['Pars', 'pars', 'default_pars']


# %% Pars (parameters) class

def getval(v):
    """ Handle different ways of supplying a value -- number, distribution, function """
    if sc.isnumber(v):
        return v
    elif isinstance(v, dict):
        return fpu.sample(**v)[0]  # [0] since returns an array
    elif callable(v):
        return v()


class Pars(dict):
    '''
    Class to hold a dictionary of parameters, and associated methods.

    Usually not called by the user directly -- use ``fp.pars()`` instead.

    Args:
        pars (dict): dictionary of parameters
    '''
    def __init__(self, pars=None, *args, **kwargs):
        if pars is None:
            pars = {}
        super().__init__(*args, **kwargs)
        self.update(pars)
        return

    def __repr__(self, *args, **kwargs):
        ''' Use odict repr, but with a custom class name and no quotes '''
        return sc.odict.__repr__(self, quote='', numsep='.', classname='fp.Parameters()', *args, **kwargs)

    def copy(self):
        ''' Shortcut for deep copying '''
        return sc.dcp(self)

    def to_dict(self):
        ''' Return parameters as a new dictionary '''
        return {k: v for k, v in self.items()}

    def to_json(self, filename, **kwargs):
        '''
        Export parameters to a JSON file.

        Args:
            filename (str): filename to save to
            kwargs (dict): passed to ``sc.savejson``

        **Example**::
            sim.pars.to_json('my_pars.json')
        '''
        return sc.savejson(filename=filename, obj=self.to_dict(), **kwargs)

    def from_json(self, filename, **kwargs):
        '''
        Import parameters from a JSON file.

        Args:
            filename (str): filename to load from
            kwargs (dict): passed to ``sc.loadjson``

        **Example**::
            sim.pars.from_json('my_pars.json')
        '''
        pars = sc.loadjson(filename=filename, **kwargs)
        self.update(pars)
        return self

    def validate(self, die=True, update=True):
        '''
        Perform validation on the parameters

        Args:
            die (bool): whether to raise an exception if an error is encountered
            update (bool): whether to update the method and age maps
        '''
        # Check that keys are correct
        valid_keys = set(default_pars.keys())
        keys = set(self.keys())
        if keys != valid_keys:
            diff1 = valid_keys - keys
            diff2 = keys - valid_keys
            errormsg = ''
            if diff1:
                errormsg += 'The parameter set is not valid since the following keys are missing:\n'
                errormsg += f'{sc.strjoin(diff1)}\n'
            if diff2:
                errormsg += 'The parameter set is not valid since the following keys are not recognized:\n'
                errormsg += f'{sc.strjoin(diff2)}\n'
            if die:
                raise ValueError(errormsg)
            else:
                print(errormsg)

        # Validate method properties
        methods = self['methods']
        new_method_map = methods['map']
        new_method_age_map = methods['age_map']
        n = len(new_method_map)
        method_keys = list(new_method_map.keys())
        modern_keys = list(methods['modern'].keys())
        eff_keys = list(methods['eff'].keys())
        if not (method_keys == eff_keys == modern_keys):
            errormsg = f'Mismatch between method mapping keys:\n{method_keys}",\nmodern keys\n"{modern_keys}", and efficacy keys\n"{eff_keys}"'
            if die:
                raise ValueError(errormsg)
            else:
                print(errormsg)

        # Validate method matrices
        raw = methods['raw']
        age_keys = set(new_method_age_map.keys())
        for mkey in ['annual', 'pp0to1', 'pp1to6']:
            m_age_keys = set(raw[mkey].keys())
            if age_keys != m_age_keys:
                errormsg = f'Matrix "{mkey}" has inconsistent keys: "{sc.strjoin(age_keys)}" ≠ "{sc.strjoin(m_age_keys)}"'
                if die:
                    raise ValueError(errormsg)
                else:
                    print(errormsg)
        for k in age_keys:
            shape = raw['pp0to1'][k].shape
            if shape != (n,):
                errormsg = f'Postpartum method initiation matrix for ages {k} has unexpected shape: should be ({n},), not {shape}'
                if die:
                    raise ValueError(errormsg)
                else:
                    print(errormsg)
            for mkey in ['annual', 'pp1to6']:
                shape = raw[mkey][k].shape
                if shape != (n, n):
                    errormsg = f'Method matrix {mkey} for ages {k} has unexpected shape: should be ({n},{n}), not {shape}'
                    if die:
                        raise ValueError(errormsg)
                    else:
                        print(errormsg)

        # Copy to defaults, making use of mutable objects to preserve original object ID
        if update:
            for k in list(fpd.method_map.keys()):     fpd.method_map.pop(k)  # Remove all items
            for k in list(fpd.method_age_map.keys()): fpd.method_age_map.pop(k)  # Remove all items
            for k, v in new_method_map.items():
                fpd.method_map[k] = v
            for k, v in new_method_age_map.items():
                fpd.method_age_map[k] = v

        return self


    def _as_ind(self, key, allow_none=True):
        '''
        Take a method key and convert to an int, e.g. 'Condoms' → 7.

        If already an int, do validation.
        '''

        mapping = self['methods']['map']
        keys = list(mapping.keys())

        # Validation
        if key is None and not allow_none:
            errormsg = "No key supplied; did you mean 'None' instead of None?"
            raise ValueError(errormsg)

        # Handle options
        if key in fpd.none_all_keys:
            ind = slice(None)  # This is equivalent to ":" in matrix[:,:]
        elif isinstance(key, str):  # Normal case, convert from key to index
            try:
                ind = mapping[key]
            except KeyError as E:
                errormsg = f'Key "{key}" is not a valid method'
                raise sc.KeyNotFoundError(errormsg) from E
        elif isinstance(key, int):  # Already an int, do nothing
            ind = key
            if ind < len(keys):
                key = keys[ind]
            else:
                errormsg = f'Method index {ind} is out of bounds for methods {sc.strjoin(keys)}'
                raise IndexError(errormsg)
        else:
            errormsg = f'Could not process key of type {type(key)}: must be str or int'
            raise TypeError(errormsg)
        return ind

    def _as_key(self, ind):
        '''
        Convert ind to key, e.g. 7 → 'Condoms'.

        If already a key, do validation.
        '''
        keys = list(self['methods']['map'].keys())
        if isinstance(ind, int):  # Normal case, convert to string
            if ind < len(keys):
                key = keys[ind]
            else:
                errormsg = f'Method index {ind} is out of bounds for methods {sc.strjoin(keys)}'
                raise IndexError(errormsg)
        elif isinstance(ind, str):  # Already a string, do nothing
            key = ind
            if key not in keys:
                errormsg = f'Name "{key}" is not a valid method: choices are {sc.strjoin(keys)}'
                raise sc.KeyNotFoundError(errormsg)
        else:
            errormsg = f'Could not process index of type {type(ind)}: must be int or str'
            raise TypeError(errormsg)
        return key

    def update_method_eff(self, method, eff=None, verbose=False):
        '''
        Update efficacy of one or more contraceptive methods.

        Args:
            method (str/dict): method to update, or dict of method:value pairs
            eff (float): new value of contraceptive efficacy (not required if method is a dict)

        **Examples**::
            pars.update_method_eff('Injectables', 0.99)
            pars.update_method_eff({'Injectables':0.99, 'Condoms':0.50})
        '''

        # Validation
        if not isinstance(method, dict):
            if eff is None:
                errormsg = 'Must supply a value to update the contraceptive efficacy to'
                raise ValueError(errormsg)
            else:
                method = {method: eff}

        # Perform updates
        for k, rawval in method.items():
            k = self._as_key(k)
            v = getval(rawval)
            effs = self['methods']['eff']
            orig = effs[k]
            effs[k] = v
            if verbose:
                print(f'Efficacy for method {k} was changed from {orig:0.3f} to {v:0.3f}')

        return self

    def update_method_prob(self, source=None, dest=None, factor=None, value=None,
                           ages=None, matrix=None, copy_from=None, verbose=False):
        '''
        Updates the probability matrices with a new value. Usually used via the
        intervention ``fp.update_methods()``.

        Args:
            source    (str/int):  the method to switch from
            dest      (str/int):  the method to switch to
            factor    (float):    if supplied, multiply the probability by this factor
            value     (float):    if supplied, change the probability to this value
            ages      (str/list): the ages to modify (default: all)
            matrix    (str):      which switching matrix to modify (default: annual)
            copy_from (str):      the existing method to copy the probability vectors from (optional)
            verbose   (bool):     how much detail to print
        '''

        raw = self['methods']['raw']  # We adjust the raw matrices, so the effects are persistent

        # Convert from strings to indices
        if copy_from:
            copy_from = self._as_ind(copy_from, allow_none=False)
            if source is None:  # We need a source, but it's not always used
                source = copy_from
        source = self._as_ind(source, allow_none=False)
        dest = self._as_ind(dest, allow_none=False)

        # Replace age keys with all ages if so asked
        if ages in fpd.none_all_keys:
            ages = raw['annual'].keys()
        else:
            ages = sc.tolist(ages)

        # Check matrix is valid
        if matrix not in raw:
            errormsg = f'Invalid matrix "{matrix}"; valid choices are: {sc.strjoin(raw.keys())}'
            raise sc.KeyNotFoundError(errormsg)

        # Actually loop over the matrices and apply the changes
        for k in ages:
            arr = raw[matrix][k]
            if matrix == 'pp0to1':  # Handle the postpartum initialization *vector*
                orig = arr[dest]  # Pull out before being overwritten

                # Handle copy from
                if copy_from is not None:
                    arr[dest] = arr[copy_from]

                # Handle everything else
                if factor is not None:
                    arr[dest] *= getval(factor)
                elif value is not None:
                    val = getval(value)
                    arr[dest] = 0
                    arr *= (1 - val) / arr.sum()
                    arr[dest] = val
                    assert np.isclose(arr.sum(), 1, atol=1e-3), f'Matrix should sum to 1, not {arr.sum()}'
                if verbose:
                    print(f'Matrix {matrix} for age group {k} was changed from:\n{orig}\nto\n{arr[dest]}')

            else:  # Handle annual switching *matrices*
                orig = sc.dcp(arr[source, dest])

                # Handle copy from
                if copy_from is not None:
                    arr[:, dest] = arr[:, copy_from]
                    arr[dest, :] = arr[copy_from, :]
                    median_init = np.median(arr[:, copy_from])
                    median_discont = np.median(arr[copy_from, :])
                    arr[dest, dest] = arr[copy_from, copy_from]  # Replace diagonal element with correct version
                    arr[copy_from, dest] = median_init
                    arr[dest, copy_from] = median_discont

                # Handle modifications
                if factor is not None:
                    arr[source, dest] *= getval(factor)
                elif value is not None:
                    val = getval(value)
                    arr[source, dest] = 0
                    arr[source, :] *= (1 - val) / arr[source, :].sum()
                    arr[source, dest] = val
                    assert np.isclose(arr[source, :].sum(), 1, atol=1e-3), f'Matrix should sum to 1, not {arr.sum()}'
                if verbose:
                    print(f'Matrix {matrix} for age group {k} was changed from:\n{orig}\nto\n{arr[source, dest]}')

        return self

    def reset_methods_map(self):
        ''' Refresh the methods map to be self-consistent '''
        methods = self['methods']
        methods['map'] = {k: i for i, k in enumerate(methods['map'].keys())}  # Reset numbering
        return self

    def add_method(self, name, eff, modern=True):
        '''
        Add a new contraceptive method to the switching matrices.

        A new method should only be added before the sim is run, not during.

        Note: the matrices are stored in ``pars['methods']['raw']``; this method
        is a helper function for modifying those. For more flexibility, modify
        them directly. The ``fp.update_methods()`` intervention can be used to
        modify the switching probabilities later.

        Args:
            name (str): the name of the new method
            eff (float): the efficacy of the new method
            modern (bool): whether it's a modern method (default: yes)

        **Examples**::
            pars = fp.pars()
            pars.add_method('New method', 0.90)
            pars.add_method(name='Male pill', eff=0.98, modern=True)
        '''
        # Remove from mapping and efficacy
        methods = self['methods']
        n = len(methods['map'])
        methods['map'][name] = n  # Can't use reset_methods_map since need to define the new entry
        methods['modern'][name] = modern
        methods['eff'][name] = eff

        # Modify method matrices
        raw = methods['raw']
        age_keys = methods['age_map'].keys()
        for k in age_keys:
            # Handle the initiation matrix
            pp0to1 = raw['pp0to1']
            pp0to1[k] = np.append(pp0to1[k], 0)  # Append a zero to the end

            # Handle the other matrices
            for mkey in ['annual', 'pp1to6']:
                matrix = raw[mkey]
                zeros_row = np.zeros((1, n))
                zeros_col = np.zeros((n + 1, 1))
                matrix[k] = np.append(matrix[k], zeros_row, axis=0)  # Append row to bottom
                matrix[k] = np.append(matrix[k], zeros_col, axis=1)  # Append column to right
                matrix[k][n, n] = 1.0  # Set everything to zero except continuation

        # Validate
        self.validate()

        return self

    def rm_method(self, name):
        '''
        Removes a contraceptive method from the switching matrices.

        A method should only be removed before the sim is run, not during, since
        the method associated with each person in the sim will point to the wrong
        index.

        Args:
            name (str/ind): the name or index of the method to remove

        **Example**::
            pars = fp.pars()
            pars.rm_method('Other modern')
        '''

        # Get index of method to remove
        ind = self._as_ind(name, allow_none=False)
        key = self._as_key(name)

        # Store a copy for debugging
        methods = self['methods']
        methods['map_orig'] = sc.dcp(methods['map'])

        # Remove from mapping and efficacy
        for parkey in ['map', 'modern', 'eff']:
            methods[parkey].pop(key)
        self.reset_methods_map()

        # Modify method matrices
        raw = methods['raw']
        age_keys = methods['age_map'].keys()
        for k in age_keys:
            # Handle the initiation matrix
            pp0to1 = raw['pp0to1']
            pp0to1[k] = np.delete(pp0to1[k], ind)

            # Handle the other matrices
            for mkey in ['annual', 'pp1to6']:
                matrix = raw[mkey]
                for axis in [0, 1]:
                    matrix[k] = np.delete(matrix[k], ind, axis=axis)

        # Validate
        self.validate()

        return self

    def reorder_methods(self, order):
        '''
        Reorder the contraceptive method matrices.

        Method reordering should be done before the sim is created (or at least before it's run).

        Args:
            order (arr): the new order of methods, either ints or strings
            sim (Sim): if supplied, also reorder

        **Exampls**::
            pars = fp.pars()
            pars.reorder_methods([2, 6, 4, 7, 0, 8, 5, 1, 3])
        '''

        # Store a copy for debugging
        methods = self['methods']
        orig = sc.dcp(methods['map'])
        orig_keys = list(orig.keys())
        methods['map_orig'] = orig

        # Reorder mapping and efficacy
        if isinstance(order[0], str):  # If strings are supplied, convert to ints
            order = [orig_keys.index(k) for k in order]
        order_set = sorted(set(order))
        orig_set = sorted(set(np.arange(len(orig_keys))))

        # Validation
        if order_set != orig_set:
            errormsg = f'Reordering "{order}" does not match indices of methods "{orig_set}"'
            raise ValueError(errormsg)

        # Reorder map and efficacy -- TODO: think about how to implement rename as well
        new_keys = [orig_keys[k] for k in order]
        for parkey in ['map', 'modern', 'eff']:
            methods[parkey] = {k: methods[parkey][k] for k in new_keys}
        self.reset_methods_map()  # Restore ordering

        # Modify method matrices
        raw = methods['raw']
        age_keys = methods['age_map'].keys()
        for k in age_keys:
            # Handle the initiation matrix
            pp0to1 = raw['pp0to1']
            pp0to1[k] = pp0to1[k][order]

            # Handle the other matrices
            for mkey in ['annual', 'pp1to6']:
                matrix = raw[mkey]
                matrix[k] = matrix[k][:, order][order]

        # Validate
        self.validate()

        return self


# %% Parameter creation functions

# Dictionary with all parameters used within an FPsim.
# All parameters that don't vary across geographies are defined explicitly here.
# Keys for all location-specific parameters are also defined here with None values.

default_pars = {
    # Basic parameters
    'location':             None,   # CONTEXT-SPECIFIC ####
    'n_agents':             1_000,  # Number of agents
    'scaled_pop':           None,   # Scaled population / total population size
    'start_year':           1960,   # Start year of simulation
    'end_year':             2020,   # End year of simulation
    'timestep':             1,      # The simulation timestep in months
    'method_timestep':      1,      # How many simulation timesteps to go for every method update step
    'seed':                 1,      # Random seed
    'verbose':              1,      # How much detail to print during the simulation

    # Settings - what aspects are being modeled
    'track_switching':      0,      # Whether to track method switching
    'track_as':             0,      # Whether to track age-specific channels
    'use_urban':            0,      # Whether to model urban setting state - will need to add context-specific data if using
    'use_partnership':      0,      # Whether to model partnered states- will need to add context-specific data if using
    'use_empowerment':      0,      # Whether to model empowerment - will need to add context-specific data if using
    'use_education':        0,      # Whether to model education, requires use_urban==True for kenya - will need to add context-specific data if using
    'use_subnational':        0,    # Whether to model subnational dynamics (only modeled for ethiopia currently) - will need to add context-specific data if using

    # Age limits (in years)
    'method_age':           15,
    'age_limit_fecundity':  50,
    'max_age':              99,

    # Durations (in months)
    'switch_frequency':     12,     # How frequently to check for changes to contraception
    'end_first_tri':        3,
    'preg_dur_low':         9,
    'preg_dur_high':        9,
    'max_lam_dur':          5,      # Duration of lactational amenorrhea
    'short_int':            24,     # Duration of a short birth interval between live births in months
    'low_age_short_int':    0,      # age limit for tracking the age-specific short birth interval
    'high_age_short_int':   20,     # age limit for tracking the age-specific short birth interval
    'postpartum_dur':       35,
    'breastfeeding_dur_mu': None,   # CONTEXT-SPECIFIC #### - Location parameter of gumbel distribution
    'breastfeeding_dur_beta': None,  # CONTEXT-SPECIFIC #### - Scale parameter of gumbel distribution

    # Pregnancy outcomes
    'abortion_prob':        None,   # CONTEXT-SPECIFIC ####
    'twins_prob':           None,   # CONTEXT-SPECIFIC ####
    'LAM_efficacy':         0.98,   # From Cochrane review: https://www.ncbi.nlm.nih.gov/pmc/articles/PMC6823189/
    'maternal_mortality_factor': 1,

    # Fecundity and exposure
    'fecundity_var_low':    0.7,
    'fecundity_var_high':   1.1,
    'high_parity':          4,
    'high_parity_nonuse':   0.6,
    'primary_infertility':  0.05,
    'exposure_factor':      1.0,    # Overall exposure correction factor
    'restrict_method_use':  0,      # If 1, only allows agents to select methods when sexually active within 1 year
                                    # and at fated debut age.  Contraceptive matrix probs must be changed to turn on

    # MCPR
    'mcpr_growth_rate':     0.02,   # Year-on-year change in MCPR after the end of the data
    'mcpr_max':             0.9,    # Do not allow MCPR to increase beyond this
    'mcpr_norm_year':       None,   # CONTEXT-SPECIFIC #### - year to normalize MCPR trend to 1

    # Other sim parameters
    'mortality_probs':      {},
    'interventions':        [],
    'analyzers':            [],

    ###################################
    # Context-specific data-dervied parameters, all defined within location files
    ###################################
    'filenames':            None,
    'age_pyramid':          None,
    'age_mortality':        None,
    'maternal_mortality':   None,
    'infant_mortality':     None,
    'miscarriage_rates':    None,
    'stillbirth_rate':      None,
    'age_fecundity':        None,
    'fecundity_ratio_nullip': None,
    'lactational_amenorrhea': None,
    'sexual_activity':      None,
    'sexual_activity_pp':   None,
    'debut_age':            None,
    'exposure_age':         None,
    'exposure_parity':      None,
    'spacing_pref':         None,
    'methods':              None,
    'barriers':             None,

    # Empowerment (if using, set use_empowerment to True in the pars dict or location file and provide these)
    'urban_prop':           None,
    'empowerment':          None,
    'education':            None,
    'age_partnership':      None,

    'region':               None,
    'lactational_amenorrhea_region': None,
    'sexual_activity_region':       None,
    'sexual_activity_pp_region':    None,
    'debut_age_region':             None,
    'barriers_region':              None,
}

# Shortcut for accessing default keys
par_keys = default_pars.keys()


def pars(location=None, validate=True, die=True, update=True, **kwargs):
    '''
    Function for updating parameters.

    Args:
        location (str): the location to use for the parameters; use 'test' for a simple test set of parameters
        validate (bool): whether to perform validation on the parameters
        die      (bool): whether to raise an exception if validation fails
        update   (bool): whether to update values during validation
        kwargs   (dict): custom parameter values

    **Example**::
        pars = fp.pars(location='senegal')
    '''
    from . import locations as fplocs # Here to avoid circular import

    if not location:
        location = 'default'

    location = location.lower()  # Ensure it's lowercase

    # Set test parameters
    if location == 'test':
        location = 'default'
        kwargs.setdefault('n_agents', 100)
        kwargs.setdefault('verbose', 0)
        kwargs.setdefault('start_year', 2000)
        kwargs.setdefault('end_year', 2010)

<<<<<<< HEAD
    ethiopia_valid_regional_locs = ['addis_ababa', 'afar', 'amhara', 'benishangul_gumuz', 'dire_dawa', 'gambela', 'harari', 'oromia', 'snnpr', 'somali', 'tigray']

    # Define valid locations
=======
    # Initialize parameter dict, which will be updated with location data
    pars = sc.mergedicts(default_pars, kwargs, _copy=True)  # Merge all pars with kwargs and copy

    # Pull out values needed for the location-specific make_pars functions
    loc_kwargs = dict(use_empowerment = pars['use_empowerment'],
                      use_education   = pars['use_education'],
                      use_partnership = pars['use_partnership'],
                      seed            = pars['seed'])

   # Define valid locations
>>>>>>> 6e3dc81e
    if location in ['senegal', 'default']:
        pars = sc.mergedicts(pars, fplocs.senegal.make_pars(**loc_kwargs))
    elif location == 'kenya':
        pars = sc.mergedicts(pars, fplocs.kenya.make_pars(**loc_kwargs))
    elif location == 'ethiopia':
<<<<<<< HEAD
        pars = fplocs.ethiopia.make_pars()
    elif location in ethiopia_valid_regional_locs:
        pars = eval(f"fplocs.ethiopia_regions.{location}.make_pars()")
=======
        pars = sc.mergedicts(pars, fplocs.ethiopia.make_pars(**loc_kwargs))
>>>>>>> 6e3dc81e
    # Else, error
    else:
        errormsg = f'Location "{location}" is not currently supported'
        raise NotImplementedError(errormsg)

    # Merge again, so that we ensure the user-defined values overwrite any location defaults
    pars = sc.mergedicts(pars, kwargs, _copy=True)

    # Convert to the class
    pars = Pars(pars)

    # Perform validation
    if validate:
        pars.validate(die=die, update=update)

    return pars
<|MERGE_RESOLUTION|>--- conflicted
+++ resolved
@@ -639,11 +639,6 @@
         kwargs.setdefault('start_year', 2000)
         kwargs.setdefault('end_year', 2010)
 
-<<<<<<< HEAD
-    ethiopia_valid_regional_locs = ['addis_ababa', 'afar', 'amhara', 'benishangul_gumuz', 'dire_dawa', 'gambela', 'harari', 'oromia', 'snnpr', 'somali', 'tigray']
-
-    # Define valid locations
-=======
     # Initialize parameter dict, which will be updated with location data
     pars = sc.mergedicts(default_pars, kwargs, _copy=True)  # Merge all pars with kwargs and copy
 
@@ -654,19 +649,17 @@
                       seed            = pars['seed'])
 
    # Define valid locations
->>>>>>> 6e3dc81e
+    ethiopia_valid_regional_locs = ['addis_ababa', 'afar', 'amhara', 'benishangul_gumuz', 'dire_dawa', 'gambela', 'harari', 'oromia', 'snnpr', 'somali', 'tigray']
+
+    # Define valid locations
     if location in ['senegal', 'default']:
         pars = sc.mergedicts(pars, fplocs.senegal.make_pars(**loc_kwargs))
     elif location == 'kenya':
         pars = sc.mergedicts(pars, fplocs.kenya.make_pars(**loc_kwargs))
     elif location == 'ethiopia':
-<<<<<<< HEAD
-        pars = fplocs.ethiopia.make_pars()
+        pars = sc.mergedicts(pars, fplocs.ethiopia.make_pars(**loc_kwargs))
     elif location in ethiopia_valid_regional_locs:
-        pars = eval(f"fplocs.ethiopia_regions.{location}.make_pars()")
-=======
-        pars = sc.mergedicts(pars, fplocs.ethiopia.make_pars(**loc_kwargs))
->>>>>>> 6e3dc81e
+        pars = sc.mergedicts(pars, fplocs.ethiopia_regions.ethiopia.make_pars())
     # Else, error
     else:
         errormsg = f'Location "{location}" is not currently supported'
