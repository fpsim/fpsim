--- conflicted
+++ resolved
@@ -656,25 +656,12 @@
         errormsg = f'Location "{location}" is not currently supported'
         raise NotImplementedError(errormsg)
 
-<<<<<<< HEAD
     # Merge again, so that we ensure the user-defined values overwrite any location defaults
-=======
-    # Add parameter keys related to empowerment attributes,
-    # with default values None
-    if location != 'kenya':
-        # Merge with empowerment_pars
-        pars.update(empowerment_pars())
-
     # Add parameter keys related to region attributes,
     # with default values None
     if location != 'ethiopia':
         pars.update(region_pars())
 
-    # Merge with sim_pars and kwargs and copy
-    pars.update(sim_pars())
->>>>>>> 034e046a
-    pars = sc.mergedicts(pars, kwargs, _copy=True)
-
     # Convert to the class
     pars = Pars(pars)
 
