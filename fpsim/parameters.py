'''
Handle sim parameters
'''

import numpy as np
import sciris as sc
from . import utils as fpu
from . import defaults as fpd

__all__ = ['Pars', 'pars', 'default_pars']


# %% Pars (parameters) class

def getval(v):
    """ Handle different ways of supplying a value -- number, distribution, function """
    if sc.isnumber(v):
        return v
    elif isinstance(v, dict):
        return fpu.sample(**v)[0]  # [0] since returns an array
    elif callable(v):
        return v()


class Pars(dict):
    '''
    Class to hold a dictionary of parameters, and associated methods.

    Usually not called by the user directly -- use ``fp.pars()`` instead.

    Args:
        pars (dict): dictionary of parameters
    '''
    def __init__(self, pars=None, *args, **kwargs):
        if pars is None:
            pars = {}
        super().__init__(*args, **kwargs)
        self.update(pars)
        return

    def __repr__(self, *args, **kwargs):
        ''' Use odict repr, but with a custom class name and no quotes '''
        return sc.odict.__repr__(self, quote='', numsep='.', classname='fp.Parameters()', *args, **kwargs)

    def copy(self):
        ''' Shortcut for deep copying '''
        return sc.dcp(self)

    def to_dict(self):
        ''' Return parameters as a new dictionary '''
        return {k: v for k, v in self.items()}

    def to_json(self, filename, **kwargs):
        '''
        Export parameters to a JSON file.

        Args:
            filename (str): filename to save to
            kwargs (dict): passed to ``sc.savejson``

        **Example**::
            sim.pars.to_json('my_pars.json')
        '''
        return sc.savejson(filename=filename, obj=self.to_dict(), **kwargs)

    def from_json(self, filename, **kwargs):
        '''
        Import parameters from a JSON file.

        Args:
            filename (str): filename to load from
            kwargs (dict): passed to ``sc.loadjson``

        **Example**::
            sim.pars.from_json('my_pars.json')
        '''
        pars = sc.loadjson(filename=filename, **kwargs)
        self.update(pars)
        return self

    def validate(self, die=True, update=True):
        '''
        Perform validation on the parameters

        Args:
            die (bool): whether to raise an exception if an error is encountered
            update (bool): whether to update the method and age maps
        '''
        # Check that keys are correct
        valid_keys = set(default_pars.keys())
        keys = set(self.keys())
        if keys != valid_keys:
            diff1 = valid_keys - keys
            diff2 = keys - valid_keys
            errormsg = ''
            if diff1:
                errormsg += 'The parameter set is not valid since the following keys are missing:\n'
                errormsg += f'{sc.strjoin(diff1)}\n'
            if diff2:
                errormsg += 'The parameter set is not valid since the following keys are not recognized:\n'
                errormsg += f'{sc.strjoin(diff2)}\n'
            if die:
                raise ValueError(errormsg)
            else:
                print(errormsg)

        return self


    def _as_ind(self, key, allow_none=True):
        '''
        Take a method key and convert to an int, e.g. 'Condoms' → 7.

        If already an int, do validation.
        '''

        mapping = self['methods']['map']
        keys = list(mapping.keys())

        # Validation
        if key is None and not allow_none:
            errormsg = "No key supplied; did you mean 'None' instead of None?"
            raise ValueError(errormsg)

        # Handle options
        if key in fpd.none_all_keys:
            ind = slice(None)  # This is equivalent to ":" in matrix[:,:]
        elif isinstance(key, str):  # Normal case, convert from key to index
            try:
                ind = mapping[key]
            except KeyError as E:
                errormsg = f'Key "{key}" is not a valid method'
                raise sc.KeyNotFoundError(errormsg) from E
        elif isinstance(key, int):  # Already an int, do nothing
            ind = key
            if ind < len(keys):
                key = keys[ind]
            else:
                errormsg = f'Method index {ind} is out of bounds for methods {sc.strjoin(keys)}'
                raise IndexError(errormsg)
        else:
            errormsg = f'Could not process key of type {type(key)}: must be str or int'
            raise TypeError(errormsg)
        return ind

    def _as_key(self, ind):
        '''
        Convert ind to key, e.g. 7 → 'Condoms'.

        If already a key, do validation.
        '''
        keys = list(self['methods']['map'].keys())
        if isinstance(ind, int):  # Normal case, convert to string
            if ind < len(keys):
                key = keys[ind]
            else:
                errormsg = f'Method index {ind} is out of bounds for methods {sc.strjoin(keys)}'
                raise IndexError(errormsg)
        elif isinstance(ind, str):  # Already a string, do nothing
            key = ind
            if key not in keys:
                errormsg = f'Name "{key}" is not a valid method: choices are {sc.strjoin(keys)}'
                raise sc.KeyNotFoundError(errormsg)
        else:
            errormsg = f'Could not process index of type {type(ind)}: must be int or str'
            raise TypeError(errormsg)
        return key


# %% Parameter creation functions

# Dictionary with all parameters used within an FPsim.
# All parameters that don't vary across geographies are defined explicitly here.
# Keys for all location-specific parameters are also defined here with None values.

default_pars = {
    # Basic parameters
    'location':             None,   # CONTEXT-SPECIFIC ####
    'n_agents':             1_000,  # Number of agents
    'scaled_pop':           None,   # Scaled population / total population size
    'start_year':           1960,   # Start year of simulation
    'end_year':             2020,   # End year of simulation
    'timestep':             1,      # The simulation timestep in months
    'seed':                 1,      # Random seed
    'verbose':              1,      # How much detail to print during the simulation

    # Settings - what aspects are being modeled - TODO, remove
    'use_partnership':      0,      #

    # Age limits (in years)
    'method_age':           15,
    'age_limit_fecundity':  50,
    'max_age':              99,

    # Durations (in months)
    'end_first_tri':        3,      # Months
    'preg_dur_low':         9,      # Months
    'preg_dur_high':        9,      # Months
    'max_lam_dur':          5,      # Duration of lactational amenorrhea (months)
    'short_int':            24,     # Duration of a short birth interval between live births (months)
    'low_age_short_int':    0,      # age limit for tracking the age-specific short birth interval
    'high_age_short_int':   20,     # age limit for tracking the age-specific short birth interval
    'postpartum_dur':       35,     # Months
    'breastfeeding_dur_mean': None,   # CONTEXT-SPECIFIC #### - Parameter of truncated norm distribution
    'breastfeeding_dur_sd': None,  # CONTEXT-SPECIFIC #### - Parameter of truncated norm distribution

    # Pregnancy outcomes
    'abortion_prob':        None,   # CONTEXT-SPECIFIC ####
    'twins_prob':           None,   # CONTEXT-SPECIFIC ####
    'LAM_efficacy':         0.98,   # From Cochrane review: https://www.ncbi.nlm.nih.gov/pmc/articles/PMC6823189/
    'maternal_mortality_factor': 1,

    # Fecundity and exposure
    'fecundity_var_low':    0.7,
    'fecundity_var_high':   1.1,
    'primary_infertility':  0.05,
    'exposure_factor':      1.0,    # Overall exposure correction factor

    # Other sim parameters
    'mortality_probs':      {},
    'interventions':        [],
    'analyzers':            [],

    ###################################
    # Context-specific data-derived parameters, all defined within location files
    ###################################
    'filenames':            None,
    'age_pyramid':          None,
    'age_mortality':        None,
    'maternal_mortality':   None,
    'infant_mortality':     None,
    'miscarriage_rates':    None,
    'stillbirth_rate':      None,
    'age_fecundity':        None,
    'fecundity_ratio_nullip': None,
    'lactational_amenorrhea': None,
    'sexual_activity':      None,
    'sexual_activity_pp':   None,
    'debut_age':            None,
    'exposure_age':         None,
    'exposure_parity':      None,
    'spacing_pref':         None,
    'barriers':             None,
    'urban_prop':           None,
    'wealth_quintile':      None,
    'age_partnership':      None,
    'mcpr':                 None,

    # Newer parameters, associated with empowerment, but that are not empowerment metrics
    # NOTE, these will be None unless running analyses from the kenya_empowerment repo
    'fertility_intent':     None,
    'intent_to_use':        None,

    'region':               None,
}

# Shortcut for accessing default keys
par_keys = default_pars.keys()


def pars(location=None, validate=True, die=True, update=True, **kwargs):
    """
    Function for updating parameters.

    Args:
        location (str): the location to use for the parameters; use 'test' for a simple test set of parameters
        validate (bool): whether to perform validation on the parameters
        die      (bool): whether to raise an exception if validation fails
        update   (bool): whether to update values during validation
        kwargs   (dict): custom parameter values

    **Example**::
        pars = fp.pars(location='senegal')
    """

    from . import locations as fplocs # Here to avoid circular import

    # Set test parameters
    if location == 'test':
        kwargs.setdefault('n_agents', 100)
        kwargs.setdefault('verbose', 0)
        kwargs.setdefault('start_year', 2000)
        kwargs.setdefault('end_year', 2010)

    # Handle location
    location = fpd.get_location(location)  # Handle location

    # Initialize parameter dict, which will be updated with location data
    pars = sc.mergedicts(default_pars, kwargs, _copy=True)  # Merge all pars with kwargs and copy

    # Pull out values needed for the location-specific make_pars functions
    loc_kwargs = dict(seed=pars['seed'])
    location_pars = getattr(fplocs, location).make_pars(**loc_kwargs)
    pars = sc.mergedicts(pars, location_pars)

<<<<<<< HEAD
    # Define valid locations
    if location == 'default':
        location = 'senegal'
    valid_locs = dir(fplocs)

    # Get parameters for this location
    if location in valid_locs:
        location_pars = getattr(fplocs, location).make_pars(**loc_kwargs)
    else:  # Else, error
        errormsg = f'Location "{location}" is not currently supported'
        raise NotImplementedError(errormsg)
    pars = sc.mergedicts(pars, location_pars)
=======
    # TODO: regional locations not supported yet
    # valid_ethiopia_regional_locs = dir(fplocs.ethiopia.regions)
    # if location in valid_ethiopia_regional_locs:
    #     location_pars = getattr(fplocs.ethiopia.regions, location).make_pars(**loc_kwargs)
>>>>>>> dcfda5f3

    # Merge again, so that we ensure the user-defined values overwrite any location defaults
    pars = sc.mergedicts(pars, kwargs, _copy=True)

    # Convert to the class
    pars = Pars(pars)

    # Perform validation
    if validate:
        pars.validate(die=die, update=update)

    return pars
<|MERGE_RESOLUTION|>--- conflicted
+++ resolved
@@ -293,25 +293,10 @@
     location_pars = getattr(fplocs, location).make_pars(**loc_kwargs)
     pars = sc.mergedicts(pars, location_pars)
 
-<<<<<<< HEAD
-    # Define valid locations
-    if location == 'default':
-        location = 'senegal'
-    valid_locs = dir(fplocs)
-
-    # Get parameters for this location
-    if location in valid_locs:
-        location_pars = getattr(fplocs, location).make_pars(**loc_kwargs)
-    else:  # Else, error
-        errormsg = f'Location "{location}" is not currently supported'
-        raise NotImplementedError(errormsg)
-    pars = sc.mergedicts(pars, location_pars)
-=======
     # TODO: regional locations not supported yet
     # valid_ethiopia_regional_locs = dir(fplocs.ethiopia.regions)
     # if location in valid_ethiopia_regional_locs:
     #     location_pars = getattr(fplocs.ethiopia.regions, location).make_pars(**loc_kwargs)
->>>>>>> dcfda5f3
 
     # Merge again, so that we ensure the user-defined values overwrite any location defaults
     pars = sc.mergedicts(pars, kwargs, _copy=True)
