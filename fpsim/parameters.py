'''
Handle sim parameters
'''

import sciris as sc
from . import defaults as fpd

__all__ = ['pars', 'validate', 'pars_to_json', 'pars_from_json', 'default_pars', 'default_sim_pars']


def validate(valid_pars, to_validate_pars, die=True):
    '''
    Perform validation on the parameters

    Args:
        die (bool): whether to raise an exception if an error is encountered
        update (bool): whether to update the method and age maps
    '''
    # Check that keys are correct
    valid_keys = set(valid_pars.keys())
    keys = set(to_validate_pars.keys())
    if keys != valid_keys:
        diff1 = valid_keys - keys
        diff2 = keys - valid_keys
        errormsg = ''
        if diff1:
            errormsg += 'The parameter set is not valid since the following keys are missing:\n'
            errormsg += f'{sc.strjoin(diff1)}\n'
        if diff2:
            errormsg += 'The parameter set is not valid since the following keys are not recognized:\n'
            errormsg += f'{sc.strjoin(diff2)}\n'
        if die:
            raise ValueError(errormsg)
        else:
            print(errormsg)

    return

def pars_to_json(pars, filename):
    # write the parameters to a json file
    sc.savejson(filename, pars)

def pars_from_json(filename):
    # load the parameters from a json file
    return sc.loadjson(filename)

# %% Parameter creation functions

# Dictionary with all parameters used within an FPsim.
# All parameters that don't vary across geographies are defined explicitly here.
# Keys for all location-specific parameters are also defined here with None values.

default_sim_pars = {
    'n_agents':             1_000,  # Number of agents
    'pop_scale':            None,   # Scaled population / total population size
    'start':                1960,   # Start year of simulation
    'stop':                 2020,   # End year of simulation
    'dt':                   1/12,      # The simulation timestep in 'unit's
    'unit':                 'year',   # The unit of time for the simulation
    'rand_seed':            1,      # Random seed
    'verbose':              1/12,   # Verbosity level
    'use_aging':            True,   # Whether to age the population
    'interventions':        None,   # Interventions to apply
    'analyzers':            None,   # Analyzers to apply
    'connectors':           None,   # Connectors to apply
    'people':               None,

}

default_pars = {
    # Basic parameters
    'location':             None,   # CONTEXT-SPECIFIC ####
    'contraception_module': None,
    'education_module':   None,
    'empowerment_module': None,

    # Settings - what aspects are being modeled - TODO, remove
    'use_partnership':      0,      #

    # Age limits (in years)
    'method_age':           15,
    'age_limit_fecundity':  50,
    'max_age':              99,

    # Durations (in months)
    'end_first_tri':        3,      # Months
    'preg_dur_low':         9,      # Months
    'preg_dur_high':        9,      # Months
    'max_lam_dur':          5,      # Duration of lactational amenorrhea (months)
    'short_int':            24,     # Duration of a short birth interval between live births (months)
    'low_age_short_int':    0,      # age limit for tracking the age-specific short birth interval
    'high_age_short_int':   20,     # age limit for tracking the age-specific short birth interval
    'postpartum_dur':       35,     # Months
    'breastfeeding_dur_mean': None,   # CONTEXT-SPECIFIC #### - Parameter of truncated norm distribution
    'breastfeeding_dur_sd': None,  # CONTEXT-SPECIFIC #### - Parameter of truncated norm distribution

    # Pregnancy outcomes
    'abortion_prob':        None,   # CONTEXT-SPECIFIC ####
    'twins_prob':           None,   # CONTEXT-SPECIFIC ####
    'LAM_efficacy':         0.98,   # From Cochrane review: https://www.ncbi.nlm.nih.gov/pmc/articles/PMC6823189/
    'maternal_mortality_factor': 1,

    # Fecundity and exposure
    'fecundity_var_low':    0.7,
    'fecundity_var_high':   1.1,
    'primary_infertility':  0.05,
    'exposure_factor':      1.0,    # Overall exposure correction factor

    # Other sim parameters
    'mortality_probs':      {},

    ###################################
    # Context-specific data-derived parameters, all defined within location files
    ###################################
    'filenames':            None,
    'age_pyramid':          None,
    'age_mortality':        None,
    'maternal_mortality':   None,
    'infant_mortality':     None,
    'miscarriage_rates':    None,
    'stillbirth_rate':      None,
    'age_fecundity':        None,
    'fecundity_ratio_nullip': None,
    'lactational_amenorrhea': None,
    'sexual_activity':      None,
    'sexual_activity_pp':   None,
    'debut_age':            None,
    'exposure_age':         None,
    'exposure_parity':      None,
    'spacing_pref':         None,
    'barriers':             None,
    'urban_prop':           None,
    'wealth_quintile':      None,
    'age_partnership':      None,
    'mcpr':                 None,

    # Newer parameters, associated with empowerment, but that are not empowerment metrics
    # NOTE, these will be None unless running analyses from the kenya_empowerment repo
    'fertility_intent':     None,
    'intent_to_use':        None,

    'region':               None,
    'track_children':   False,  # Whether to track children
    'regional':         None,
}


def pars(location=None, rand_seed=None, **kwargs):
    '''
    Create a parameter set for a given location

    Args:
        location (str): the location to use
        kwargs (dict): additional parameters to update

    Returns:
        pars (dict): the parameter set
    '''
    pars = sc.dcp(default_pars)

    # Handle location
    if location is None and 'location' in kwargs:
        location = kwargs.pop('location')
    location = fpd.get_location(location, printmsg=True)  # Handle location
    pars['location'] = location

<<<<<<< HEAD
    # Pull out values needed for the location-specific make_pars functions
    loc_kwargs = dict(seed=pars['seed'])

    # Use external registry for locations first
    if location in fpd.location_registry:
        location_module = fpd.location_registry[location]
        location_pars = location_module.make_pars(**loc_kwargs)
    elif hasattr(fplocs, location):
        location_pars = getattr(fplocs, location).make_pars(**loc_kwargs)
    else:
        raise NotImplementedError(f'Could not find location function for "{location}"')

    pars = sc.mergedicts(pars, location_pars)
=======
    if rand_seed is None:
        rand_seed = default_sim_pars['rand_seed']
>>>>>>> 596156cd

    # Load the location-specific parameters
    from . import locations as fplocs
    loc_kwargs = dict(seed=rand_seed)

    # Use external registry for locations first
    if location in fpd.location_registry:
        location_module = fpd.location_registry[location]
        location_pars = location_module.make_pars(**loc_kwargs)
    elif hasattr(fplocs, location):
        location_pars = getattr(fplocs, location).make_pars(**loc_kwargs)
    else:
        raise NotImplementedError(f'Could not find location function for "{location}"')

    pars.update(sc.dcp(location_pars))
    pars.update(**kwargs)

    validate(default_pars, pars)

    return pars

# Shortcut for accessing default keys
par_keys = default_pars.keys()
sim_par_keys = default_sim_pars.keys()<|MERGE_RESOLUTION|>--- conflicted
+++ resolved
@@ -164,7 +164,10 @@
     location = fpd.get_location(location, printmsg=True)  # Handle location
     pars['location'] = location
 
-<<<<<<< HEAD
+    if rand_seed is None:
+        rand_seed = default_sim_pars['rand_seed']
+
+   """
     # Pull out values needed for the location-specific make_pars functions
     loc_kwargs = dict(seed=pars['seed'])
 
@@ -178,11 +181,7 @@
         raise NotImplementedError(f'Could not find location function for "{location}"')
 
     pars = sc.mergedicts(pars, location_pars)
-=======
-    if rand_seed is None:
-        rand_seed = default_sim_pars['rand_seed']
->>>>>>> 596156cd
-
+    """
     # Load the location-specific parameters
     from . import locations as fplocs
     loc_kwargs = dict(seed=rand_seed)
