--- conflicted
+++ resolved
@@ -76,13 +76,8 @@
 
     def load_data(self, key, **kwargs):
         ''' Load data from various formats '''
-<<<<<<< HEAD
-        files = self.pars['filenames']
+        files = self.sim.fp_pars['filenames']
         path = Path(files['base']) / files[key]
-=======
-        files = self.sim.fp_pars['filenames']
-        path = files['base'] / files[key]
->>>>>>> cfb2abb4
         if path.suffix == '.obj':
             data = sc.load(path, **kwargs)
         elif path.suffix == '.json':
