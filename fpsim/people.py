--- conflicted
+++ resolved
@@ -716,15 +716,6 @@
             stillborn.lactating = False  # Set agents of stillbith to not lactate
             self.step_results['stillbirths'] = len(stillborn)
 
-<<<<<<< HEAD
-=======
-            if self.pars['track_as']:
-                stillbirth_boolean = np.full(len(self), False)
-                stillbirth_boolean[np.searchsorted(self.uid, stillborn.uid)] = True
-
-                self.step_results['stillbirth_ages'] = self.age_by_group
-                self.step_results['as_stillbirths'] = stillbirth_boolean
-
             live = deliv.filter(~is_stillborn)
 
             # Increment parity for live births
@@ -734,7 +725,6 @@
             single = live.filter(~is_twin)  # Handle singles
             self.step_results['births'] += len(single)
 
->>>>>>> 76912255
             # Record ages of agents when live births / stillbirths occur
             all_ppl = self.unfilter()
             for parity in np.unique(single.parity):
