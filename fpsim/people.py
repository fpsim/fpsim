"""
Defines the People class
"""

# %% Imports
import numpy as np  # Needed for a few things not provided by pl
import sciris as sc
from . import utils as fpu
from . import defaults as fpd
from . import base as fpb
from . import demographics as fpdmg
from . import subnational as fpsn

# Specify all externally visible things this file defines
__all__ = ['People']


# %% Define classes

class People(fpb.BasePeople):
    """
    Class for all the people in the simulation.
    """

    def __init__(self, pars, n=None, age=None, sex=None,
                 empowerment_module=None, education_module=None, **kwargs):

        # Initialization
        super().__init__(**kwargs)

        self.pars = pars  # Set parameters
        if n is None:
            n = int(self.pars['n_agents'])

        # Set default states
        self.states = fpd.person_defaults
        for state_name, state in self.states.items():
            self[state_name] = state.new(n)

        # Overwrite some states with alternative values
        self.uid = np.arange(n)

        # Basic demographics
        _age, _sex = self.get_age_sex(n)
        if not self.pars['use_subnational']:
            _urban = self.get_urban(n)
        else:
            _urban = fpsn.get_urban_init_vals(self)
        if age is None: age = _age
        if sex is None: sex = _sex

        self.age = self.states['age'].new(n, age)  # Age of the person in years
        self.sex = self.states['sex'].new(n, sex)  # Female (0) or male (1)
        self.urban = self.states['urban'].new(n, _urban)  # Urban (1) or rural (0)

        # Parameters on sexual and reproductive history
        self.fertile = fpu.n_binomial(1 - self.pars['primary_infertility'], n)

        # Fertility intent
        has_intent = "fertility_intent"
        self.fertility_intent   = self.states[has_intent].new(n, fpd.person_defaults[has_intent].val)
        self.categorical_intent = self.states["categorical_intent"].new(n, "no")
        # Update distribution of fertility intent with location-specific values if it is present in self.pars
        self.update_fertility_intent(n)

        # Intent to use contraception
        has_intent = "intent_to_use"
        self.intent_to_use = self.states[has_intent].new(n, fpd.person_defaults[has_intent].val)
        # Update distribution of fertility intent if it is present in self.pars
        self.update_intent_to_use(n)

        self.wealthquintile = self.states["wealthquintile"].new(n, fpd.person_defaults["wealthquintile"].val)
        self.update_wealthquintile(n)

        # Default initialization for fated_debut; subnational debut initialized in subnational.py otherwise
        if not self.pars['use_subnational']:
            self.fated_debut = self.pars['debut_age']['ages'][fpu.n_multinomial(self.pars['debut_age']['probs'], n)]
        else:
            self.fated_debut = fpsn.get_debut_init_vals(self)

        # Fecundity variation
        fv = [self.pars['fecundity_var_low'], self.pars['fecundity_var_high']]
        fac = (fv[1] - fv[0]) + fv[0]  # Stretch fecundity by a factor bounded by [f_var[0], f_var[1]]
        self.personal_fecundity = np.random.random(n) * fac

        # Empowerment and education
        self.empowerment_module = empowerment_module
        self.education_module = education_module
        if self.empowerment_module is not None:
            self.empowerment_module.initialize(self.filter(self.is_female))

        if self.education_module is not None:
            self.education_module.initialize(self)

        # Partnership
        if self.pars['use_partnership']:
            fpdmg.init_partnership_states(self)

        # Handle circular buffer to keep track of historical data
        self.longitude = sc.objdict()
        self.initialize_circular_buffer()

        # Once all the other metric are initialized, determine initial contraceptive use
        self.contraception_module = None  # Set below
        self.barrier = fpu.n_multinomial(self.pars['barriers'][:], n)

        # Store keys
        self._keys = [s.name for s in self.states.values()]

        if self.pars['use_subnational']:
            fpsn.init_regional_states(self)

        return

    def initialize_circular_buffer(self):
        # Initialize circular buffers to track longitudinal data
        longitude_keys = fpd.longitude_keys
        # NOTE: by default the history array/circular buffer is initialised with constant
        # values. We could potentially initialise the buffer
        # with the data from a previous simulation.

        for key in longitude_keys:
            current = getattr(self, key)  # Current value of this attribute
            self.longitude[key] = np.full((self.n, self.tiperyear), current[0])
        return

    @property
    def dt(self):
        return self.pars['timestep'] / fpd.mpy

    @property
    def tiperyear(self):
        return self.pars['tiperyear']

    def get_urban(self, n):
        """ Get initial distribution of urban """
        urban_prop = self.pars['urban_prop']
        urban = fpu.n_binomial(urban_prop, n)
        return urban

    def get_age_sex(self, n):
        """
        For a sample of n ex nihilo people, return arrays of n ages and sexes
            :param n: number of people
            :return: arrays of length n containing their ages and sexes
        """
        pyramid = self.pars['age_pyramid']
        m_frac = pyramid[:, 1].sum() / pyramid[:, 1:3].sum()

        ages = np.zeros(n)
        sexes = np.random.random(n) < m_frac  # Pick the sex based on the fraction of men vs. women
        f_inds = sc.findinds(sexes == 0)
        m_inds = sc.findinds(sexes == 1)

        age_data_min = pyramid[:, 0]
        age_data_max = np.append(pyramid[1:, 0], self.pars['max_age'])
        age_data_range = age_data_max - age_data_min
        for i, inds in enumerate([m_inds, f_inds]):
            if len(inds):
                age_data_prob = pyramid[:, i + 1]
                age_data_prob = age_data_prob / age_data_prob.sum()  # Ensure it sums to 1
                age_bins = fpu.n_multinomial(age_data_prob, len(inds))  # Choose age bins
                ages[inds] = age_data_min[age_bins] + age_data_range[age_bins] * np.random.random(
                    len(inds))  # Uniformly distribute within this age bin

        return ages, sexes

    def update_fertility_intent(self, n):
        if self.pars['fertility_intent'] is None:
            return
        self.update_fertility_intent_by_age()
        return

    def update_intent_to_use(self, n):
        if self.pars['intent_to_use'] is None:
            return
        self.update_intent_to_use_by_age()
        return

    def update_wealthquintile(self, n):
        if self.pars['wealth_quintile'] is None:
            return
        wq_probs = self.pars['wealth_quintile']['percent']
        vals = np.random.choice(len(wq_probs), size=n, p=wq_probs)+1
        self.wealthquintile = vals
        return

    def decide_contraception(self, ti=None, year=None, contraception_module=None):
        """
        Decide who will start using contraception, when, which contraception method and the
        duration on that method. This method can be called, in principle,
        in every time step.
        """

        contra_choosers = self.contra_choosers_filter()
<<<<<<< HEAD

        if contraception_module is not None:
            self.contraception_module = contraception_module
            contra_choosers.on_contra = contraception_module.get_contra_users(contra_choosers, year=year)
=======
        if contraception_module is not None:
            self.contraception_module = contraception_module
            contra_choosers.on_contra = contraception_module.get_contra_users(contra_choosers, year=year, ti=ti, tiperyear=self.tiperyear)
>>>>>>> 5c756827
            oc = contra_choosers.filter(contra_choosers.on_contra)
            oc.method = contraception_module.init_method_dist(oc)
            oc.ever_used_contra = 1
            method_dur = contraception_module.set_dur_method(contra_choosers)
            contra_choosers.ti_contra = ti + method_dur

    def contra_choosers_filter(self):
        """
        Returns a filtered ppl object of all women who are eligible to choose a contraception method.
        Useful for class methods or interventions that may need to select this specific subgroup of women.
        """
        # Initialize sexual debut
        fecund = self.filter((self.sex == 0) * (self.age < self.pars['age_limit_fecundity']))
        fecund.check_sexually_active()

        # Determine when girls/women will first choose a method
        time_to_debut = (fecund.fated_debut-fecund.age)/self.dt
        fecund.ti_contra = np.maximum(time_to_debut, 0)

        time_to_set_contra = fecund.ti_contra == 0
        if not np.array_equal(((fecund.age - fecund.fated_debut) > -self.dt), time_to_set_contra):
            errormsg = 'Should be choosing contraception for everyone past fated debut age.'
            raise ValueError(errormsg)
        contra_choosers = fecund.filter(time_to_set_contra)
        return contra_choosers

    def update_fertility_intent_by_age(self):
        """
        In the absence of other factors, fertilty intent changes as a function of age
        each year on a woman’s birthday
        """
        intent_pars = self.pars['fertility_intent']

        f_inds = sc.findinds(self.is_female)
        f_ages = self.age[f_inds]
        age_inds = fpu.digitize_ages_1yr(f_ages)
        for age in intent_pars.keys():
            aged_x_inds = f_inds[age_inds == age]
            fi_cats = list(intent_pars[age].keys())  # all ages have the same intent categories
            probs = np.array(list(intent_pars[age].values()))
            ci = np.random.choice(fi_cats, aged_x_inds.size, p=probs)
            self.categorical_intent[aged_x_inds] = ci

        self.fertility_intent[sc.findinds(self.categorical_intent == "yes")] = True
        self.fertility_intent[sc.findinds((self.categorical_intent == "no") |
                                          (self.categorical_intent == "cannot"))] = False
        return

    def update_intent_to_use_by_age(self):
        """
        In the absence of other factors, intent to use contraception
        can change as a function of age each year on a woman’s birthday.

        This function is also used to initialise the State intent_to_use
        """
        intent_pars = self.pars['intent_to_use']

        f_inds = sc.findinds(self.is_female)
        f_ages = self.age[f_inds]
        age_inds = fpu.digitize_ages_1yr(f_ages)

        for age in intent_pars.keys():
            f_aged_x_inds = f_inds[age_inds == age]  # indices of women of a given age
            prob = intent_pars[age][1]  # Get the probability of having intent
            self.intent_to_use[f_aged_x_inds] = fpu.n_binomial(prob, len(f_aged_x_inds))

        return

    def update_method(self, year=None, ti=None):
        """ Inputs: filtered people, only includes those for whom it's time to update """
        cm = self.contraception_module
        if year is None: year = self.y
        if ti is None: ti = self.ti
        if cm is not None:

            # If people are 1 or 6m postpartum, we use different parameters for updating their contraceptive decisions
            is_pp1 = (self.postpartum_dur == 1)
            is_pp6 = (self.postpartum_dur == 6) & ~self.on_contra  # They may have decided to use contraception after 1m
            pp0 = self.filter(~(is_pp1 | is_pp6))
            pp1 = self.filter(is_pp1)
            pp6 = self.filter(is_pp6)

            # Update choices for people who aren't postpartum
            if len(pp0):

                # If force_choose is True, then all non-users will be made to pick a method
                if cm.pars['force_choose']:
                    must_use = pp0.filter(~pp0.on_contra)
                    choosers = pp0.filter(pp0.on_contra)

                    if len(must_use):
                        must_use.on_contra = True
                        pp0.step_results['contra_access'] += len(must_use)
                        must_use.method = cm.choose_method(must_use)
                        must_use.ever_used_contra = 1
                        pp0.step_results['new_users'] += np.count_nonzero(must_use.method)

                else:
                    choosers = pp0

                # Get previous users and see whether they will switch methods or stop using
                if len(choosers):

                    choosers.on_contra = cm.get_contra_users(choosers, year=year, ti=ti, tiperyear=self.pars['tiperyear'])
                    choosers.ever_used_contra = choosers.ever_used_contra | choosers.on_contra

                    # Divide people into those that keep using contraception vs those that stop
                    switching_contra = choosers.filter(choosers.on_contra)
                    stopping_contra = choosers.filter(~choosers.on_contra)
                    pp0.step_results['contra_access'] += len(switching_contra)

                    # For those who keep using, choose their next method
                    if len(switching_contra):
                        switching_contra.method = cm.choose_method(switching_contra)
                        choosers.step_results['new_users'] += np.count_nonzero(switching_contra.method)

                    # For those who stop using, set method to zero
                    if len(stopping_contra):
                        stopping_contra.method = 0

                # Validate
                n_methods = len(pp0.contraception_module.methods)
                invalid_vals = (pp0.method >= n_methods) * (pp0.method < 0)
                if invalid_vals.any():
                    errormsg = f'Invalid method set: ti={pp0.ti}, inds={invalid_vals.nonzero()[-1]}'
                    raise ValueError(errormsg)

            # Now update choices for postpartum people. Logic here is simpler because none of these
            # people should be using contraception currently. We first check that's the case, then
            # have them choose their contraception options.
            ppdict = {'pp1': pp1, 'pp6': pp6}
            for event, pp in ppdict.items():
                if len(pp):
                    if pp.on_contra.any():
                        errormsg = 'Postpartum women should not currently be using contraception.'
                        raise ValueError(errormsg)
                    pp.on_contra = cm.get_contra_users(pp, year=year, event=event, ti=ti, tiperyear=self.pars['tiperyear'])
                    on_contra = pp.filter(pp.on_contra)
                    off_contra = pp.filter(~pp.on_contra)
                    pp.step_results['contra_access'] += len(on_contra)

                    # Set method for those who use contraception
                    if len(on_contra):
                        on_contra.method = cm.choose_method(on_contra, event=event)
                        on_contra.ever_used_contra = 1

                    if len(off_contra):
                        off_contra.method = 0
                        if event == 'pp1':  # For women 1m postpartum, choose again when they are 6 months pp
                            off_contra.ti_contra = ti + 5

            # Set duration of use for everyone, and reset the time they'll next update
            durs_fixed = (self.postpartum_dur == 1) & (self.method == 0)
            update_durs = self.filter(~durs_fixed)
            update_durs.ti_contra = ti + cm.set_dur_method(update_durs)

        return

    def decide_death_outcome(self):
        """ Decide if person dies at a timestep """

        timestep = self.pars['timestep']
        trend_val = self.pars['mortality_probs']['gen_trend']
        age_mort = self.pars['age_mortality']
        f_spline = age_mort['f_spline'] * trend_val
        m_spline = age_mort['m_spline'] * trend_val
        over_one = self.filter(self.age >= 1)
        female = over_one.filter(over_one.is_female)
        male = over_one.filter(over_one.is_male)
        f_ages = female.int_age
        m_ages = male.int_age

        f_mort_prob = fpu.annprob2ts(f_spline[f_ages], timestep)
        m_mort_prob = fpu.annprob2ts(m_spline[m_ages], timestep)

        f_died = female.binomial(f_mort_prob, as_filter=True)
        m_died = male.binomial(m_mort_prob, as_filter=True)
        for died in [f_died, m_died]:
            died.alive = False,
            died.pregnant = False,
            died.gestation = False,
            died.sexually_active = False,
            died.lactating = False,
            died.postpartum = False,
            died.lam = False,
            died.breastfeed_dur = 0,
            self.step_results['deaths'] += len(died)

        return

    def start_partnership(self):
        """
        Decide if an agent has reached their age at first partnership. Age-based data from DHS.
        """

        is_not_partnered = self.partnered == 0
        reached_partnership_age = self.age >= self.partnership_age
        first_timers = self.filter(is_not_partnered * reached_partnership_age)
        first_timers.partnered = True
        return

    def check_sexually_active(self):
        """
        Decide if agent is sexually active based either on month postpartum or age if
        not postpartum.  Postpartum and general age-based data from DHS.
        Agents can revert to active or not active each timestep
        """
        # Set postpartum probabilities
        match_low = self.postpartum_dur >= 0
        match_high = self.postpartum_dur <= self.pars['postpartum_dur']
        pp_match = self.postpartum * match_low * match_high
        non_pp_match = ((self.age >= self.fated_debut) * (~pp_match))
        pp = self.filter(pp_match)
        non_pp = self.filter(non_pp_match)

        # Adjust for postpartum women's birth spacing preferences
        if len(pp):
            pref = self.pars['spacing_pref']  # Shorten since used a lot
            spacing_bins = pp.postpartum_dur / pref['interval']  # Main calculation: divide the duration by the interval
            spacing_bins = np.array(np.minimum(spacing_bins, pref['n_bins']), dtype=int)  # Bound by longest bin
            probs_pp = self.pars['sexual_activity_pp']['percent_active'][pp.postpartum_dur]
            # Adjust the probability: check the overall probability with print(pref['preference'][spacing_bins].mean())
            probs_pp *= pref['preference'][spacing_bins]
            pp.sexually_active = fpu.binomial_arr(probs_pp)

        # Set non-postpartum probabilities
        if len(non_pp):
            probs_non_pp = self.pars['sexual_activity'][non_pp.int_age]
            non_pp.sexually_active = fpu.binomial_arr(probs_non_pp)

            # Set debut to True if sexually active for the first time
            # Record agent age at sexual debut in their memory
            never_sex = non_pp.sexual_debut == 0
            now_active = non_pp.sexually_active == 1
            first_debut = non_pp.filter(now_active * never_sex)
            first_debut.sexual_debut = True
            first_debut.sexual_debut_age = first_debut.age

        active_sex = self.sexually_active == 1
        debuted = self.sexual_debut == 1
        active = self.filter(active_sex * debuted)
        inactive = self.filter(~active_sex * debuted)
        active.months_inactive = 0
        inactive.months_inactive += 1

        return

    def check_conception(self):
        """
        Decide if person (female) becomes pregnant at a timestep.
        """
        all_ppl = self.unfilter()  # For complex array operations
        active = self.filter(self.sexually_active * self.fertile)
        lam = active.filter(active.lam)
        nonlam = active.filter(~active.lam)
        preg_probs = np.zeros(len(all_ppl))  # Use full array

        # Find monthly probability of pregnancy based on fecundity and use of contraception including LAM - from data
        pars = self.pars  # Shorten
        preg_eval_lam = pars['age_fecundity'][lam.int_age_clip] * lam.personal_fecundity
        preg_eval_nonlam = pars['age_fecundity'][nonlam.int_age_clip] * nonlam.personal_fecundity

        # Get each woman's degree of protection against conception based on her contraception or LAM
        eff_array = np.array([m.efficacy for m in self.contraception_module.methods.values()])
        method_eff = eff_array[nonlam.method]
        lam_eff = pars['LAM_efficacy']

        # Change to a monthly probability and set pregnancy probabilities
        lam_probs = fpu.annprob2ts((1 - lam_eff) * preg_eval_lam, pars['timestep'])
        nonlam_probs = fpu.annprob2ts((1 - method_eff) * preg_eval_nonlam, pars['timestep'])
        preg_probs[lam.inds] = lam_probs
        preg_probs[nonlam.inds] = nonlam_probs

        # Adjust for decreased likelihood of conception if nulliparous vs already gravid - from PRESTO data
        nullip = active.filter(active.parity == 0)  # Nulliparous
        preg_probs[nullip.inds] *= pars['fecundity_ratio_nullip'][nullip.int_age_clip]

        # Adjust for probability of exposure to pregnancy episode at this timestep based on age and parity.
        # This encapsulates background factors and is experimental and tunable.
        preg_probs *= pars['exposure_factor']
        preg_probs *= pars['exposure_age'][all_ppl.int_age_clip]
        preg_probs *= pars['exposure_parity'][np.minimum(all_ppl.parity, fpd.max_parity)]

        # Use a single binomial trial to check for conception successes this month
        conceived = active.binomial(preg_probs[active.inds], as_filter=True)
        self.step_results['pregnancies'] += len(conceived)  # track all pregnancies
        unintended = conceived.filter(conceived.method != 0)
        self.step_results['method_failures'] += len(unintended)  # unintended pregnancies due to method failure

        # Check for abortion
        is_abort = conceived.binomial(pars['abortion_prob'])
        abort = conceived.filter(is_abort)
        preg = conceived.filter(~is_abort)

        # Update states
        n_aborts = len(abort)
        self.step_results['abortions'] = n_aborts
        if n_aborts:
            all_ppl = self.unfilter()
            for cum_aborts in np.unique(abort.abortion):
                all_ppl.abortion_ages[abort.inds, cum_aborts] = abort.age
            abort.postpartum = False
            abort.abortion += 1  # Add 1 to number of abortions agent has had
            abort.postpartum_dur = 0

        # Make selected agents pregnant
        preg.make_pregnant()
        if self.pars['track_as']:
            pregnant_boolean = np.full(len(self), False)
            pregnant_boolean[np.searchsorted(self.uid, preg.uid)] = True
            pregnant_age_split = self.log_age_split(binned_ages_t=[self.age_by_group], channel='pregnancies',
                                                    numerators=[pregnant_boolean], denominators=None)

            for key in pregnant_age_split:
                self.step_results[key] = pregnant_age_split[key]
        return

    def make_pregnant(self):
        """
        Update the selected agents to be pregnant. This also sets their method to no contraception.
        """
        pregdur = [self.pars['preg_dur_low'], self.pars['preg_dur_high']]
        self.pregnant = True
        self.gestation = 1  # Start the counter at 1
        self.preg_dur = np.random.randint(pregdur[0], pregdur[1] + 1, size=len(self))  # Duration of this pregnancy
        self.postpartum = False
        self.postpartum_dur = 0
        self.reset_breastfeeding()  # Stop lactating if becoming pregnant
        self.on_contra = False  # Not using contraception during pregnancy
        self.method = 0  # Method zero due to non-use
        return

    def check_lam(self):
        """
        Check to see if postpartum agent meets criteria for
        Lactation amenorrhea method (LAM) LAM in this time step
        """
        max_lam_dur = self.pars['max_lam_dur']
        lam_candidates = self.filter((self.postpartum) * (self.postpartum_dur <= max_lam_dur))
        probs = self.pars['lactational_amenorrhea']['rate'][lam_candidates.postpartum_dur]
        lam_candidates.lam = lam_candidates.binomial(probs)

        not_postpartum = self.postpartum == 0
        over5mo = self.postpartum_dur > max_lam_dur
        not_breastfeeding = self.breastfeed_dur == 0
        not_lam = self.filter(not_postpartum + over5mo + not_breastfeeding)
        not_lam.lam = False

        return

    def update_breastfeeding(self):
        """
        Track breastfeeding, and update time of breastfeeding for individual pregnancy.
        Agents are randomly assigned a duration value based on a gumbel distribution drawn
        from the 2018 DHS variable for breastfeeding months.
        The mean (mu) and the std dev (beta) are both drawn from that distribution in the DHS data.
        """
        mu, beta = self.pars['breastfeeding_dur_mu'], self.pars['breastfeeding_dur_beta']
        breastfeed_durs = abs(np.random.gumbel(mu, beta, size=len(self)))
        breastfeed_durs = np.ceil(breastfeed_durs)
        breastfeed_finished_inds = self.breastfeed_dur >= breastfeed_durs
        breastfeed_finished = self.filter(breastfeed_finished_inds)
        breastfeed_continue = self.filter(~breastfeed_finished_inds)
        breastfeed_finished.reset_breastfeeding()
        breastfeed_continue.breastfeed_dur += self.pars['timestep']
        return

    def update_postpartum(self):
        """
        Track duration of extended postpartum period (0-24 months after birth).
        Only enter this function if agent is postpartum.
        """

        # Stop postpartum episode if reach max length (set to 24 months)
        pp_done = self.filter(self.postpartum_dur >= self.pars['postpartum_dur'])
        pp_done.postpartum = False
        pp_done.postpartum_dur = 0

        # Count the state of the agent for postpartum -- # TOOD: refactor, what is this loop doing?
        postpart = self.filter(self.postpartum)
        for key, (pp_low, pp_high) in fpd.postpartum_map.items():
            this_pp_bin = postpart.filter((postpart.postpartum_dur >= pp_low) * (postpart.postpartum_dur < pp_high))
            self.step_results[key] += len(this_pp_bin)
        postpart.postpartum_dur += self.pars['timestep']

        return

    def progress_pregnancy(self):
        """ Advance pregnancy in time and check for miscarriage """

        preg = self.filter(self.pregnant)
        preg.gestation += self.pars['timestep']

        # Check for miscarriage at the end of the first trimester
        end_first_tri = preg.filter(preg.gestation == self.pars['end_first_tri'])
        miscarriage_probs = self.pars['miscarriage_rates'][end_first_tri.int_age_clip]
        miscarriage = end_first_tri.binomial(miscarriage_probs, as_filter=True)

        # Reset states and track miscarriages
        n_miscarriages = len(miscarriage)
        self.step_results['miscarriages'] = n_miscarriages

        if n_miscarriages:
            all_ppl = self.unfilter()
            for cum_miscarriages in np.unique(miscarriage.miscarriage):
                all_ppl.miscarriage_ages[miscarriage.inds, cum_miscarriages] = miscarriage.age
            miscarriage.pregnant = False
            miscarriage.miscarriage += 1  # Add 1 to number of miscarriages agent has had
            miscarriage.postpartum = False
            miscarriage.gestation = 0  # Reset gestation counter
            miscarriage.ti_contra = self.ti+1  # Update contraceptive choices

        return

    def reset_breastfeeding(self):
        """
        Stop breastfeeding, calculate total lifetime duration so far, and reset lactation episode to zero
        """
        self.lactating = False
        self.breastfeed_dur_total += self.breastfeed_dur
        self.breastfeed_dur = 0
        return

    def check_maternal_mortality(self):
        """
        Check for probability of maternal mortality
        """
        prob = self.pars['mortality_probs']['maternal'] * self.pars['maternal_mortality_factor']
        is_death = self.binomial(prob)
        death = self.filter(is_death)
        death.alive = False
        self.step_results['maternal_deaths'] += len(death)
        self.step_results['deaths'] += len(death)
        return death

    def check_infant_mortality(self):
        """
        Check for probability of infant mortality (death < 1 year of age)
        """
        death_prob = (self.pars['mortality_probs']['infant'])
        if len(self) > 0:
            age_inds = sc.findnearest(self.pars['infant_mortality']['ages'], self.age)
            death_prob = death_prob * (self.pars['infant_mortality']['age_probs'][age_inds])
        is_death = self.binomial(death_prob)
        death = self.filter(is_death)
        self.step_results['infant_deaths'] += len(death)
        death.reset_breastfeeding()
        death.ti_contra = self.ti + 1  # Trigger update to contraceptive choices following infant death
        return death

    def process_delivery(self):
        """
        Decide if pregnant woman gives birth and explore maternal mortality and child mortality
        """

        # Update states
        deliv = self.filter(self.gestation == self.preg_dur)
        if len(deliv):  # check for any deliveries
            deliv.pregnant = False
            deliv.gestation = 0  # Reset gestation counter
            deliv.lactating = True
            deliv.postpartum = True  # Start postpartum state at time of birth
            deliv.breastfeed_dur = 0  # Start at 0, will update before leaving timestep in separate function
            deliv.postpartum_dur = 0
            deliv.ti_contra = self.ti + 1  # Trigger a call to re-evaluate whether to use contraception when 1month pp

            # Handle stillbirth
            still_prob = self.pars['mortality_probs']['stillbirth']
            rate_ages = self.pars['stillbirth_rate']['ages']
            age_ind = np.searchsorted(rate_ages, deliv.age, side="left")
            prev_idx_is_less = ((age_ind == len(rate_ages)) | (
                    np.fabs(deliv.age - rate_ages[np.maximum(age_ind - 1, 0)]) < np.fabs(
                deliv.age - rate_ages[np.minimum(age_ind, len(rate_ages) - 1)])))
            age_ind[prev_idx_is_less] -= 1  # adjusting for quirks of np.searchsorted
            still_prob = still_prob * (self.pars['stillbirth_rate']['age_probs'][age_ind]) if len(self) > 0 else 0

            is_stillborn = deliv.binomial(still_prob)
            stillborn = deliv.filter(is_stillborn)
            stillborn.stillbirth += 1  # Track how many stillbirths an agent has had
            stillborn.lactating = False  # Set agents of stillbith to not lactate
            self.step_results['stillbirths'] = len(stillborn)

            if self.pars['track_as']:
                stillbirth_boolean = np.full(len(self), False)
                stillbirth_boolean[np.searchsorted(self.uid, stillborn.uid)] = True

                self.step_results['stillbirth_ages'] = self.age_by_group
                self.step_results['as_stillbirths'] = stillbirth_boolean

            # Record ages of agents when live births / stillbirths occur
            all_ppl = self.unfilter()
            live = deliv.filter(~is_stillborn)
            for parity in np.unique(live.parity):
                inds = live.inds[live.parity == parity]
                all_ppl.birth_ages[inds, parity] = all_ppl.age[inds]
                if parity == 0: all_ppl.first_birth_age[inds] = all_ppl.age[inds]
            for parity in np.unique(stillborn.parity):
                inds = stillborn.inds[stillborn.parity == parity]
                all_ppl.stillborn_ages[inds, parity] = all_ppl.age[inds]

            # Handle twins
            is_twin = live.binomial(self.pars['twins_prob'])
            twin = live.filter(is_twin)
            self.step_results['births'] += 2 * len(twin)  # only add births to population if born alive
            twin.parity += 2  # Add 2 because matching DHS "total children ever born (alive) v201"

            # Handle singles
            single = live.filter(~is_twin)
            self.step_results['births'] += len(single)
            single.parity += 1

            # Calculate total births
            self.step_results['total_births'] = len(stillborn) + self.step_results['births']

            live_age = live.age
            for key, (age_low, age_high) in fpd.age_bin_map.items():
                match_low_high = fpu.match_ages(live_age, age_low, age_high)
                birth_bins = np.sum(match_low_high)
                self.step_results['birth_bins'][key] += birth_bins

            if self.pars['track_as']:
                total_women_delivering = np.full(len(self), False)
                total_women_delivering[np.searchsorted(self.uid, live.uid)] = True
                self.step_results['mmr_age_by_group'] = self.age_by_group

            # Check mortality
            maternal_deaths = live.check_maternal_mortality()  # Mothers of only live babies eligible to match definition of maternal mortality ratio
            if self.pars['track_as']:
                maternal_deaths_bool = np.full(len(self), False)
                maternal_deaths_bool[np.searchsorted(self.uid, maternal_deaths.uid)] = True

                total_infants_bool = np.full(len(self), False)
                total_infants_bool[np.searchsorted(self.uid, live.uid)] = True

            i_death = live.check_infant_mortality()

            # Save infant deaths and totals into age buckets
            if self.pars['track_as']:
                infant_deaths_bool = np.full(len(self), False)
                infant_deaths_bool[np.searchsorted(self.uid, i_death.uid)] = True
                self.step_results[
                    'imr_age_by_group'] = self.age_by_group  # age groups have to be in same context as imr

                self.step_results[
                    'imr_numerator'] = infant_deaths_bool  # we need to track these over time to be summed by year
                self.step_results['imr_denominator'] = total_infants_bool
                self.step_results['mmr_numerator'] = maternal_deaths_bool
                self.step_results['mmr_denominator'] = total_women_delivering

                live_births_age_split = self.log_age_split(binned_ages_t=[self.age_by_group], channel='births',
                                                           numerators=[total_women_delivering], denominators=None)
                for key in live_births_age_split:
                    self.step_results[key] = live_births_age_split[key]

        return

    def update_age(self):
        """
        Advance age in the simulation
        """
        self.age += self.pars['timestep'] / fpd.mpy  # Age the person for the next timestep
        self.age = np.minimum(self.age, self.pars['max_age'])

        return

    def update_age_bin_totals(self):
        """
        Count how many total live women in each 5-year age bin 10-50, for tabulating ASFR
        """
        for key, (age_low, age_high) in fpd.age_bin_map.items():
            this_age_bin = self.filter((fpu.match_ages(self.age, age_low, age_high)))
            self.step_results['age_bin_totals'][key] += len(this_age_bin)
        return

    def log_age_split(self, binned_ages_t, channel, numerators, denominators=None):
        """
        Method called if age-specific results are being tracked. Separates results by age.
        """
        counts_dict = {}
        results_dict = {}
        if denominators is not None:  # true when we are calculating rates (like cpr)
            for timestep_index in range(len(binned_ages_t)):
                if len(denominators[timestep_index]) == 0:
                    counts_dict[f"age_true_counts_{timestep_index}"] = {}
                    counts_dict[f"age_false_counts_{timestep_index}"] = {}
                else:
                    binned_ages = binned_ages_t[timestep_index]
                    binned_ages_true = binned_ages[
                        np.logical_and(numerators[timestep_index], denominators[timestep_index])]
                    if len(numerators[timestep_index]) == 0:
                        binned_ages_false = []  # ~[] doesnt make sense
                    else:
                        binned_ages_false = binned_ages[
                            np.logical_and(~numerators[timestep_index], denominators[timestep_index])]

                    counts_dict[f"age_true_counts_{timestep_index}"] = dict(
                        zip(*np.unique(binned_ages_true, return_counts=True)))
                    counts_dict[f"age_false_counts_{timestep_index}"] = dict(
                        zip(*np.unique(binned_ages_false, return_counts=True)))

            age_true_counts = {}
            age_false_counts = {}
            for age_counts_dict_key in counts_dict:
                for index in counts_dict[age_counts_dict_key]:
                    age_true_counts[index] = 0 if index not in age_true_counts else age_true_counts[index]
                    age_false_counts[index] = 0 if index not in age_false_counts else age_false_counts[index]
                    if 'false' in age_counts_dict_key:
                        age_false_counts[index] += counts_dict[age_counts_dict_key][index]
                    else:
                        age_true_counts[index] += counts_dict[age_counts_dict_key][index]

            for index, age_str in enumerate(fpd.age_specific_channel_bins):
                scale = 1
                if channel == "imr":
                    scale = 1000
                elif channel == "mmr":
                    scale = 100000
                if index not in age_true_counts:
                    results_dict[f"{channel}_{age_str}"] = 0
                elif index in age_true_counts and index not in age_false_counts:
                    results_dict[f"{channel}_{age_str}"] = 1.0 * scale
                else:
                    results_dict[f"{channel}_{age_str}"] = (age_true_counts[index] / (
                            age_true_counts[index] + age_false_counts[index])) * scale
        else:  # true when we are calculating counts (like pregnancies)
            for timestep_index in range(len(binned_ages_t)):
                if len(numerators[timestep_index]) == 0:
                    counts_dict[f"age_counts_{timestep_index}"] = {}
                else:
                    binned_ages = binned_ages_t[timestep_index]
                    binned_ages_true = binned_ages[numerators[timestep_index]]
                    counts_dict[f"age_counts_{timestep_index}"] = dict(
                        zip(*np.unique(binned_ages_true, return_counts=True)))
            age_true_counts = {}
            for age_counts_dict_key in counts_dict:
                for index in counts_dict[age_counts_dict_key]:
                    age_true_counts[index] = 0 if index not in age_true_counts else age_true_counts[index]
                    age_true_counts[index] += counts_dict[age_counts_dict_key][index]

            for index, age_str in enumerate(fpd.age_specific_channel_bins):
                if index not in age_true_counts:
                    results_dict[f"{channel}_{age_str}"] = 0
                else:
                    results_dict[f"{channel}_{age_str}"] = age_true_counts[index]
        return results_dict

    def track_mcpr(self):
        """
        Track for purposes of calculating mCPR at the end of the timestep after all people are updated
        Not including LAM users in mCPR as this model counts all women passively using LAM but
        DHS data records only women who self-report LAM which is much lower.
        Follows the DHS definition of mCPR
        """
        modern_methods_num = [idx for idx, m in enumerate(self.contraception_module.methods.values()) if m.modern]
        method_age = (self.pars['method_age'] <= self.age)
        fecund_age = self.age < self.pars['age_limit_fecundity']
        denominator = method_age * fecund_age * self.is_female * (self.alive)
        numerator = np.isin(self.method, modern_methods_num)
        no_method_mcpr = np.sum((self.method == 0) * denominator)
        on_method_mcpr = np.sum(numerator * denominator)
        self.step_results['no_methods_mcpr'] += no_method_mcpr
        self.step_results['on_methods_mcpr'] += on_method_mcpr

        if self.pars['track_as']:
            as_result_dict = self.log_age_split(binned_ages_t=[self.age_by_group], channel='mcpr',
                                                numerators=[numerator], denominators=[denominator])
            for key in as_result_dict:
                self.step_results[key] = as_result_dict[key]
        return

    def track_cpr(self):
        """
        Track for purposes of calculating newer ways to conceptualize contraceptive prevalence
        at the end of the timestep after all people are updated
        Includes women using any method of contraception, including LAM
        Denominator of possible users includes all women aged 15-49
        """
        denominator = ((self.pars['method_age'] <= self.age) * (self.age < self.pars['age_limit_fecundity']) * (
                self.sex == 0) * (self.alive))
        numerator = self.method != 0
        no_method_cpr = np.sum((self.method == 0) * denominator)
        on_method_cpr = np.sum(numerator * denominator)
        self.step_results['no_methods_cpr'] += no_method_cpr
        self.step_results['on_methods_cpr'] += on_method_cpr

        if self.pars['track_as']:
            as_result_dict = self.log_age_split(binned_ages_t=[self.age_by_group], channel='cpr',
                                                numerators=[numerator], denominators=[denominator])
            for key in as_result_dict:
                self.step_results[key] = as_result_dict[key]
        return

    def track_acpr(self):
        """
        Track for purposes of calculating newer ways to conceptualize contraceptive prevalence
        at the end of the timestep after all people are updated
        Denominator of possible users excludes pregnant women and those not sexually active in the last 4 weeks
        Used to compare new metrics of contraceptive prevalence and eventually unmet need to traditional mCPR definitions
        """
        denominator = ((self.pars['method_age'] <= self.age) * (self.age < self.pars['age_limit_fecundity']) * (
                self.sex == 0) * (self.pregnant == 0) * (self.sexually_active == 1) * (self.alive))
        numerator = self.method != 0
        no_method_cpr = np.sum((self.method == 0) * denominator)
        on_method_cpr = np.sum(numerator * denominator)
        self.step_results['no_methods_acpr'] += no_method_cpr
        self.step_results['on_methods_acpr'] += on_method_cpr

        if self.pars['track_as']:
            as_result_dict = self.log_age_split(binned_ages_t=[self.age_by_group], channel='acpr',
                                                numerators=[numerator], denominators=[denominator])
            for key in as_result_dict:
                self.step_results[key] = as_result_dict[key]
        return

    def birthday_filter(self, int_age=None):
        """
        Returns a filtered ppl object of people who celebrated their bdays, useful for methods that update
        annualy, but not based on a calendar year, rather every year on an agent's bday."""
        if int_age is None:
            int_age = self.int_age

        age_diff = int_age - self.age
        had_bday = (age_diff <= (self.pars['timestep'] / fpd.mpy))
        return self.filter(had_bday)

    def reset_step_results(self):
        self.step_results = dict(
            deaths=0,
            births=0,
            stillbirths=0,
            total_births=0,
            short_intervals=0,
            secondary_births=0,
            maternal_deaths=0,
            infant_deaths=0,
            on_methods_mcpr=0,
            no_methods_mcpr=0,
            on_methods_cpr=0,
            no_methods_cpr=0,
            on_methods_acpr=0,
            no_methods_acpr=0,
            contra_access=0,
            new_users=0,
            ever_used_contra=0,
            urban_women=0,
            as_stillbirths=[],
            imr_numerator=[],
            imr_denominator=[],
            mmr_numerator=[],
            mmr_denominator=[],
            pp0to5=0,
            pp6to11=0,
            pp12to23=0,
            parity0to1=0,
            parity2to3=0,
            parity4to5=0,
            parity6plus=0,
            wq1=0,
            wq2=0,
            wq3=0,
            wq4=0,
            wq5=0,
            total_women_fecund=0,
            pregnancies=0,
            method_failures=0,
            birthday_fraction=None,
            birth_bins={},
            age_bin_totals={},
            switching_annual={},
            switching_postpartum={},
            imr_age_by_group=[],
            mmr_age_by_group=[],
            stillbirth_ages=[]
        )

        if self.pars['track_as']:
            as_keys = dict(
                as_stillbirths=[],
                imr_numerator=[],
                imr_denominator=[],
                mmr_numerator=[],
                mmr_denominator=[],
                imr_age_by_group=[],
                mmr_age_by_group=[],
                stillbirth_ages=[]
            )
            self.step_results.update(as_keys)

            as_channels = ['acpr', 'cpr', 'mcpr', 'stillbirths', "births", "pregnancies"]
            for age_specific_channel in as_channels:
                for age_range in fpd.age_specific_channel_bins:
                    self.step_results[f"{age_specific_channel}_{age_range}"] = 0

        for key in fpd.age_bin_map.keys():
            self.step_results['birth_bins'][key] = 0
            self.step_results['age_bin_totals'][key] = 0

        return

    def update_history_buffer(self):
        """
        Updates longitudinal params in people object
        """

        # Calculate column index in which to store current vals
        index = self.ti % self.tiperyear

        # Store the current params in people.longitude object
        for key in self.longitude.keys():
            self.longitude[key][:, index] = getattr(self, key)

        return

    def step(self):
        """
        Perform all updates to people within a single timestep
        """
        self.reset_step_results()  # Allocate an 'empty' dictionary for the outputs of this time step

        alive_start = self.filter(self.alive)
        alive_start.decide_death_outcome()     # Decide if person dies at this t in the simulation
        alive_check = self.filter(self.alive)  # Reselect live agents after exposure to general mortality

        # Update pregnancy with maternal mortality outcome
        preg = alive_check.filter(alive_check.pregnant)
        preg.process_delivery()  # Deliver with birth outcomes if reached pregnancy duration

        # Reselect for live agents after exposure to maternal mortality
        alive_now = self.filter(self.alive)
        fecund = alive_now.filter((alive_now.sex == 0) * (alive_now.age < alive_now.pars['age_limit_fecundity']))
        nonpreg = fecund.filter(~fecund.pregnant)
        lact = fecund.filter(fecund.lactating)

        # Update empowerment states, and empowerment-related states
        alive_now_f = self.filter(self.is_female & self.alive)

        if self.empowerment_module is not None: alive_now_f.step_empowerment()
        if self.education_module is not None: alive_now_f.step_education()

        # Figure out who to update methods for
        ready = nonpreg.filter(nonpreg.ti_contra <= self.ti)

        # Check if has reached their age at first partnership and set partnered attribute to True.
        # TODO: decide whether this is the optimal place to perform this update, and how it may interact with sexual debut age
        alive_now.start_partnership()

        # Complete all updates. Note that these happen in a particular order!
        preg.progress_pregnancy()  # Advance gestation in timestep, handle miscarriage
        nonpreg.check_sexually_active()

        # Update methods for those who are elgible
        if len(ready):
            ready.update_method()

        methods_ok = np.array_equal(self.on_contra.nonzero()[-1], self.method.nonzero()[-1])
        if not methods_ok:
            errormsg = 'Agents not using contraception are not the same as agents who are using None method'
            raise ValueError(errormsg)

        nonpreg.update_postpartum()  # Updates postpartum counter if postpartum
        lact.update_breastfeeding()
        nonpreg.check_lam()
        nonpreg.check_conception()  # Decide if conceives and initialize gestation counter at 0

        # Populate the ciruclar buffers with data from Peoples states that
        # are needed for methods/classes that use historical data (eg, need previous year's data)
        self.update_history_buffer()

        # Update results
        fecund.update_age_bin_totals()

        # Add check for ti contra
        if (self.ti_contra < 0).any():
            errormsg = f'Invalid values for ti_contra at timestep {self.ti}'
            raise ValueError(errormsg)

        return

    def step_empowerment(self):
        eligible = self.filter(self.is_dhs_age)
        # Women who just turned 15 get assigned a value based on empowerment probs
        bday_15 = eligible.birthday_filter(int_age=int(fpd.min_age))
        if len(bday_15):
            self.empowerment_module.update_empwr_states(bday_15)
        # Update states on her bday, based on coefficients
        bday = eligible.birthday_filter()
        if len(bday):
            # The empowerment module will update the empowerment states and intent to use
            self.empowerment_module.update(bday)
            # Update fertility intent on her bday, together with empowerment updates
            bday.update_fertility_intent_by_age()
        return

    def step_education(self):
        self.education_module.update(self)
        return

    def step_age(self):
        """
        Advance people's age at at end of timestep after tabulating results
        and update the age_by_group, based on the new age distribution to
        quantify results in the next time step.
        """
        alive_now = self.filter(self.alive)
        # Age person at end of timestep after tabulating results
        alive_now.update_age()  # Important to keep this here so birth spacing gets recorded accurately

        # Storing ages by method age group
        age_bins = [0] + [max(fpd.age_specific_channel_bins[key]) for key in
                          fpd.age_specific_channel_bins]
        self.age_by_group = np.digitize(self.age, age_bins) - 1
        return

    def get_step_results(self):
        """Calculate and return the results for this specific time step"""
        self.track_mcpr()
        self.track_cpr()
        self.track_acpr()
        age_min = self.age >= fpd.min_age
        age_max = self.age < self.pars['age_limit_fecundity']

        self.step_results['total_women_fecund'] = np.sum(self.is_female * age_min * age_max)
        self.step_results['urban_women'] = np.sum(self.urban * self.is_female) / np.sum(self.is_female) * 100
        self.step_results['ever_used_contra'] = np.sum(self.ever_used_contra * self.is_female) / np.sum(self.is_female) * 100
        self.step_results['parity0to1'] = np.sum((self.parity <= 1) & self.is_female) / np.sum(self.is_female) * 100
        self.step_results['parity2to3'] = np.sum((self.parity >= 2) & (self.parity <= 3) & self.is_female) / np.sum(self.is_female) * 100
        self.step_results['parity4to5'] = np.sum((self.parity >= 4) & (self.parity <= 5) & self.is_female) / np.sum(self.is_female) * 100
        self.step_results['parity6plus'] = np.sum((self.parity >= 6) & self.is_female) / np.sum(self.is_female) * 100

        self._step_results_wq()
        self._step_results_intent()
        self._step_results_empower()

        return self.step_results

    def _step_results_wq(self):
        """" Calculate step results on wealthquintile """
        for i in range(1, 6):
            self.step_results[f'wq{i}'] = (np.sum((self.wealthquintile == i) & self.is_female) / np.sum(self.is_female) * 100)
        return

    def _step_results_empower(self):
        self.step_results['paid_employment'] = (np.sum(self.paid_employment & self.is_female & self.alive) / (self.n_female))*100
        return

    def _step_results_intent(self):
        """ Calculate percentage of living women who have intent to use contraception and intent to become pregnant in the next 12 months"""
        self.step_results['perc_contra_intent'] = (np.sum(self.alive & self.is_female & self.intent_to_use) / self.n_female) * 100
        self.step_results['perc_fertil_intent'] = (np.sum(self.alive & self.is_female & self.fertility_intent) / self.n_female) * 100
        return<|MERGE_RESOLUTION|>--- conflicted
+++ resolved
@@ -193,16 +193,9 @@
         """
 
         contra_choosers = self.contra_choosers_filter()
-<<<<<<< HEAD
-
-        if contraception_module is not None:
-            self.contraception_module = contraception_module
-            contra_choosers.on_contra = contraception_module.get_contra_users(contra_choosers, year=year)
-=======
         if contraception_module is not None:
             self.contraception_module = contraception_module
             contra_choosers.on_contra = contraception_module.get_contra_users(contra_choosers, year=year, ti=ti, tiperyear=self.tiperyear)
->>>>>>> 5c756827
             oc = contra_choosers.filter(contra_choosers.on_contra)
             oc.method = contraception_module.init_method_dist(oc)
             oc.ever_used_contra = 1
