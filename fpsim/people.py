"""
Defines the People class
"""

# %% Imports
import numpy as np  # Needed for a few things not provided by pl
import sciris as sc
from . import utils as fpu
from . import defaults as fpd
from . import base as fpb
from . import demographics as fpdmg
from . import subnational as fpsn
import starsim as ss

# Specify all externally visible things this file defines
__all__ = ['People']


# %% Define classes

class People(ss.People):
    """
    Class for all the people in the simulation.
    """

    def __init__(self, n_agents=None, age_data=None, empowerment_module=None, education_module=None, **kwargs):

        # Allow defaults to be dynamically set
        person_defaults = fpd.person_defaults
        max_parity = fpd.max_parity

        # Initialization
        super().__init__(n_agents, age_data, extra_states=person_defaults, **kwargs)

        # Add these states to the people object. They are not tracked by timestep in the way other states are, so they
        # need to be added manually. Eventually these will become part of a separate module tracking pregnancies and
        # pregnancy outcomes.
        self.child_inds = np.full(max_parity, -1, int),
        self.birth_ages = np.full(max_parity, np.nan, float),  # Ages at time of live births
        self.stillborn_ages = np.full(max_parity, np.nan, float),  # Ages at time of stillbirths
        self.miscarriage_ages = np.full(max_parity, np.nan, float),  # Ages at time of miscarriages
        self.abortion_ages = np.full(max_parity, np.nan, float),  # Ages at time of abortions
        # State('short_interval_ages', np.nan, float, ncols=max_parity)  # Ages of agents at short birth interval

        # Empowerment and education
        self.empowerment_module = empowerment_module
        self.education_module = education_module

        self.binom = ss.bernoulli(p=0.5)

        # self.pars = pars  # Set parameters

        # # Set default states
        # self.states = person_defaults
        # for state_name, state in self.states.items():
        #     self[state_name] = state.new(n)

        # Overwrite some states with alternative values
        # self.uid = np.arange(n)

        # Basic demographics
        # _age, _sex = self.get_age_sex(n)


        return

    def init_vals(self):
        super().init_vals()

        pars = self.sim.pars

        if not self.sim.fp_pars['use_subnational']:
            _urban = self.get_urban(pars.n_agents)
        else:
            _urban = fpsn.get_urban_init_vals(self)

        # TODO Need hook to set sex distribution
        # if sex is None: sex = _sex

        self.urban = _urban  # Urban (1) or rural (0)

        # Parameters on sexual and reproductive history
        self.fertile = fpu.n_binomial(1 - self.sim.fp_pars['primary_infertility'], pars.n_agents) # todo replace with ss dist

        # Fertility intent
        has_intent = "fertility_intent"
        # self.fertility_intent   = fpd.person_defaults["fertility_intent"].val
        # self.categorical_intent = self.states["categorical_intent"].new(n, "no")
        # Update distribution of fertility intent with location-specific values if it is present in self.pars
        self.update_fertility_intent()

        # Intent to use contraception
        has_intent = "intent_to_use"
        # self.intent_to_use = self.states[has_intent].new(n, person_defaults[has_intent].val)
        # Update distribution of fertility intent if it is present in self.pars
        self.update_intent_to_use()

        # self.wealthquintile = self.states["wealthquintile"].new(n, person_defaults["wealthquintile"].val)
        self.update_wealthquintile()

        # Default initialization for fated_debut; subnational debut initialized in subnational.py otherwise
        if not self.sim.fp_pars['use_subnational']:
            self.fated_debut = self.sim.fp_pars['debut_age']['ages'][fpu.n_multinomial(self.sim.fp_pars['debut_age']['probs'], self.sim.pars.n_agents)]
        else:
            self.fated_debut = fpsn.get_debut_init_vals(self)

        # Fecundity variation
        fv = [self.sim.fp_pars['fecundity_var_low'], self.sim.fp_pars['fecundity_var_high']]
        fac = (fv[1] - fv[0]) + fv[0]  # Stretch fecundity by a factor bounded by [f_var[0], f_var[1]]
        self.personal_fecundity = np.random.random(self.sim.pars.n_agents) * fac # todo replace

        # Initialise ti_contra based on age and fated debut
        self.update_time_to_choose()

        # Initialize empowerment and education mods.
        if self.empowerment_module is not None:
            self.empowerment_module.initialize(self.filter(self.is_female))

        if self.education_module is not None:
            self.education_module.initialize(self)

        # Partnership
        if self.sim.fp_pars['use_partnership']:
            fpdmg.init_partnership_states(self)

        # Handle circular buffer to keep track of historical data
        self.longitude = sc.objdict()
        self.initialize_circular_buffer()

        # Once all the other metric are initialized, determine initial contraceptive use
        self.contraception_module = None  # Set below
        self.barrier = fpu.n_multinomial(self.sim.fp_pars['barriers'][:], self.sim.pars.n_agents)

        # Store keys
        self._keys = [s.name for s in self.states.values()]

        if self.sim.fp_pars['use_subnational']:
            fpsn.init_regional_states(self)
            fpsn.init_regional_states(self)

    def initialize_circular_buffer(self):
        # Initialize circular buffers to track longitudinal data
        longitude_keys = fpd.longitude_keys
        # NOTE: by default the history array/circular buffer is initialised with constant
        # values. We could potentially initialise the buffer
        # with the data from a previous simulation.

        for key in longitude_keys:
            current = getattr(self, key)  # Current value of this attribute
            self.longitude[key] = np.full((self.sim.pars.n_agents, int(self.sim.fp_pars['tiperyear'])), current[0])
        return

    # @property
    # def dt(self):
    #     return self.sim.pars['dr'] / fpd.mpy

    # @property
    # def tiperyear(self):
    #     return self.tiperyear

    @property
    def yei(self):
        """
        The index of year-ending as of the same date expressed in ti
        or 12-months ago as of the same date.
        """
        return (self.ti + 1) % self.tiperyear

    def get_longitudinal_state(self, state_name):
        """
        Extract values of one of the longitudinal state/attributes (aka states with history)

        Arguments:
            state_name (str): the name of the state or attribute that we are extracting

        Returns:
            state_vals (np.arr):  array of the ppl.term values from one year prior to current timestep
        """
        # Calculate correct index for data 1 year prior
        if len(self):
            state_vals = self['longitude'][state_name][self.inds, self.yei]
        else:
            state_vals = np.empty((0,))
        return state_vals

    def get_urban(self, n):
        """ Get initial distribution of urban """
        n_agents = self.sim.pars['n_agents']
        urban_prop = self.sim.fp_pars['urban_prop']
        urban = fpu.n_binomial(urban_prop, n_agents) # todo replace with ss dist
        return urban

    def get_age_sex(self, n):
        """
        For a sample of n ex nihilo people, return arrays of n ages and sexes
            :param n: number of people
            :return: arrays of length n containing their ages and sexes
        """
        pyramid = self.pars['age_pyramid']
        m_frac = pyramid[:, 1].sum() / pyramid[:, 1:3].sum()

        ages = np.zeros(n)
        sexes = np.random.random(n) < m_frac  # Pick the sex based on the fraction of men vs. women
        f_inds = sc.findinds(sexes == 0)
        m_inds = sc.findinds(sexes == 1)

        age_data_min = pyramid[:, 0]
        age_data_max = np.append(pyramid[1:, 0], self.pars['max_age'])
        age_data_range = age_data_max - age_data_min
        for i, inds in enumerate([m_inds, f_inds]):
            if len(inds):
                age_data_prob = pyramid[:, i + 1]
                age_data_prob = age_data_prob / age_data_prob.sum()  # Ensure it sums to 1
                age_bins = fpu.n_multinomial(age_data_prob, len(inds))  # Choose age bins
                ages[inds] = age_data_min[age_bins] + age_data_range[age_bins] * np.random.random(
                    len(inds))  # Uniformly distribute within this age bin

        return ages, sexes

    def update_fertility_intent(self):
        if self.sim.fp_pars['fertility_intent'] is None:
            return
        self.update_fertility_intent_by_age()
        return

    def update_intent_to_use(self):
        if self.sim.fp_pars['intent_to_use'] is None:
            return
        self.update_intent_to_use_by_age()
        return

    def update_wealthquintile(self):
        if self.sim.fp_pars['wealth_quintile'] is None:
            return
        wq_probs = self.sim.fp_pars['wealth_quintile']['percent']
        vals = np.random.choice(len(wq_probs), size=self.sim.pars['n_agents'], p=wq_probs)+1 # todo replace with ss dist
        self.wealthquintile = vals
        return

    def update_time_to_choose(self, uids=None):
        """
        Initialise the counter to determine when girls/women will have to first choose a method.
        """

        if uids is None:
            uids = self.auids

        fecund = uids[(self.female[uids] == True) & (self.age[uids] < self.sim.fp_pars['age_limit_fecundity'])]

        time_to_debut = (self.fated_debut[fecund]-self.age[fecund])/self.sim.t.dt

        self.ti_contra[fecund] = np.maximum(time_to_debut, 0)

        # Validation
        time_to_set_contra = self.ti_contra[fecund] == 0
        if not np.array_equal(((self.age[fecund] - self.fated_debut[fecund]) > -self.sim.t.dt), time_to_set_contra):
            errormsg = 'Should be choosing contraception for everyone past fated debut age.'
            raise ValueError(errormsg)
        return

    def decide_contraception(self, ti=None, year=None, contraception_module=None):
        """
        Decide who will start using contraception, when, which contraception method and the
        duration on that method. This method is called by the simulation to initialise the
        people object at the beginning of the simulation and new people born during the simulation.

        #TODO: rename to something that indicates this method is used for initialisation
        """
        fecund = (self.female==True) & (self.age < self.sim.fp_pars['age_limit_fecundity'])
        # NOTE: PSL: This line effectively "initialises" whether a woman is sexually active or not.
        # Because of the current initialisation flow, it's not possible to initialise the
        # sexually_active state in the init constructor.
        self.check_sexually_active(fecund.uids)
        # fecund.update_time_to_choose()
        self.update_time_to_choose(fecund.uids)

        # Check whether have reached the time to choose
        time_to_set_contra = (self.ti_contra == 0) & fecund
        # contra_choosers = (time_to_set_contra)

        if contraception_module is not None:
            self.contraception_module = contraception_module
            self.on_contra[time_to_set_contra] = contraception_module.get_contra_users(time_to_set_contra.uids, year=year, ti=ti, tiperyear=self.sim.fp_pars['tiperyear'])
            # oc = contra_choosers.filter(contra_choosers.on_contra)
            oc = time_to_set_contra & (self.on_contra == True)
            self.method[oc] = contraception_module.init_method_dist(oc.uids)
            self.ever_used_contra[oc] = 1
            method_dur = contraception_module.set_dur_method(time_to_set_contra.uids, self.sim.t.dt_year)
            self.ti_contra[time_to_set_contra] = ti + method_dur

        # Change the intent of women who have started to use a contraception method
        self.intent_to_use[self.on_contra] = False
        return

    def update_fertility_intent_by_age(self):
        """
        In the absence of other factors, fertilty intent changes as a function of age
        each year on a woman’s birthday
        """
        intent_pars = self.pars['fertility_intent']

        f_inds = sc.findinds(self.is_female)
        f_ages = self.age[f_inds]
        age_inds = fpu.digitize_ages_1yr(f_ages)
        for age in intent_pars.keys():
            aged_x_inds = f_inds[age_inds == age]
            fi_cats = list(intent_pars[age].keys())  # all ages have the same intent categories
            probs = np.array(list(intent_pars[age].values()))
            ci = np.random.choice(fi_cats, aged_x_inds.size, p=probs)
            self.categorical_intent[aged_x_inds] = ci

        self.fertility_intent[sc.findinds(self.categorical_intent == "yes")] = True
        self.fertility_intent[sc.findinds((self.categorical_intent == "no") |
                                          (self.categorical_intent == "cannot"))] = False
        return

    def update_intent_to_use_by_age(self):
        """
        In the absence of other factors, intent to use contraception
        can change as a function of age each year on a woman’s birthday.

        This function is also used to initialise the State intent_to_use
        """
        intent_pars = self.pars['intent_to_use']

        f_inds = sc.findinds(self.is_female)
        f_ages = self.age[f_inds]
        age_inds = fpu.digitize_ages_1yr(f_ages)

        for age in intent_pars.keys():
            f_aged_x_inds = f_inds[age_inds == age]  # indices of women of a given age
            prob = intent_pars[age][1]  # Get the probability of having intent
            self.intent_to_use[f_aged_x_inds] = fpu.n_binomial(prob, len(f_aged_x_inds))
        return

    def update_method(self, uids, year=None, ti=None):
        """ Inputs: filtered people, only includes those for whom it's time to update """
        cm = self.contraception_module
        if year is None: year = self.sim.y
        if ti is None: ti = self.sim.ti
        if cm is not None:

            # If people are 1 or 6m postpartum, we use different parameters for updating their contraceptive decisions
            is_pp1 = (self.postpartum_dur[uids] == 1)
            is_pp6 = (self.postpartum_dur[uids] == 6) & ~self.on_contra[uids]  # They may have decided to use contraception after 1m
            pp0 = uids[~(is_pp1 | is_pp6)]
            pp1 = uids[is_pp1]
            pp6 = uids[is_pp6]

            # Update choices for people who aren't postpartum
            if len(pp0):

                # If force_choose is True, then all non-users will be made to pick a method
                if cm.pars['force_choose']:
                    # must_use = pp0.filter(~pp0.on_contra)
                    must_use = pp0[~self.on_contra[pp0]]
                    # choosers = pp0.filter(pp0.on_contra)
                    choosers = pp0[self.oncontra[pp0]]

                    if len(must_use):
                        self.on_contra[must_use] = True
                        # pp0.step_results['contra_access'] += len(must_use)
                        # is it okay to use self instead of pp0 for step results?
                        self.step_results['contra_access'] += len(must_use)
                        self.method[must_use] = cm.choose_method(must_use)
                        self.ever_used_contra[must_use] = 1
                        self.step_results['new_users'] += np.count_nonzero(self.method[must_use])

                else:
                    choosers = pp0

                # Get previous users and see whether they will switch methods or stop using
                if len(choosers):

                    self.on_contra[choosers] = cm.get_contra_users(choosers, year=year, ti=ti, tiperyear=self.sim.fp_pars['tiperyear'])
                    self.ever_used_contra[choosers] = self.ever_used_contra[choosers] | self.on_contra[choosers]

                    # Divide people into those that keep using contraception vs those that stop
                    # switching_contra = choosers.filter(choosers.on_contra)
                    switching_contra = choosers[self.on_contra[choosers]]
                    # stopping_contra = choosers.filter(~choosers.on_contra)
                    stopping_contra = choosers[~self.on_contra[choosers]]
                    self.step_results['contra_access'] += len(switching_contra)

                    # For those who keep using, choose their next method
                    if len(switching_contra):
                        self.method[switching_contra] = cm.choose_method(switching_contra)
                        self.step_results['new_users'] += np.count_nonzero(self.method[switching_contra])

                    # For those who stop using, set method to zero
                    if len(stopping_contra):
                        self.method[stopping_contra] = 0

                # Validate
                n_methods = len(self.contraception_module.methods)
                invalid_vals = (self.method[pp0] >= n_methods) * (self.method[pp0] < 0)
                if invalid_vals.any():
                    errormsg = f'Invalid method set: ti={pp0.ti}, inds={invalid_vals.nonzero()[-1]}'
                    raise ValueError(errormsg)

            # Now update choices for postpartum people. Logic here is simpler because none of these
            # people should be using contraception currently. We first check that's the case, then
            # have them choose their contraception options.
            ppdict = {'pp1': pp1, 'pp6': pp6}
            for event, pp in ppdict.items():
                if len(pp):
                    if self.on_contra[pp].any():
                        errormsg = 'Postpartum women should not currently be using contraception.'
                        raise ValueError(errormsg)
                    self.on_contra[pp] = cm.get_contra_users(pp, year=year, event=event, ti=ti, tiperyear=self.sim.fp_pars['tiperyear'])
                    on_contra = pp[self.on_contra[pp]]
                    off_contra = pp[~self.on_contra[pp]]
                    self.step_results['contra_access'] += len(on_contra)

                    # Set method for those who use contraception
                    if len(on_contra):
                        self.method[on_contra] = cm.choose_method(on_contra, event=event)
                        self.ever_used_contra[on_contra] = 1

                    if len(off_contra):
                        self.method[off_contra] = 0
                        if event == 'pp1':  # For women 1m postpartum, choose again when they are 6 months pp
                            self.ti_contra[off_contra] = ti + 5

            # Set duration of use for everyone, and reset the time they'll next update
            durs_fixed = (self.postpartum_dur[uids] == 1) & (self.method[uids] == 0)
            update_durs = uids[~durs_fixed]
            self.ti_contra[update_durs] = ti + cm.set_dur_method(update_durs, self.sim.t.dt_year)

        return

    def decide_death_outcome(self, uids):
        """ Decide if person dies at a timestep """

        timestep = self.sim.t.dt_year * fpd.mpy # timestep in months
        trend_val = self.sim.fp_pars['mortality_probs']['gen_trend']
        age_mort = self.sim.fp_pars['age_mortality']
        f_spline = age_mort['f_spline'] * trend_val
        m_spline = age_mort['m_spline'] * trend_val
        over_one = self.age[uids] >= 1
        female = uids[over_one & self.female[uids]]
        male = uids[over_one & self.male[uids]]
        f_ages = self.int_age(female)
        m_ages = self.int_age(male)

        f_mort_prob = fpu.annprob2ts(f_spline[f_ages], timestep)
        m_mort_prob = fpu.annprob2ts(m_spline[m_ages], timestep)

        # TODO does setting the probability twice affect cRNG safety?
        # f_died = female.binomial(f_mort_prob, as_filter=True)
        self.binom.set(p=f_mort_prob)
        f_died = self.binom.filter(female)

        # m_died = male.binomial(m_mort_prob, as_filter=True)
        self.binom.set(p=m_mort_prob)
        m_died = self.binom.filter(male)

        for died in [f_died, m_died]:
            # self.alive[died] = False,
            self.pregnant[died] = False,
            self.gestation[died] = False,
            self.sexually_active[died] = False,
            self.lactating[died] = False,
            self.postpartum[died] = False,
            self.lam[died] = False,
            self.breastfeed_dur[died] = 0,
            # self.step_results['deaths'] += len(died)
            self.request_death(died)

        return

    def start_partnership(self, uids):
        """
        Decide if an agent has reached their age at first partnership. Age-based data from DHS.
        """

        is_not_partnered = self.partnered[uids] == 0
        reached_partnership_age = self.age[uids] >= self.partnership_age[uids]
        first_timers = uids[is_not_partnered & reached_partnership_age] #.filter(is_not_partnered * reached_partnership_age)
        self.partnered[first_timers] = True
        return

    def check_sexually_active(self, uids=None):
        """
        Decide if agent is sexually active based either time-on-postpartum month
        or their age if not postpartum.

        Agents can revert to active or not active each timestep. Postpartum and
        general age-based data from DHS.
        """

        if uids is None:
            uids = self.auids

        # Set postpartum probabilities
        match_low = (self.postpartum_dur[uids] >= 0)
        match_high = (self.postpartum_dur[uids] <= self.sim.fp_pars['postpartum_dur'])
        match = (self.postpartum[uids]) & match_low & match_high
        pp = uids[match]
        non_pp = uids[(self.age[uids] >= self.fated_debut[uids]) & ~match]

        # Adjust for postpartum women's birth spacing preferences
        if len(pp):
            pref = self.sim.fp_pars['spacing_pref']  # Shorten since used a lot
            spacing_bins = self.postpartum_dur[pp] / pref['interval']  # Main calculation: divide the duration by the interval
            spacing_bins = np.array(np.minimum(spacing_bins, pref['n_bins']), dtype=int)  # Bound by longest bin
            probs_pp = self.sim.fp_pars['sexual_activity_pp']['percent_active'][self.postpartum_dur[pp]]
            # Adjust the probability: check the overall probability with print(pref['preference'][spacing_bins].mean())
            probs_pp *= pref['preference'][spacing_bins]
            self.sexually_active[pp] = fpu.binomial_arr(probs_pp)

        # Set non-postpartum probabilities
        if len(non_pp):
            probs_non_pp = self.sim.fp_pars['sexual_activity'][self.int_age(non_pp)]
            self.sexually_active[non_pp] = fpu.binomial_arr(probs_non_pp)

            # Set debut to True if sexually active for the first time
            # Record agent age at sexual debut in their memory
            never_sex = self.sexual_debut[non_pp] == 0
            now_active = self.sexually_active[non_pp] == 1
            first_debut = non_pp[now_active & never_sex]
            self.sexual_debut[first_debut] = True
            self.sexual_debut_age[first_debut] = self.age[first_debut]

        active_sex = (self.sexually_active[uids] == 1)
        debuted = (self.sexual_debut[uids] == 1)
        active = uids[(active_sex & debuted)]
        inactive = uids[(~active_sex & debuted)]
        self.months_inactive[active] = 0
        self.months_inactive[inactive] += 1

        return

    def check_conception(self, uids):
        """
        Decide if person (female) becomes pregnant at a timestep.
        """
        if uids is None:
            uids = self.auids

        #all_ppl = self.unfilter()  # For complex array operations
        active_uids = uids[(self.sexually_active[uids] & self.fertile[uids])]
        lam = self.lam[active_uids]
        lam_uids = active_uids[lam]
        nonlam = ~self.lam[active_uids]
        nonlam_uids = active_uids[nonlam]
        preg_probs = np.zeros(len(active_uids))  # Use full array

        # Find monthly probability of pregnancy based on fecundity and use of contraception including LAM - from data
        pars = self.sim.fp_pars  # Shorten
        preg_eval_lam = pars['age_fecundity'][self.int_age_clip(lam_uids)] * self.personal_fecundity[lam_uids]
        preg_eval_nonlam = pars['age_fecundity'][self.int_age_clip(nonlam_uids)] * self.personal_fecundity[nonlam_uids]

        # Get each woman's degree of protection against conception based on her contraception or LAM
        eff_array = np.array([m.efficacy for m in pars['contraception_module'].methods.values()])
        method_eff = eff_array[self.method[nonlam_uids].astype(int)]
        lam_eff = pars['LAM_efficacy']

        # Change to a monthly probability and set pregnancy probabilities
        lam_probs = fpu.annprob2ts((1 - lam_eff) * preg_eval_lam, self.sim.t.dt_year)
        nonlam_probs = fpu.annprob2ts((1 - method_eff) * preg_eval_nonlam, self.sim.t.dt_year)
        preg_probs[lam] = lam_probs
        preg_probs[nonlam] = nonlam_probs

        # Adjust for decreased likelihood of conception if nulliparous vs already gravid - from PRESTO data
        #nullip = active.filter(active.parity == 0)  # Nulliparous
        nullip = self.parity[active_uids] == 0
        nullip_uids = active_uids[self.parity[active_uids] == 0]
        preg_probs[nullip] *= pars['fecundity_ratio_nullip'][self.int_age_clip(nullip_uids)]

        # Adjust for probability of exposure to pregnancy episode at this timestep based on age and parity.
        # This encapsulates background factors and is experimental and tunable.
        preg_probs *= pars['exposure_factor']
        preg_probs *= pars['exposure_age'][self.int_age_clip(active_uids)]
        preg_probs *= pars['exposure_parity'][np.minimum(self.parity[active_uids], fpd.max_parity).astype(int)]

        # Use a single binomial trial to check for conception successes this month
        #conceived = active.binomial(preg_probs[active.inds], as_filter=True)
        self.binom.set(p=preg_probs)
        conceived = self.binom.filter(active_uids)

        self.step_results['pregnancies'] += len(conceived)  # track all pregnancies
        # unintended = conceived.filter(conceived.method != 0)
        unintended = conceived[self.method[conceived] != 0]
        self.step_results['method_failures'] += len(unintended)  # unintended pregnancies due to method failure

        # Check for abortion
        #is_abort = conceived.binomial(pars['abortion_prob'])
        self.binom.set(p=pars['abortion_prob'])
        abort, preg = self.binom.filter(conceived, both=True)

        #abort = conceived.filter(is_abort)
        #preg = conceived.filter(~is_abort)

        # Update states
        n_aborts = len(abort)
        self.step_results['abortions'] = n_aborts
        if n_aborts:
            # todo verify abortion ages are being recorded correctly
            #for cum_aborts in np.unique(self.abortion[abort]):
            #    self.abortion_ages[abort, int(cum_aborts)] = self.age[abort]
            self.postpartum[abort] = False
            self.abortion[abort] += 1  # Add 1 to number of abortions agent has had
            self.postpartum_dur[abort] = 0

        # Make selected agents pregnant
<<<<<<< HEAD
        self.make_pregnant(preg)

        # todo remove this block for analyzer
        if self.sim.fp_pars['track_as']:
            pregnant_boolean = np.full(len(self), False)
            pregnant_boolean[np.searchsorted(self.uid, preg.uid)] = True
            pregnant_age_split = self.log_age_split(binned_ages_t=[self.age_by_group], channel='pregnancies',
                                                    numerators=[pregnant_boolean], denominators=None)

            for key in pregnant_age_split:
                self.step_results[key] = pregnant_age_split[key]
=======
        preg.make_pregnant()

>>>>>>> ad9f7463
        return

    def make_pregnant(self, uids):
        """
        Update the selected agents to be pregnant. This also sets their method to no contraception.
        """
        pregdur = [self.sim.fp_pars['preg_dur_low'], self.sim.fp_pars['preg_dur_high']]
        self.pregnant[uids] = True
        self.gestation[uids] = 1  # Start the counter at 1
        self.preg_dur[uids] = np.random.randint(pregdur[0], pregdur[1] + 1, size=len(uids))  # Duration of this pregnancy
        self.postpartum[uids] = False
        self.postpartum_dur[uids] = 0
        self.reset_breastfeeding(uids)  # Stop lactating if becoming pregnant
        self.on_contra[uids] = False  # Not using contraception during pregnancy
        self.method[uids] = 0  # Method zero due to non-use
        return

    def check_lam(self, uids):
        """
        Check to see if postpartum agent meets criteria for
        Lactation amenorrhea method (LAM) LAM in this time step
        """
        max_lam_dur = self.sim.fp_pars['max_lam_dur']
        lam_candidates = uids[(self.postpartum[uids]) * (self.postpartum_dur[uids] <= max_lam_dur)]
        if len(lam_candidates) > 0:
            probs = self.sim.fp_pars['lactational_amenorrhea']['rate'][self.postpartum_dur[lam_candidates]]

            self.binom.set(p=probs)
            self.lam[lam_candidates] = self.binom.filter(lam_candidates)

        # lam_candidates.lam = lam_candidates.binomial(probs)

        not_postpartum = uids[self.postpartum[uids] == 0]
        over5mo = self.postpartum_dur[uids] > max_lam_dur
        not_breastfeeding = self.breastfeed_dur[uids] == 0
        not_lam = uids[not_postpartum & over5mo & not_breastfeeding]
        self.lam[not_lam] = False

        return

    def update_breastfeeding(self, uids):
        """
        Track breastfeeding, and update time of breastfeeding for individual pregnancy.
        Agents are randomly assigned a duration value based on a gumbel distribution drawn
        from the 2018 DHS variable for breastfeeding months.
        The mean (mu) and the std dev (beta) are both drawn from that distribution in the DHS data.
        """
        mu, beta = self.sim.fp_pars['breastfeeding_dur_mu'], self.sim.fp_pars['breastfeeding_dur_beta']
        breastfeed_durs = abs(np.random.gumbel(mu, beta, size=len(uids))) # todo replace with ss dist
        breastfeed_durs = np.ceil(breastfeed_durs)
        # breastfeed_finished_inds = self.breastfeed_dur >= breastfeed_durs
        # breastfeed_finished = self.filter(breastfeed_finished_inds)
        breastfeed_finished = uids[self.breastfeed_dur[uids] >= breastfeed_durs]
        breastfeed_continue = uids[self.breastfeed_dur[uids] < breastfeed_durs]
        self.reset_breastfeeding(breastfeed_finished)
        self.breastfeed_dur[breastfeed_continue] += self.sim.t.dt_year
        return

    def update_postpartum(self, uids):
        """
        Track duration of extended postpartum period (0-24 months after birth).
        Only enter this function if agent is postpartum.
        """

        # Stop postpartum episode if reach max length (set to 24 months)
        pp_done = uids[(self.postpartum_dur[uids] >= self.sim.fp_pars['postpartum_dur'])]
        self.postpartum[pp_done] = False
        self.postpartum_dur[pp_done] = 0

        # Count the state of the agent for postpartum -- # TOOD: refactor, what is this loop doing?
        postpart = uids[(self.postpartum[uids] == True)]
        for key, (pp_low, pp_high) in fpd.postpartum_map.items():
            # this_pp_bin = postpart.filter((postpart.postpartum_dur >= pp_low) * (postpart.postpartum_dur < pp_high))
            this_pp_bin = postpart[(self.postpartum_dur[postpart] >= pp_low) & (self.postpartum_dur[postpart] < pp_high)]
            self.step_results[key] += len(this_pp_bin)
        self.postpartum_dur[postpart] += self.sim.t.dt_year

        return

    def progress_pregnancy(self, uids):
        """ Advance pregnancy in time and check for miscarriage """

        preg = uids[self.pregnant[uids] == True]
        #preg.gestation += self.pars['timestep']
        self.gestation[preg] += self.sim.pars.dt

        # Check for miscarriage at the end of the first trimester
        # end_first_tri = preg.filter(preg.gestation == self.sim.fp_pars['end_first_tri'])
        end_first_tri = preg[(self.gestation[preg] == self.sim.fp_pars['end_first_tri'])]
        miscarriage_probs = self.sim.fp_pars['miscarriage_rates'][self.int_age_clip(end_first_tri)]
        self.binom.set(p=miscarriage_probs)
        #miscarriage = end_first_tri.binomial(miscarriage_probs, as_filter=True)
        miscarriage = self.binom.filter(end_first_tri)

        # Reset states and track miscarriages
        n_miscarriages = len(miscarriage)
        self.step_results['miscarriages'] = n_miscarriages

        if n_miscarriages:
            for cum_miscarriages in np.unique(self.miscarriage[miscarriage]):
                # all_ppl.miscarriage_ages[miscarriage.inds, cum_miscarriages] = miscarriage.age
                self.miscarriage_ages[miscarriage, cum_miscarriages] = self.age[miscarriage]
            self.pregnant[miscarriage] = False
            self.miscarriage[miscarriage] += 1  # Add 1 to number of miscarriages agent has had
            self.postpartum[miscarriage] = False
            self.gestation[miscarriage] = 0  # Reset gestation counter
            self.ti_contra[miscarriage] = self.sim.ti+1  # Update contraceptive choices

        return

    def reset_breastfeeding(self, uids):
        """
        Stop breastfeeding, calculate total lifetime duration so far, and reset lactation episode to zero
        """
        self.lactating[uids] = False
        self.breastfeed_dur_total[uids] += self.breastfeed_dur[uids]
        self.breastfeed_dur[uids] = 0
        return

    def check_maternal_mortality(self, uids):
        """
        Check for probability of maternal mortality
        """
        prob = self.sim.fp_pars['mortality_probs']['maternal'] * self.sim.fp_pars['maternal_mortality_factor']
        self.binom.set(p=prob)
        # is_death = self.binomial(prob)
        # death = self.filter(is_death)
        death = self.binom.filter(uids)
        self.request_death(death)
        # death.alive = False
        self.step_results['maternal_deaths'] += len(death)
        self.step_results['deaths'] += len(death)
        return death

    def check_infant_mortality(self, uids):
        """
        Check for probability of infant mortality (death < 1 year of age)
        """
        death_prob = (self.sim.fp_pars['mortality_probs']['infant'])
        if len(uids) > 0:
            age_inds = sc.findnearest(self.sim.fp_pars['infant_mortality']['ages'], self.age[uids])
            death_prob = death_prob * (self.sim.fp_pars['infant_mortality']['age_probs'][age_inds])
        #is_death = self.binomial(death_prob)
        #death = self.filter(is_death)
        self.binom.set(p=death_prob)
        death = self.binom.filter(uids)

        self.step_results['infant_deaths'] += len(death)
        self.reset_breastfeeding(death)
        self.ti_contra[death] = self.ti + 1  # Trigger update to contraceptive choices following infant death
        return death

    def process_delivery(self, uids):
        """
        Decide if pregnant woman gives birth and explore maternal mortality and child mortality
        """

        # Update states
        deliv = uids[(self.gestation[uids] == self.preg_dur[uids])]
        # deliv = self.filter(self.gestation == self.preg_dur)
        if len(deliv):  # check for any deliveries
            self.pregnant[deliv] = False
            self.gestation[deliv] = 0  # Reset gestation counter
            self.lactating[deliv] = True
            self.postpartum[deliv] = True  # Start postpartum state at time of birth
            self.breastfeed_dur[deliv] = 0  # Start at 0, will update before leaving timestep in separate function
            self.postpartum_dur[deliv] = 0
            self.ti_contra[deliv] = self.ti + 1  # Trigger a call to re-evaluate whether to use contraception when 1month pp

            # Handle stillbirth
            still_prob = self.pars['mortality_probs']['stillbirth']
            rate_ages = self.pars['stillbirth_rate']['ages']
            age_ind = np.searchsorted(rate_ages, deliv.age, side="left")
            prev_idx_is_less = ((age_ind == len(rate_ages)) | (
                    np.fabs(self.age[deliv] - rate_ages[np.maximum(age_ind - 1, 0)]) < np.fabs(
                self.age[deliv] - rate_ages[np.minimum(age_ind, len(rate_ages) - 1)])))
            age_ind[prev_idx_is_less] -= 1  # adjusting for quirks of np.searchsorted
            still_prob = still_prob * (self.pars['stillbirth_rate']['age_probs'][age_ind]) if len(self) > 0 else 0

            # is_stillborn = deliv.binomial(still_prob)
            # stillborn = deliv.filter(is_stillborn)
            self.binom.set(p=still_prob)
            stillborn, not_stillborn = self.binom.filter(deliv, both=True)

            self.stillbirth[stillborn] += 1  # Track how many stillbirths an agent has had
            self.lactating[stillborn] = False  # Set agents of stillbith to not lactate
            self.step_results['stillbirths'] = len(stillborn)

<<<<<<< HEAD
            if self.sim.fp_pars['track_as']:
                stillbirth_boolean = np.full(len(self), False)
                stillbirth_boolean[np.searchsorted(self.uid, stillborn.uid)] = True
=======
            live = deliv.filter(~is_stillborn)
>>>>>>> ad9f7463

            # Increment parity for live births
            is_twin = live.binomial(self.pars['twins_prob'])
            twin = live.filter(is_twin) # Handle twins
            self.step_results['births'] += 2 * len(twin)  # only add births to population if born alive
            single = live.filter(~is_twin)  # Handle singles
            self.step_results['births'] += len(single)

            # Record ages of agents when live births / stillbirths occur
            all_ppl = self.unfilter()
<<<<<<< HEAD
            live = not_stillborn
            for parity in np.unique(self.parity[live]):
                inds = live[self.parity[live] == parity]
                self.birth_ages[inds, parity] = self.age[inds]
                if parity == 0: self.first_birth_age[inds] = self.age[inds]
            for parity in np.unique(self.parity[stillborn]):
                inds = stillborn[self.parity[stillborn] == parity]
                self.stillborn_ages[inds, parity] = self.age[inds]

            # Handle twins
            #is_twin = live.binomial(self.pars['twins_prob'])
            #twin = live.filter(is_twin)

            self.binom.set(self.sim.fp_pars['twins_prob'])
            twin, single = self.binom.filter(live, both=True)

            self.step_results['births'] += 2 * len(twin)  # only add births to population if born alive
            self.parity[twin] += 2  # Add 2 because matching DHS "total children ever born (alive) v201"

            # Handle singles
            #single = live.filter(~is_twin)
            self.step_results['births'] += len(single)
            self.parity[single] += 1
=======
            for parity in np.unique(single.parity):
                inds = single.inds[single.parity == parity]
                all_ppl.birth_ages[inds, parity] = all_ppl.age[inds]
                if parity == 0: all_ppl.first_birth_age[inds] = all_ppl.age[inds]
            for parity in np.unique(twin.parity):
                inds = twin.inds[twin.parity == parity]
                all_ppl.birth_ages[inds, parity] = all_ppl.age[inds]
                all_ppl.birth_ages[inds, parity+1] = all_ppl.age[inds]  # Record twin birth
                if parity == 0: all_ppl.first_birth_age[inds] = all_ppl.age[inds]
            for parity in np.unique(stillborn.parity):
                inds = stillborn.inds[stillborn.parity == parity]
                all_ppl.stillborn_ages[inds, parity] = all_ppl.age[inds]

            single.parity += 1
            twin.parity += 2  # Add 2 because matching DHS "total children ever born (alive) v201"

            # Calculate short intervals
            prev_birth_single = single.filter(single.parity > 1)
            prev_birth_twins = twin.filter(twin.parity > 2)
            if len(prev_birth_single):
                pidx = prev_birth_single.parity - 1
                all_ints = prev_birth_single.birth_ages[:, pidx] - prev_birth_single.birth_ages[:, pidx-1]
                latest_ints = np.array([r[~np.isnan(r)][-1] for r in all_ints])
                short_ints = np.count_nonzero(latest_ints < (self.pars['short_int']/fpd.mpy))
                self.step_results['short_intervals'] += short_ints
            if len(prev_birth_twins):
                pidx = prev_birth_twins.parity - 2
                all_ints = prev_birth_twins.birth_ages[:, pidx] - prev_birth_twins.birth_ages[:, pidx-1]
                latest_ints = np.array([r[~np.isnan(r)][-1] for r in all_ints])
                short_ints = np.count_nonzero(latest_ints < (self.pars['short_int']/fpd.mpy))
                self.step_results['short_intervals'] += short_ints
>>>>>>> ad9f7463

            # Calculate total births
            self.step_results['total_births'] = len(stillborn) + self.step_results['births']

            live_age = self.age[live]
            for key, (age_low, age_high) in fpd.age_bin_map.items():
                match_low_high = fpu.match_ages(live_age, age_low, age_high)
                birth_bins = np.sum(match_low_high)
                self.step_results['birth_bins'][key] += birth_bins

<<<<<<< HEAD
            if self.pars['track_as']:
                total_women_delivering = np.full(len(self), False)
                total_women_delivering[np.searchsorted(self.uid, live)] = True
                self.step_results['mmr_age_by_group'] = self.age_by_group

            # Check mortality
            maternal_deaths = self.check_maternal_mortality(live)  # Mothers of only live babies eligible to match definition of maternal mortality ratio

            # todo skipping because it will move to analyzer
            if self.sim.fp_pars['track_as']:
                maternal_deaths_bool = np.full(len(self), False)
                maternal_deaths_bool[np.searchsorted(self.uid, maternal_deaths.uid)] = True

                total_infants_bool = np.full(len(self), False)
                total_infants_bool[np.searchsorted(self.uid, live.uid)] = True

            i_death = self.check_infant_mortality(live)
=======
            # Check mortality
            maternal_deaths = live.check_maternal_mortality()  # Mothers of only live babies eligible to match definition of maternal mortality ratio
            i_death = live.check_infant_mortality()
>>>>>>> ad9f7463

        return

    # def update_age(self):
    #     """
    #     Advance age in the simulation
    #     """
    #     self.age += self.sim.pars.dt_year  # Age the person for the next timestep
    #     self.age = np.minimum(self.age, self.pars['max_age'])
    #
    #     return

    def update_age_bin_totals(self, uids):
        """
        Count how many total live women in each 5-year age bin 10-50, for tabulating ASFR
        """
        if uids is None:
            uids = self.auids

        for key, (age_low, age_high) in fpd.age_bin_map.items():
            this_age_bin = uids[(self.age[uids] >= age_low) & (self.age[uids] < age_high)]
            self.step_results['age_bin_totals'][key] += len(this_age_bin)
        return

    def track_mcpr(self):
        """
        Track for purposes of calculating mCPR at the end of the timestep after all people are updated
        Not including LAM users in mCPR as this model counts all women passively using LAM but
        DHS data records only women who self-report LAM which is much lower.
        Follows the DHS definition of mCPR
        """
        modern_methods_num = [idx for idx, m in enumerate(self.contraception_module.methods.values()) if m.modern]
        method_age = (self.pars['method_age'] <= self.age)
        fecund_age = self.age < self.pars['age_limit_fecundity']
        denominator = method_age * fecund_age * self.is_female * (self.alive)
        numerator = np.isin(self.method, modern_methods_num)
        no_method_mcpr = np.sum((self.method == 0) * denominator)
        on_method_mcpr = np.sum(numerator * denominator)
        self.step_results['no_methods_mcpr'] += no_method_mcpr
        self.step_results['on_methods_mcpr'] += on_method_mcpr

        return

    def track_cpr(self):
        """
        Track for purposes of calculating newer ways to conceptualize contraceptive prevalence
        at the end of the timestep after all people are updated
        Includes women using any method of contraception, including LAM
        Denominator of possible users includes all women aged 15-49
        """
        denominator = ((self.pars['method_age'] <= self.age) * (self.age < self.pars['age_limit_fecundity']) * (
                self.sex == 0) * (self.alive))
        numerator = self.method != 0
        no_method_cpr = np.sum((self.method == 0) * denominator)
        on_method_cpr = np.sum(numerator * denominator)
        self.step_results['no_methods_cpr'] += no_method_cpr
        self.step_results['on_methods_cpr'] += on_method_cpr

        return

    def track_acpr(self):
        """
        Track for purposes of calculating newer ways to conceptualize contraceptive prevalence
        at the end of the timestep after all people are updated
        Denominator of possible users excludes pregnant women and those not sexually active in the last 4 weeks
        Used to compare new metrics of contraceptive prevalence and eventually unmet need to traditional mCPR definitions
        """
        denominator = ((self.pars['method_age'] <= self.age) * (self.age < self.pars['age_limit_fecundity']) * (
                self.sex == 0) * (self.pregnant == 0) * (self.sexually_active == 1) * (self.alive))
        numerator = self.method != 0
        no_method_cpr = np.sum((self.method == 0) * denominator)
        on_method_cpr = np.sum(numerator * denominator)
        self.step_results['no_methods_acpr'] += no_method_cpr
        self.step_results['on_methods_acpr'] += on_method_cpr

        return

    def birthday_filter(self, uids=None):
        """
        Returns a filtered ppl object of people who celebrated their bdays, useful for methods that update
        annualy, but not based on a calendar year, rather every year on an agent's bday."""
        if uids is None:
            uids = self.auids
        age_diff = self.age[uids] - self.int_age(uids)
        had_bday = uids[(age_diff <= self.sim.t.dt_year)]
        return had_bday

    def reset_step_results(self):
        self.step_results = dict(
            deaths=0,
            births=0,
            stillbirths=0,
            total_births=0,
            short_intervals=0,
            secondary_births=0,
            maternal_deaths=0,
            infant_deaths=0,
            on_methods_mcpr=0,
            no_methods_mcpr=0,
            on_methods_cpr=0,
            no_methods_cpr=0,
            on_methods_acpr=0,
            no_methods_acpr=0,
            contra_access=0,
            new_users=0,
            switchers=0,
            ever_used_contra=0,
            urban_women=0,
            as_stillbirths=[],
            imr_numerator=[],
            imr_denominator=[],
            mmr_numerator=[],
            mmr_denominator=[],
            pp0to5=0,
            pp6to11=0,
            pp12to23=0,
            parity0to1=0,
            parity2to3=0,
            parity4to5=0,
            parity6plus=0,
            wq1=0,
            wq2=0,
            wq3=0,
            wq4=0,
            wq5=0,
            total_women_fecund=0,
            pregnancies=0,
            method_failures=0,
            birthday_fraction=None,
            birth_bins={},
            age_bin_totals={},
            switching_annual={},
            switching_postpartum={},
            imr_age_by_group=[],
            mmr_age_by_group=[],
            stillbirth_ages=[]
        )

<<<<<<< HEAD
        if self.sim.fp_pars['track_as']:
            as_keys = dict(
                as_stillbirths=[],
                imr_numerator=[],
                imr_denominator=[],
                mmr_numerator=[],
                mmr_denominator=[],
                imr_age_by_group=[],
                mmr_age_by_group=[],
                stillbirth_ages=[]
            )
            self.step_results.update(as_keys)

            as_channels = ['acpr', 'cpr', 'mcpr', 'stillbirths', "births", "pregnancies"]
            for age_specific_channel in as_channels:
                for age_range in fpd.age_specific_channel_bins:
                    self.step_results[f"{age_specific_channel}_{age_range}"] = 0

=======
>>>>>>> ad9f7463
        for key in fpd.age_bin_map.keys():
            self.step_results['birth_bins'][key] = 0
            self.step_results['age_bin_totals'][key] = 0

        return

    def update_history_buffer(self):
        """
        Updates longitudinal params in people object
        """

        # Calculate column index in which to store current vals
        index = self.ti % self.tiperyear

        # Store the current params in people.longitude object
        for key in self.longitude.keys():
            self.longitude[key][:, index] = getattr(self, key)

        return

    def step(self):
        """
        Perform all updates to people within a single timestep
        """
        self.reset_step_results()  # Allocate an 'empty' dictionary for the outputs of this time step

        #alive_start = self.filter(self.alive)
        #alive_start.decide_death_outcome()     # Decide if person dies at this t in the simulation
        #alive_check = self.filter(self.alive)  # Reselect live agents after exposure to general mortality
        self.decide_death_outcome(self.auids)

        # Update pregnancy with maternal mortality outcome
        preg = self.pregnant.uids # no longer needed because by default results are filtered by alive
        self.process_delivery(preg)  # Deliver with birth outcomes if reached pregnancy duration

        # Reselect for live agents after exposure to maternal mortality
        # alive_now = self.filter(self.alive)

        # Reselect for live agents after exposure to infant mortality. TODO check if request death applies before this
        # fecund = alive_now.filter((alive_now.sex == 0) * (alive_now.age < alive_now.pars['age_limit_fecundity']))
        fecund = ((self.female == True) & (self.age < self.sim.fp_pars['age_limit_fecundity'])).uids

        #nonpreg = fecund.filter(~fecund.pregnant)
        nonpreg = fecund[self.pregnant[fecund] == False]
        lact = fecund[self.lactating[fecund] == True]

        # Update empowerment states, and empowerment-related states
        #alive_now_f = self.filter(self.is_female & self.alive)

        if self.empowerment_module is not None: self.step_empowerment(self.female.uids)
        if self.education_module is not None: self.step_education(self.female.uids)

        # Figure out who to update methods for
        ready = nonpreg[self.ti_contra[nonpreg] <= self.sim.ti]

        # Check if has reached their age at first partnership and set partnered attribute to True.
        # TODO: decide whether this is the optimal place to perform this update, and how it may interact with sexual debut age
        self.start_partnership(self.female.uids)

        # Complete all updates. Note that these happen in a particular order!
        self.progress_pregnancy(preg)  # Advance gestation in timestep, handle miscarriage
        self.check_sexually_active(nonpreg)

        # Update methods for those who are eligible
        if len(ready):
<<<<<<< HEAD
            self.update_method(ready)
=======
            ready.update_method()
            self.step_results['switchers'] = len(ready)  # Track how many people switch methods (incl on/off)
>>>>>>> ad9f7463

        # Make sure that women who are on contraception do not have intent to use contraception
        self.intent_to_use[self.on_contra==True] = False

        methods_ok = np.array_equal(self.on_contra.nonzero()[-1], self.method.nonzero()[-1])
        if not methods_ok:
            errormsg = 'Agents not using contraception are not the same as agents who are using None method'
            raise ValueError(errormsg)

        self.update_postpartum(nonpreg)  # Updates postpartum counter if postpartum
        self.update_breastfeeding(lact)
        self.check_lam(nonpreg)
        self.check_conception(nonpreg)  # Decide if conceives and initialize gestation counter at 0

        # Update results
        self.update_age_bin_totals(fecund)

        # Add check for ti contra
        if (self.ti_contra < 0).any():
            errormsg = f'Invalid values for ti_contra at timestep {self.ti}'
            raise ValueError(errormsg)

        return

    def step_empowerment(self):
        """
        NOTE: by default this will not be used, but it will be used for analyses run from the kenya_empowerment repo
        """
        eligible = self.filter(self.is_dhs_age)
        # Women who just turned 15 get assigned a value based on empowerment probs
        bday_15 = eligible.filter((eligible.age > int(fpd.min_age)) & (eligible.age <= int(fpd.min_age) + (self.pars['timestep'] / fpd.mpy)))
        if len(bday_15):
            self.empowerment_module.update_empwr_states(bday_15)
        # Update states on her bday, based on coefficients
        bday = eligible.birthday_filter()
        if len(bday):
            # The empowerment module will update the empowerment states and intent to use
            self.empowerment_module.update(bday)
            # Update fertility intent on her bday, together with empowerment updates
            bday.update_fertility_intent_by_age()
        return

    def step_education(self):
        self.education_module.update(self)
        return

    # todo not sure where this should go, do we eliminate it?
    def step_age(self):
        """
        Advance people's age at at end of timestep after tabulating results
        and update the age_by_group, based on the new age distribution to
        quantify results in the next time step.
        """
        # alive_now = self.filter(self.alive)
        # Age person at end of timestep after tabulating results
<<<<<<< HEAD
        # alive_now.update_age()  # Important to keep this here so birth spacing gets recorded accurately

        # Storing ages by method age group
        age_bins = [0] + [max(fpd.age_specific_channel_bins[key]) for key in
                          fpd.age_specific_channel_bins]
        self.age_by_group = np.digitize(self.age, age_bins) - 1
=======
        alive_now.update_age()  # Important to keep this here so birth spacing gets recorded accurately
>>>>>>> ad9f7463
        return

    def get_step_results(self):
        """Calculate and return the results for this specific time step"""
        self.track_mcpr()
        self.track_cpr()
        self.track_acpr()
        age_min = self.age >= fpd.min_age
        age_max = self.age < self.pars['age_limit_fecundity']

        self.step_results['total_women_fecund'] = np.sum(self.is_female * age_min * age_max)
        self.step_results['urban_women'] = np.sum(self.urban * self.is_female) / np.sum(self.is_female) * 100
        self.step_results['ever_used_contra'] = np.sum(self.ever_used_contra * self.is_female) / np.sum(self.is_female) * 100
        self.step_results['parity0to1'] = np.sum((self.parity <= 1) & self.is_female) / np.sum(self.is_female) * 100
        self.step_results['parity2to3'] = np.sum((self.parity >= 2) & (self.parity <= 3) & self.is_female) / np.sum(self.is_female) * 100
        self.step_results['parity4to5'] = np.sum((self.parity >= 4) & (self.parity <= 5) & self.is_female) / np.sum(self.is_female) * 100
        self.step_results['parity6plus'] = np.sum((self.parity >= 6) & self.is_female) / np.sum(self.is_female) * 100

        # Update wealth and education
        self._step_results_wq()
        self._step_results_edu()

        # Update intent and empowerment if empowerment module is present
        if self.empowerment_module is not None:
            self._step_results_intent()
            self._step_results_empower()

        return self.step_results

    def _step_results_wq(self):
        """" Calculate step results on wealthquintile """
        for i in range(1, 6):
            self.step_results[f'wq{i}'] = (np.sum((self.wealthquintile == i) & self.is_female) / np.sum(self.is_female) * 100)
        return

    @staticmethod
    def cond_prob(a, b):
        """ Calculate conditional probability. This should be moved somewhere else. """
        return np.sum(a & b) / np.sum(b)

    def _step_results_edu(self):
        denom = self.is_female & self.alive & (self.age >= fpd.min_age) & (self.age < fpd.max_age)
        self.step_results['edu_objective'] = np.mean(self.filter(denom).edu_objective)
        self.step_results['edu_attainment'] = np.mean(self.filter(denom).edu_attainment)

    def _step_results_empower(self):
        self.step_results['paid_employment'] = (np.sum(self.paid_employment & self.is_female & self.alive  & (self.age>=fpd.min_age) & (self.age<fpd.max_age))/ np.sum(self.is_female & self.alive  & (self.age>=fpd.min_age) & (self.age<fpd.max_age)))*100
        self.step_results['decision_wages'] = (np.sum(self.decision_wages & self.is_female & self.alive & (self.age>=fpd.min_age) & (self.age<fpd.max_age)) / np.sum(self.is_female & self.alive  & (self.age>=fpd.min_age) & (self.age<fpd.max_age)))*100
        self.step_results['decide_spending_partner'] = (np.sum(self.decide_spending_partner & self.is_female & self.alive) / (self.n_female))*100
        self.step_results['buy_decision_major'] = (np.sum(self.buy_decision_major & self.is_female & self.alive) / (self.n_female))*100
        self.step_results['buy_decision_daily'] = (np.sum(self.buy_decision_daily & self.is_female & self.alive) / (self.n_female))*100
        self.step_results['buy_decision_clothes'] = (np.sum(self.buy_decision_clothes & self.is_female & self.alive) / (self.n_female))*100
        self.step_results['decision_health'] = (np.sum(self.decision_health & self.is_female & self.alive) / (self.n_female))*100
        self.step_results['has_savings'] = (np.sum(self.has_savings & self.is_female & self.alive) / (self.n_female))*100
        self.step_results['has_fin_knowl'] = (np.sum(self.has_fin_knowl & self.is_female & self.alive) / (self.n_female))*100
        self.step_results['has_fin_goals'] = (np.sum(self.has_fin_goals & self.is_female & self.alive) / (self.n_female))*100
        #self.step_results['financial_autonomy'] = (np.sum(self.financial_autonomy & self.is_female & self.alive) / (self.n_female)) # incorrect type, need to fiure it out
        #self.step_results['decision_making'] = (np.sum(self.decision_making & self.is_female & self.alive) / (self.n_female))
        return

    def _step_results_intent(self):
        """ Calculate percentage of living women who have intent to use contraception and intent to become pregnant in the next 12 months"""
        self.step_results['perc_contra_intent'] = (np.sum(self.alive & self.is_female & self.intent_to_use) / self.n_female) * 100
        self.step_results['perc_fertil_intent'] = (np.sum(self.alive & self.is_female & self.fertility_intent) / self.n_female) * 100
        return


    # Making int_age and int_age_clip functions and not properties because it is dangerous to assume uid and array index match.
    def int_age(self, uids):
        ''' Return ages as an integer '''
        if uids is None:
            uids = self.auids
        return np.array(self.age[uids], dtype=np.int64)


    def int_age_clip(self, uids):
        ''' Return ages as integers, clipped to maximum allowable age for pregnancy '''
        if uids is None:
            uids = self.auids
        return np.minimum(self.int_age(uids), fpd.max_age_preg)<|MERGE_RESOLUTION|>--- conflicted
+++ resolved
@@ -604,22 +604,8 @@
             self.postpartum_dur[abort] = 0
 
         # Make selected agents pregnant
-<<<<<<< HEAD
         self.make_pregnant(preg)
 
-        # todo remove this block for analyzer
-        if self.sim.fp_pars['track_as']:
-            pregnant_boolean = np.full(len(self), False)
-            pregnant_boolean[np.searchsorted(self.uid, preg.uid)] = True
-            pregnant_age_split = self.log_age_split(binned_ages_t=[self.age_by_group], channel='pregnancies',
-                                                    numerators=[pregnant_boolean], denominators=None)
-
-            for key in pregnant_age_split:
-                self.step_results[key] = pregnant_age_split[key]
-=======
-        preg.make_pregnant()
-
->>>>>>> ad9f7463
         return
 
     def make_pregnant(self, uids):
@@ -799,89 +785,53 @@
             age_ind[prev_idx_is_less] -= 1  # adjusting for quirks of np.searchsorted
             still_prob = still_prob * (self.pars['stillbirth_rate']['age_probs'][age_ind]) if len(self) > 0 else 0
 
-            # is_stillborn = deliv.binomial(still_prob)
-            # stillborn = deliv.filter(is_stillborn)
             self.binom.set(p=still_prob)
-            stillborn, not_stillborn = self.binom.filter(deliv, both=True)
+            stillborn, live = self.binom.filter(deliv, both=True)
 
             self.stillbirth[stillborn] += 1  # Track how many stillbirths an agent has had
             self.lactating[stillborn] = False  # Set agents of stillbith to not lactate
             self.step_results['stillbirths'] = len(stillborn)
 
-<<<<<<< HEAD
-            if self.sim.fp_pars['track_as']:
-                stillbirth_boolean = np.full(len(self), False)
-                stillbirth_boolean[np.searchsorted(self.uid, stillborn.uid)] = True
-=======
-            live = deliv.filter(~is_stillborn)
->>>>>>> ad9f7463
-
-            # Increment parity for live births
-            is_twin = live.binomial(self.pars['twins_prob'])
-            twin = live.filter(is_twin) # Handle twins
+            # Handle twins
+            self.binom.set(self.sim.fp_pars['twins_prob'])
+            twin, single = self.binom.filter(live, both=True)
             self.step_results['births'] += 2 * len(twin)  # only add births to population if born alive
-            single = live.filter(~is_twin)  # Handle singles
             self.step_results['births'] += len(single)
 
+
             # Record ages of agents when live births / stillbirths occur
-            all_ppl = self.unfilter()
-<<<<<<< HEAD
-            live = not_stillborn
-            for parity in np.unique(self.parity[live]):
-                inds = live[self.parity[live] == parity]
+            for parity in np.unique(self.parity[single]):
+                #todo verify the indices align between birth_ages and uids
+                inds = single[self.parity[single] == parity]
                 self.birth_ages[inds, parity] = self.age[inds]
+                if parity == 0: self.first_birth_age[inds] = self.age[inds]
+            for parity in np.unique(self.parity[twin]):
+                inds = twin[self.parity[twin] == parity]
+                self.birth_ages[inds, parity] = self.age[inds]
+                self.birth_ages[inds, parity+1] = self.age[inds]
                 if parity == 0: self.first_birth_age[inds] = self.age[inds]
             for parity in np.unique(self.parity[stillborn]):
                 inds = stillborn[self.parity[stillborn] == parity]
                 self.stillborn_ages[inds, parity] = self.age[inds]
 
-            # Handle twins
-            #is_twin = live.binomial(self.pars['twins_prob'])
-            #twin = live.filter(is_twin)
-
-            self.binom.set(self.sim.fp_pars['twins_prob'])
-            twin, single = self.binom.filter(live, both=True)
-
-            self.step_results['births'] += 2 * len(twin)  # only add births to population if born alive
+            self.parity[single] += 1
             self.parity[twin] += 2  # Add 2 because matching DHS "total children ever born (alive) v201"
 
-            # Handle singles
-            #single = live.filter(~is_twin)
-            self.step_results['births'] += len(single)
-            self.parity[single] += 1
-=======
-            for parity in np.unique(single.parity):
-                inds = single.inds[single.parity == parity]
-                all_ppl.birth_ages[inds, parity] = all_ppl.age[inds]
-                if parity == 0: all_ppl.first_birth_age[inds] = all_ppl.age[inds]
-            for parity in np.unique(twin.parity):
-                inds = twin.inds[twin.parity == parity]
-                all_ppl.birth_ages[inds, parity] = all_ppl.age[inds]
-                all_ppl.birth_ages[inds, parity+1] = all_ppl.age[inds]  # Record twin birth
-                if parity == 0: all_ppl.first_birth_age[inds] = all_ppl.age[inds]
-            for parity in np.unique(stillborn.parity):
-                inds = stillborn.inds[stillborn.parity == parity]
-                all_ppl.stillborn_ages[inds, parity] = all_ppl.age[inds]
-
-            single.parity += 1
-            twin.parity += 2  # Add 2 because matching DHS "total children ever born (alive) v201"
-
             # Calculate short intervals
-            prev_birth_single = single.filter(single.parity > 1)
-            prev_birth_twins = twin.filter(twin.parity > 2)
+            prev_birth_single = single[self.parity[single] > 1]
+            prev_birth_twins = twin[self.parity[twin] > 2]
             if len(prev_birth_single):
-                pidx = prev_birth_single.parity - 1
-                all_ints = prev_birth_single.birth_ages[:, pidx] - prev_birth_single.birth_ages[:, pidx-1]
+                pidx = self.parity[prev_birth_single] - 1
+                all_ints = self.birth_ages[prev_birth_single][:, pidx] - self.birth_ages[prev_birth_single][:, pidx-1]
                 latest_ints = np.array([r[~np.isnan(r)][-1] for r in all_ints])
-                short_ints = np.count_nonzero(latest_ints < (self.pars['short_int']/fpd.mpy))
+                short_ints = np.count_nonzero(latest_ints < (self.sim.fp_pars['short_int']/fpd.mpy))
                 self.step_results['short_intervals'] += short_ints
             if len(prev_birth_twins):
-                pidx = prev_birth_twins.parity - 2
-                all_ints = prev_birth_twins.birth_ages[:, pidx] - prev_birth_twins.birth_ages[:, pidx-1]
+                pidx = self.parity[prev_birth_twins] - 2
+                all_ints = self.birth_ages[prev_birth_twins][:, pidx] - self.birth_ages[prev_birth_twins][:, pidx-1]
                 latest_ints = np.array([r[~np.isnan(r)][-1] for r in all_ints])
-                short_ints = np.count_nonzero(latest_ints < (self.pars['short_int']/fpd.mpy))
+                short_ints = np.count_nonzero(latest_ints < (self.sim.fp_pars['short_int']/fpd.mpy))
                 self.step_results['short_intervals'] += short_ints
->>>>>>> ad9f7463
 
             # Calculate total births
             self.step_results['total_births'] = len(stillborn) + self.step_results['births']
@@ -892,29 +842,9 @@
                 birth_bins = np.sum(match_low_high)
                 self.step_results['birth_bins'][key] += birth_bins
 
-<<<<<<< HEAD
-            if self.pars['track_as']:
-                total_women_delivering = np.full(len(self), False)
-                total_women_delivering[np.searchsorted(self.uid, live)] = True
-                self.step_results['mmr_age_by_group'] = self.age_by_group
-
             # Check mortality
             maternal_deaths = self.check_maternal_mortality(live)  # Mothers of only live babies eligible to match definition of maternal mortality ratio
-
-            # todo skipping because it will move to analyzer
-            if self.sim.fp_pars['track_as']:
-                maternal_deaths_bool = np.full(len(self), False)
-                maternal_deaths_bool[np.searchsorted(self.uid, maternal_deaths.uid)] = True
-
-                total_infants_bool = np.full(len(self), False)
-                total_infants_bool[np.searchsorted(self.uid, live.uid)] = True
-
             i_death = self.check_infant_mortality(live)
-=======
-            # Check mortality
-            maternal_deaths = live.check_maternal_mortality()  # Mothers of only live babies eligible to match definition of maternal mortality ratio
-            i_death = live.check_infant_mortality()
->>>>>>> ad9f7463
 
         return
 
@@ -1053,27 +983,6 @@
             stillbirth_ages=[]
         )
 
-<<<<<<< HEAD
-        if self.sim.fp_pars['track_as']:
-            as_keys = dict(
-                as_stillbirths=[],
-                imr_numerator=[],
-                imr_denominator=[],
-                mmr_numerator=[],
-                mmr_denominator=[],
-                imr_age_by_group=[],
-                mmr_age_by_group=[],
-                stillbirth_ages=[]
-            )
-            self.step_results.update(as_keys)
-
-            as_channels = ['acpr', 'cpr', 'mcpr', 'stillbirths', "births", "pregnancies"]
-            for age_specific_channel in as_channels:
-                for age_range in fpd.age_specific_channel_bins:
-                    self.step_results[f"{age_specific_channel}_{age_range}"] = 0
-
-=======
->>>>>>> ad9f7463
         for key in fpd.age_bin_map.keys():
             self.step_results['birth_bins'][key] = 0
             self.step_results['age_bin_totals'][key] = 0
@@ -1139,12 +1048,8 @@
 
         # Update methods for those who are eligible
         if len(ready):
-<<<<<<< HEAD
             self.update_method(ready)
-=======
-            ready.update_method()
             self.step_results['switchers'] = len(ready)  # Track how many people switch methods (incl on/off)
->>>>>>> ad9f7463
 
         # Make sure that women who are on contraception do not have intent to use contraception
         self.intent_to_use[self.on_contra==True] = False
@@ -1200,16 +1105,7 @@
         """
         # alive_now = self.filter(self.alive)
         # Age person at end of timestep after tabulating results
-<<<<<<< HEAD
         # alive_now.update_age()  # Important to keep this here so birth spacing gets recorded accurately
-
-        # Storing ages by method age group
-        age_bins = [0] + [max(fpd.age_specific_channel_bins[key]) for key in
-                          fpd.age_specific_channel_bins]
-        self.age_by_group = np.digitize(self.age, age_bins) - 1
-=======
-        alive_now.update_age()  # Important to keep this here so birth spacing gets recorded accurately
->>>>>>> ad9f7463
         return
 
     def get_step_results(self):
