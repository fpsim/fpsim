"""
Define defaults for use throughout FPsim
"""

# Imports
import numpy as np
import sciris as sc
import starsim as ss
import fpsim
import fpsim.arrays as fpa


#%% Global defaults
useSI          = True
mpy            = 12   # Months per year, to avoid magic numbers
eps            = 1e-9 # To avoid divide-by-zero
min_age        = 15   # Minimum age to be considered eligible to use contraceptive methods
max_age        = 99   # Maximum age (inclusive)
max_age_preg   = 50   # Maximum age to become pregnant
max_parity     = 20   # Maximum number of children to track - also applies to abortions, miscarriages, stillbirths
max_parity_spline = 20   # Used for parity splines
location_registry = {}  # Registry for external custom locations
valid_country_locs = ['senegal', 'kenya', 'ethiopia', 'cotedivoire', 'niger', 'nigeria_kano', 'nigeria_kaduna', 'nigeria_lagos', 'pakistan_sindh']
valid_region_locs = {
    'ethiopia': ['addis_ababa', 'afar', 'amhara', 'benishangul_gumuz', 'dire_dawa', 'gambela', 'harari', 'oromia', 'snnpr', 'somali', 'tigray']
}


# Parse locations
<<<<<<< HEAD
def get_location(location, printmsg=False):

    if not location:
        print("No location specified. Available locations are: ")
        print(", ".join(valid_country_locs))
        print("To use model defaults, set test=True.")
        print(("To use a custom location, you can construct the sim by passing in a dataloader with a path to where you are keeping your data.\n"
              "Example:\n"
              "    import fpsim as fp\n"
              "    # Load your own data\n"
              "    my_data = fp.DataLoader(data_path='path-to-my-data')"
              "    sim = fp.Sim(dataloader=my_data)"))

        raise ValueError('Location must be specified. To use model defaults, set test=True.')
    location = location.lower()  # Ensure it's lowercase

    # External locations override internal ones
    if location in location_registry:
        return location

=======
def get_location(location):
    location = location.lower()  # Ensure it's lowercase
>>>>>>> 76bf5e18
    # Define valid locations
    if location not in valid_country_locs and not any(location in v for v in valid_region_locs.values()):
        errormsg = f'Location "{location}" is not currently supported'
        raise NotImplementedError(errormsg)
    return location


def get_dataloader(location, printwarn=True):
    """ Return the data loader module """
    from . import locations as fplocs
<<<<<<< HEAD
    location = get_location(location)

=======

    if location is None:
        warnmsg = """
        No location specified, loading data for to "senegal" from default directory.
        This can be changed by specifying the location when initializing the sim, 
        or by passing in a dataloader with a path to where you are keeping your data.
        Examples:
            import fpsim as fp

            # Use one of the built-in locations
            sim = fp.Sim(location='kenya') 

            # Load your own data
            my_data = fp.DataLoader(data_path='path-to-my-data')
            sim = fp.Sim(dataloader=my_data)
            """
        if printwarn: ss.warn(warnmsg)
        location = 'senegal'

    location = get_location(location)
>>>>>>> 76bf5e18
    if hasattr(fplocs, location):
        dataloader = getattr(fplocs, location).dataloader()
    else:
        raise NotImplementedError(f'Could not find dataloader for {location}')
    return dataloader


def get_calib_pars(location, verbose=1):
    """ Return the calibration parameters """
    from . import locations as fplocs
    if location is None:
        return
    location = get_location(location)
    if hasattr(fplocs, location):
        calib_pars = getattr(fplocs, location).make_calib_pars()
    else:
        sc.printv(f'No calibration parameters found for {location}', thisverbose=0, verbose=verbose)
        return None
    return calib_pars
<<<<<<< HEAD

def get_test_defaults():
    """ Return the test defaults """
    defaults = {
        'n_agents': 500,
        'start': 2000,
        'stop': 2005,
        'location': 'senegal',
    }
    return defaults
=======
>>>>>>> 76bf5e18


# Defaults states and values of any new(born) agent unless initialized with data or other strategy
# or updated during the course of a simulation.
fpmod_states = [
    # Contraception
    ss.BoolState('on_contra', default=False),  # whether she's on contraception
    ss.IntArr('method', default=0),  # Which method to use. 0 used for those on no method
    ss.FloatArr('ti_contra', default=0),  # time point at which to set method
    ss.FloatArr('barrier', default=0),
    ss.BoolState('ever_used_contra', default=False),  # Ever been on contraception. 0 for never having used
    ss.FloatArr('rel_sus', default=0),  # Relative susceptibility to pregnancy, set to 1 for active fecund women

    # Sexual and reproductive states, all False by default and set during simulation
    ss.BoolState('lam'),
    ss.BoolState('pregnant'),
    ss.BoolState('fertile'),
    ss.BoolState('sexually_active'),
    ss.BoolState('sexual_debut'),
    ss.BoolState('lactating'),
    ss.BoolState('postpartum'),

    # Ages of key events
    ss.FloatArr('sexual_debut_age', default=-1),
    ss.FloatArr('fated_debut', default=-1),
    ss.FloatArr('first_birth_age', default=-1),

    # Counts of events
    ss.FloatArr('parity', default=0),           # Number of births including stillbirths
    ss.FloatArr('n_births', default=0),         # Number of live births
    ss.FloatArr('n_stillbirths', default=0),    # Number of stillbirths
    ss.FloatArr('n_miscarriages', default=0),   # Number of miscarriages
    ss.FloatArr('n_abortions', default=0),      # Number of abortions
    ss.FloatArr('n_pregnancies', default=0),    # Number of pregnancies, including miscarriages, stillbirths, abortions
    ss.FloatArr('months_inactive', default=0),  # TODO, what does this store?
    ss.FloatArr('short_interval', default=0),   # TODO, what does this store?

    # Durations and counters
    ss.FloatArr('gestation', default=0),  # TODO, remove?
    ss.FloatArr('remainder_months', default=0),  # TODO, remove?
    ss.FloatArr('dur_pregnancy', default=0),
    ss.FloatArr('dur_postpartum', default=0),
    ss.FloatArr('dur_breastfeed', default=0),
    ss.FloatArr('dur_breastfeed_total', default=0),

    # Timesteps of significant events
    ss.FloatArr('ti_conceived'),
    ss.FloatArr('ti_pregnant'),
    ss.FloatArr('ti_delivery'),
    ss.FloatArr('ti_last_delivery'),
    ss.FloatArr('ti_live_birth'),
    ss.FloatArr('ti_stillbirth'),
    ss.FloatArr('ti_postpartum'),
    ss.FloatArr('ti_miscarriage'),
    ss.FloatArr('ti_abortion'),
    ss.FloatArr('ti_stop_postpartum'),
    ss.FloatArr('ti_stop_breastfeeding'),
    ss.FloatArr('ti_debut'),
    ss.FloatArr('ti_dead'),

    # Fecundity
    ss.FloatArr('personal_fecundity', default=0),

    # Add these states to the people object. They are not tracked by timestep in the way other states are, so they
    # need to be added manually. Eventually these will become part of a separate module tracking pregnancies and
    # pregnancy outcomes.
    fpa.TwoDimensionalArr('birth_ages', ncols=max_parity),  # Ages at time of live births
    fpa.TwoDimensionalArr('stillborn_ages', ncols=max_parity),  # Ages at time of stillbirths
    fpa.TwoDimensionalArr('miscarriage_ages', ncols=max_parity),  # Ages at time of miscarriages
    fpa.TwoDimensionalArr('abortion_ages', ncols=max_parity),  # Ages at time of abortions

    ss.BoolState('partnered', default=False),  # Will remain at these values if use_partnership is False
    ss.FloatArr('partnership_age', default=-1),  # Will remain at these values if use_partnership is False
    # ss.State('urban', default=True),  # Urban/rural
    # ss.FloatArr('wealthquintile', default=3),  # Wealth quintile
]

# Postpartum keys to months
postpartum_map = {
    'pp0to5':   [0, 6],
    'pp6to11':  [6, 12],
    'pp12to23': [12, 24]
}

# Age bins for tracking age-specific fertility rate
age_bin_map = {
    '10-14':   [10, 15],
    '15-19':   [15, 20],
    '20-24':   [20, 25],
    '25-29':   [25, 30],
    '30-34':   [30, 35],
    '35-39':   [35, 40],
    '40-44':   [40, 45],
    '45-49':   [45, 50]
}

# Age and parity splines
spline_ages      = np.arange(max_age + 1)
spline_preg_ages = np.arange(max_age_preg + 1)
spline_parities  = np.arange(max_parity_spline + 1)

# Define allowable keys to select all (all ages, all methods, etc)
none_all_keys = [None, 'all', ':', [None], ['all'], [':']]


# Age bins for different method switching matrices -- can be overwritten by locations
method_age_map = {
    '<18':   [ 0, 18],
    '18-20': [18, 20],
    '20-25': [20, 25],
    '25-35': [25, 35],
    '>35':   [35, max_age+1], # +1 since we're using < rather than <=
}

immutable_method_age_map = {
    '<18':   [ 0, 18],
    '18-20': [18, 20],
    '20-25': [20, 25],
    '25-30': [25, 30],
    '30-35': [30, 35],
    '>35':   [35, max_age+1], # +1 since we're using < rather than <=
}

method_youth_age_map = {
    '<16': [10, 16],
    '16-17': [16, 18],
    '18-19': [18, 20],
    '20-22': [20, 23],
    '23-25': [23, 26],
    '>25': [26, max_age+1]
}

# Counts - we compute number of new events each timestep, plus number of cumulative events
event_counts = sc.autolist(
    'births',
    'stillbirths',
    'miscarriages',
    'abortions',
    'short_intervals',
    'secondary_births',
    'pregnancies',
    'total_births',
    'maternal_deaths',
    'infant_deaths',
    'method_failures',
)

people_counts = sc.autolist(
    'contra_access',
    'new_users',
    'ever_used_contra',
    'switchers',
    'n_fecund',
    'pp0to5',
    'pp6to11',
    'pp12to23',
    'parity0to1',
    'parity2to3',
    'parity4to5',
    'parity6plus',
    'nonpostpartum',
)

sim_results = sc.autolist(
    'n_urban',
    'n_wq1',
    'n_wq2',
    'n_wq3',
    'n_wq4',
    'n_wq5',
)

# Rates and other results that aren't scaled
rate_results = sc.autolist(
    'tfr',
    'mmr',
    'imr',
    'p_short_interval',
)<|MERGE_RESOLUTION|>--- conflicted
+++ resolved
@@ -27,7 +27,6 @@
 
 
 # Parse locations
-<<<<<<< HEAD
 def get_location(location, printmsg=False):
 
     if not location:
@@ -48,10 +47,6 @@
     if location in location_registry:
         return location
 
-=======
-def get_location(location):
-    location = location.lower()  # Ensure it's lowercase
->>>>>>> 76bf5e18
     # Define valid locations
     if location not in valid_country_locs and not any(location in v for v in valid_region_locs.values()):
         errormsg = f'Location "{location}" is not currently supported'
@@ -62,31 +57,8 @@
 def get_dataloader(location, printwarn=True):
     """ Return the data loader module """
     from . import locations as fplocs
-<<<<<<< HEAD
     location = get_location(location)
 
-=======
-
-    if location is None:
-        warnmsg = """
-        No location specified, loading data for to "senegal" from default directory.
-        This can be changed by specifying the location when initializing the sim, 
-        or by passing in a dataloader with a path to where you are keeping your data.
-        Examples:
-            import fpsim as fp
-
-            # Use one of the built-in locations
-            sim = fp.Sim(location='kenya') 
-
-            # Load your own data
-            my_data = fp.DataLoader(data_path='path-to-my-data')
-            sim = fp.Sim(dataloader=my_data)
-            """
-        if printwarn: ss.warn(warnmsg)
-        location = 'senegal'
-
-    location = get_location(location)
->>>>>>> 76bf5e18
     if hasattr(fplocs, location):
         dataloader = getattr(fplocs, location).dataloader()
     else:
@@ -106,7 +78,6 @@
         sc.printv(f'No calibration parameters found for {location}', thisverbose=0, verbose=verbose)
         return None
     return calib_pars
-<<<<<<< HEAD
 
 def get_test_defaults():
     """ Return the test defaults """
@@ -117,8 +88,6 @@
         'location': 'senegal',
     }
     return defaults
-=======
->>>>>>> 76bf5e18
 
 
 # Defaults states and values of any new(born) agent unless initialized with data or other strategy
