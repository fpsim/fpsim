"""
Define defaults for use throughout FPsim
"""

import numpy as np
import sciris as sc
import starsim as ss
import fpsim.arrays as fpa

#%% Global defaults
useSI          = True
mpy            = 12   # Months per year, to avoid magic numbers
eps            = 1e-9 # To avoid divide-by-zero
min_age        = 15   # Minimum age to be considered eligible to use contraceptive methods
max_age        = 99   # Maximum age (inclusive)
max_age_preg   = 50   # Maximum age to become pregnant
max_parity     = 20   # Maximum number of children to track - also applies to abortions, miscarriages, stillbirths
max_parity_spline = 20   # Used for parity splines
location_registry = {}  # Registry for external custom locations
valid_country_locs = ['senegal', 'kenya', 'ethiopia']
valid_region_locs = {
    'ethiopia': ['addis_ababa', 'afar', 'amhara', 'benishangul_gumuz', 'dire_dawa', 'gambela', 'harari', 'oromia', 'snnpr', 'somali', 'tigray']
}

#%% Defaults when creating a new person
# class State:
#     def __init__(self, name, val=None, dtype=None, ncols=None):
#         """
#         Initialize a state
#         Args:
#             name (str): name of state
#             val (list, array, float, or str): value(s) to populate array with
#             dtype (dtype): datatype. Inferred from val if not provided.
#             ncols (int): number of cols, needed for 2d states like birth_ages (n_agents * n_births)
#         """
#         self.name = name
#         self.val = val
#         self.dtype = dtype
#         self.ncols = ncols
#
#     @property
#     def ndim(self):
#         return 1 if self.ncols is None else 2
#
#     def new(self, n, vals=None):
#         """
#         Define an empty array with the correct value and data type
#         """
#         if vals is None: vals = self.val  # Use default if none provided
#
#         if isinstance(vals, np.ndarray):
#             assert len(vals) == n
#             arr = vals
#         else:
#             if self.dtype is None: dtype = object if isinstance(vals, str) else None
#             else: dtype = self.dtype
#             shape = n if self.ncols is None else (n, self.ncols)
#             arr = np.full(shape=shape, fill_value=vals, dtype=dtype)
#         return arr


# Parse locations
def get_location(location, printmsg=False):
    default_location = 'senegal'
    if not location:
        if printmsg: print('Location not supplied: using parameters from Senegal')
        location = default_location
    location = location.lower()  # Ensure it's lowercase
    if location == 'test':
        if printmsg: print('Running test simulation using parameters from Senegal')
        location = default_location
    if location == 'default':
        if printmsg: print('Running default simulation using parameters from Senegal')
        location = default_location

    # External locations override internal ones
    if location in location_registry:
        return location

    # Define valid locations
<<<<<<< HEAD
    valid_country_locs = ['senegal', 'kenya', 'ethiopia', 'cotedivoire', 'niger']
    if location not in valid_country_locs:
=======
    if location not in valid_country_locs and not any(location in v for v in valid_region_locs.values()):
>>>>>>> 9fa7ca62
        errormsg = f'Location "{location}" is not currently supported'
        raise NotImplementedError(errormsg)

    return location

# Register custom location (for external users)
def register_location(name, location_ref):
    """
    Register a custom location, either a function (make_pars) or a module (with make_pars + data_utils).
    """
    if callable(location_ref):
        # wrap into a fake module-like object with just make_pars
        location_ref = type('LocationStub', (), {'make_pars': location_ref})()

    location_registry[name.lower()] = location_ref


# Defaults states and values of any new(born) agent unless initialized with data or other strategy
# or updated during the course of a simulation.
person_defaults = [
    # Contraception
    ss.State('on_contra', default=False),  # whether she's on contraception
    ss.FloatArr('method', default=0),  # Which method to use. 0 used for those on no method
    ss.FloatArr('ti_contra', default=0),  # time point at which to set method
    ss.FloatArr('barrier', default=0),
    ss.State('ever_used_contra', default=False),  # Ever been on contraception. 0 for never having used

    # Sexual and reproductive history
    ss.FloatArr('parity', default=0),
    ss.State('pregnant', default=False),
    ss.State('fertile', default=False),
    ss.State('sexually_active', default=False),
    ss.State('sexual_debut', default=False),
    ss.FloatArr('sexual_debut_age', default=-1),
    ss.FloatArr('fated_debut', default=-1),
    ss.FloatArr('first_birth_age', default=-1),
    ss.State('lactating', default=False),
    ss.FloatArr('gestation', default=0),
    ss.FloatArr('preg_dur', default=0),
    ss.FloatArr('stillbirth', default=0),
    ss.FloatArr('miscarriage', default=0),
    ss.FloatArr('abortion', default=0),
    ss.FloatArr('pregnancies', default=0),
    ss.FloatArr('months_inactive', default=0),
    ss.State('postpartum', default=False),
    ss.FloatArr('mothers', default=-1),
    ss.FloatArr('short_interval', default=0),
    ss.FloatArr('secondary_birth', default=0), # no functions ever set this value. Used in empowerment?
    ss.FloatArr('postpartum_dur', default=0),
    ss.State('lam', default=False),
    ss.FloatArr('breastfeed_dur', default=0),
    ss.FloatArr('breastfeed_dur_total', default=0),

    # Fecundity
    ss.FloatArr('remainder_months', default=0),
    ss.FloatArr('personal_fecundity', default=0),

    # Empowerment - states will remain at these values if use_empowerment is False
    ss.State('paid_employment', default=False),
    ss.State('decision_wages', default=False),
    ss.State('decision_health', default=False),
    ss.State('decision_purchase', default=False),
    ss.State('buy_decision_major', default=False),  # whether she has decision making ability over major purchases
    ss.State('buy_decision_daily', default=False),  # whether she has decision making over daily household purchases
    ss.State('buy_decision_clothes', default=False),  # whether she has decision making over clothing purchases
    ss.State('decide_spending_partner', default=False),  # whether she has decision makking over her partner's wages
    ss.State('has_savings', default=False),  # whether she has savings
    ss.State('has_fin_knowl', default=False),  # whether she knows where to get financial info
    ss.State('has_fin_goals', default=False),  # whether she has financial goals
    ss.State('sexual_autonomy', default=False),  # whether she has ability to refuse sex

    # Composite empowerment attributes
    ss.FloatArr('financial_autonomy', default=0),
    ss.FloatArr('decision_making', default=0),

    # Empowerment - fertility intent
    ss.State('fertility_intent', default=False),
    ss.Arr('categorical_intent', dtype="<U6",
           default="no"),  # default listed as "cannot", but its overridden with "no" during init
    ss.State('intent_to_use', default=False),

    # Partnership information -- states will remain at these values if use_partnership is False
    ss.State('partnered', default=False),
    ss.FloatArr('partnership_age', default=-1),

    # Socioeconomic
    ss.State('urban', default=True),
    ss.FloatArr('wealthquintile', default=3), # her current wealth quintile, an indicator of the economic status of her household, 1: poorest quintile; 5: wealthiest quintile

    # Education - states will remain at these values if use_education is False
    ss.FloatArr('edu_objective', default=0),
    ss.FloatArr('edu_attainment', default=0),
    ss.State('edu_dropout', default=False),
    ss.State('edu_interrupted', default=False),
    ss.State('edu_completed', default=False),
    ss.State('edu_started', default=False),

    # Add these states to the people object. They are not tracked by timestep in the way other states are, so they
    # need to be added manually. Eventually these will become part of a separate module tracking pregnancies and
    # pregnancy outcomes.
    fpa.TwoDimensionalArr('birth_ages', ncols=max_parity),  # Ages at time of live births
    fpa.TwoDimensionalArr('stillborn_ages', ncols=max_parity),  # Ages at time of stillbirths
    fpa.TwoDimensionalArr('miscarriage_ages', ncols=max_parity),  # Ages at time of miscarriages
    fpa.TwoDimensionalArr('abortion_ages', ncols=max_parity),  # Ages at time of abortions
]

# Postpartum keys to months
postpartum_map = {
    'pp0to5':   [0, 6],
    'pp6to11':  [6, 12],
    'pp12to23': [12, 24]
}

# Age bins for tracking age-specific fertility rate
age_bin_map = {
    '10-14':   [10, 15],
    '15-19':   [15, 20],
    '20-24':   [20, 25],
    '25-29':   [25, 30],
    '30-34':   [30, 35],
    '35-39':   [35, 40],
    '40-44':   [40, 45],
    '45-49':   [45, 50]
}

# Age and parity splines
spline_ages      = np.arange(max_age + 1)
spline_preg_ages = np.arange(max_age_preg + 1)
spline_parities  = np.arange(max_parity_spline + 1)

# Define allowable keys to select all (all ages, all methods, etc)
none_all_keys = [None, 'all', ':', [None], ['all'], [':']]


# Age bins for different method switching matrices -- can be overwritten by locations
method_age_map = {
    '<18':   [ 0, 18],
    '18-20': [18, 20],
    '20-25': [20, 25],
    '25-35': [25, 35],
    '>35':   [35, max_age+1], # +1 since we're using < rather than <=
}

immutable_method_age_map = {
    '<18':   [ 0, 18],
    '18-20': [18, 20],
    '20-25': [20, 25],
    '25-30': [25, 30],
    '30-35': [30, 35],
    '>35':   [35, max_age+1], # +1 since we're using < rather than <=
}

method_youth_age_map = {
    '<16': [10, 16],
    '16-17': [16, 18],
    '18-19': [18, 20],
    '20-22': [20, 23],
    '23-25': [23, 26],
    '>25': [26, max_age+1]
}

scaling_array_results = sc.autolist(
    'births',
    'deaths',
    'stillbirths',
    'miscarriages',
    'abortions',
    'short_intervals',
    'secondary_births',
    'pregnancies',
    'total_births',
    'maternal_deaths',
    'infant_deaths',
    'cum_maternal_deaths',
    'cum_infant_deaths',
    'total_women_fecund',
    'method_failures',
)

for age_group in age_bin_map.keys():
    scaling_array_results += 'total_births_' + age_group
    scaling_array_results += 'total_women_' + age_group

nonscaling_array_results = sc.autolist(
    'on_methods_mcpr',
    'no_methods_mcpr',
    'on_methods_cpr',
    'no_methods_cpr',
    'on_methods_acpr',
    'no_methods_acpr',
    'contra_access',
    'new_users',
    'mcpr',
    'cpr',
    'acpr',
    'ever_used_contra',
    'switchers',
    'urban_women',
    'pp0to5',
    'pp6to11',
    'pp12to23',
    'parity0to1',
    'parity2to3',
    'parity4to5',
    'parity6plus',
    'wq1',
    'wq2',
    'wq3',
    'wq4',
    'wq5',
    'nonpostpartum',
    'proportion_short_interval',

    # Education
    'edu_objective',
    'edu_attainment',

    # Empowerment and intent: all zero unless using an empowerment module
    # Todo move these to the empowerment module results section
    # 'perc_contra_intent',
    # 'perc_fertil_intent',
    # 'paid_employment',
    # 'decision_wages',
    # 'decide_spending_partner',
    # "buy_decision_major",
    # "buy_decision_daily",
    # "buy_decision_clothes",
    # "decision_health",
    # "has_savings",
    # "has_fin_knowl",
    # "has_fin_goals",
    # "financial_autonomy",
    # "decision_making",
)


# list results are results that aren't recorded each time step or have variable lengths.
# These will NOT be scaled by default!
float_annual_results = sc.autolist(
    'pop_size',
    'tfr_years',
    'tfr_rates',
    'mcpr_by_year',
    'cpr_by_year',
    # 'contra_access_over_year', # these all seem to be empowerment related? By year values can be generated by resampling the related per-timestep results
    # 'new_users_over_year',
    'method_failures_over_year',
    'infant_deaths_over_year',
    'total_births_over_year',
    'live_births_over_year',
    'stillbirths_over_year',
    'miscarriages_over_year',
    'abortions_over_year',
    'pregnancies_over_year',
    'short_intervals_over_year',
    'secondary_births_over_year',
    # 'risky_pregs_over_year',
    'maternal_deaths_over_year',
    'proportion_short_interval_by_year',
    'mmr',
    'imr',
    'birthday_fraction',
)

dict_annual_results = sc.autolist(
    'method_usage',
)

# Map between key names in results and annualised results, some of them are different
to_annualize = {
    'method_failures' :'method_failures',
    'infant_deaths'   :'infant_deaths',
    'total_births'    :'total_births',
    'births'          :'live_births',  # X
    'stillbirths'     :'stillbirths',
    'miscarriages'    :'miscarriages',
    'abortions'       :'abortions',
    'short_intervals' : 'short_intervals',
    'secondary_births': 'secondary_births',
    'maternal_deaths' : 'maternal_deaths',
    'pregnancies'     : 'pregnancies',
    # 'contra_access'   : 'contra_access', # do these get moved?
    # 'new_users'       : 'new_users'
    }

# People's states for which we will need circular buffers
longitude_keys = [
    'on_contra',
    'intent_to_use',
    'buy_decision_major',
    'buy_decision_clothes',
    'buy_decision_daily',
    'has_fin_knowl',
    'has_fin_goals',
    'financial_autonomy',
    'has_fin_goals',
    'paid_employment',
    'has_savings',
    'decision_wages',
    'decide_spending_partner',
    'decision_health'
]<|MERGE_RESOLUTION|>--- conflicted
+++ resolved
@@ -78,12 +78,7 @@
         return location
 
     # Define valid locations
-<<<<<<< HEAD
-    valid_country_locs = ['senegal', 'kenya', 'ethiopia', 'cotedivoire', 'niger']
-    if location not in valid_country_locs:
-=======
     if location not in valid_country_locs and not any(location in v for v in valid_region_locs.values()):
->>>>>>> 9fa7ca62
         errormsg = f'Location "{location}" is not currently supported'
         raise NotImplementedError(errormsg)
 
