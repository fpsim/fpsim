--- conflicted
+++ resolved
@@ -40,11 +40,7 @@
     return sim
 
 
-<<<<<<< HEAD
-def test_mcpr(location='kenya', do_plot=False):
-=======
 def test_mcpr(location='test', do_plot=False):
->>>>>>> c515da98
     sc.heading('Testing that mCPR changes as expected with its covariates...')
 
     # Create covariate changes
@@ -150,11 +146,7 @@
     return sims
 
 
-<<<<<<< HEAD
-def test_durations(location='kenya'):
-=======
 def test_durations(location='test'):
->>>>>>> c515da98
     sc.heading('Testing that durations are as expected...')
 
     # Create parameters and modules
