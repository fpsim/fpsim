--- conflicted
+++ resolved
@@ -1,16 +1,9 @@
 {
   "time": {
-<<<<<<< HEAD
     "initialize": 0.002,
     "run": 2.431,
     "postprocess": 0.043,
     "total": 2.476
-=======
-    "initialize": 0.0,
-    "run": 3.054,
-    "postprocess": 0.088,
-    "total": 3.143
->>>>>>> 3a6a2b58
   },
   "parameters": {
     "n": 1000,
@@ -18,9 +11,5 @@
     "end_year": 2020,
     "timestep": 1
   },
-<<<<<<< HEAD
-  "cpu_performance": 0.5178641806167515
-=======
   "cpu_performance": 0.8665430356444568
->>>>>>> 3a6a2b58
 }