{
  "time": {
<<<<<<< HEAD
    "initialize": 0.002,
    "run": 14.854,
    "postprocess": 0.051,
    "total": 14.907
=======
    "initialize": 0.005,
    "run": 15.69,
    "postprocess": 0.052,
    "total": 15.747
>>>>>>> b1ceeeb9
  },
  "parameters": {
    "n": 10000,
    "start_year": 1960,
    "end_year": 2020,
    "timestep": 1
  },
<<<<<<< HEAD
  "cpu_performance": 0.5022433429633371
=======
  "cpu_performance": 0.5043431698735643
>>>>>>> b1ceeeb9
}<|MERGE_RESOLUTION|>--- conflicted
+++ resolved
@@ -1,16 +1,9 @@
 {
   "time": {
-<<<<<<< HEAD
-    "initialize": 0.002,
-    "run": 14.854,
-    "postprocess": 0.051,
-    "total": 14.907
-=======
     "initialize": 0.005,
     "run": 15.69,
     "postprocess": 0.052,
     "total": 15.747
->>>>>>> b1ceeeb9
   },
   "parameters": {
     "n": 10000,
@@ -18,9 +11,5 @@
     "end_year": 2020,
     "timestep": 1
   },
-<<<<<<< HEAD
-  "cpu_performance": 0.5022433429633371
-=======
   "cpu_performance": 0.5043431698735643
->>>>>>> b1ceeeb9
 }