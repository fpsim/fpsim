--- conflicted
+++ resolved
@@ -7,10 +7,7 @@
 import sciris as sc
 import fpsim as fp
 import pytest
-<<<<<<< HEAD
-=======
 import starsim as ss
->>>>>>> 596156cd
 import types
 import fpsim.defaults as fpd
 
