--- conflicted
+++ resolved
@@ -15,18 +15,7 @@
 import pylab as pl
 import starsim as ss
 
-<<<<<<< HEAD
-#
-# def custom_init(sim, force=False, age=None, sex=None, empowerment_module=None, education_module=None, person_defaults=None):
-#     if force or not sim.initialized:
-#         sim.ti = 0  # The current time index
-#         fpu.set_seed(sim['seed'])
-#         sim.init_results()
-#         sim.people=fpppl.People(age_pyramid=sim.fp_pars['age_pyramid'], sex=sex, empowerment_module=empowerment_module, education_module=education_module, person_defaults=person_defaults )  # This step also initializes the empowerment and education modules if provided
-#         sim.init_contraception()  # Initialize contraceptive methods
-#         sim.initialized = True
-#         sim.pars['verbose'] = -1
-#     return sim
+serial = 1  # For testing purposes
 
 f24_age_pyramid = np.ndarray(shape=(3, 3), dtype=float)
 f24_age_pyramid[0, :] = [0, 0, 0]
@@ -41,22 +30,6 @@
 f_age_pyramid = np.ndarray(shape=(2,3), dtype=float)
 f_age_pyramid[0,:] = [0, 100, 100]
 f_age_pyramid[0,:] = [75, 100, 100]
-=======
-serial = 1  # For testing purposes
-
-
-def custom_init(sim, force=False, init_contra=True, age=None, sex=None, empowerment_module=None, education_module=None, person_defaults=None):
-    if force or not sim.initialized:
-        sim.ti = 0  # The current time index
-        fpu.set_seed(sim['seed'])
-        sim.init_results()
-        sim.people=fpppl.People(pars=sim.pars, age=age, sex=sex, empowerment_module=empowerment_module, education_module=education_module, person_defaults=person_defaults )  # This step also initializes the empowerment and education modules if provided
-        if init_contra: sim.init_contraception()  # Initialize contraceptive methods
-        sim.initialized = True
-        sim.pars['verbose'] = -1
-    return sim
-
->>>>>>> 1fb0a166
 
 def test_pregnant_women():
     sc.heading('Test pregnancy and birth outcomes... ')
@@ -200,7 +173,6 @@
 
     return sim
 
-<<<<<<< HEAD
 #
 # def test_simplechoice_contraception_dependencies():
 #     # These asserts aren't as straightforward as I thought they would be. The interactions within the model defy easy categorization.
@@ -338,117 +310,6 @@
 #     plot_results(sim3)
 #
 #     return sim1, sim2, sim3
-=======
-
-def test_simplechoice_contraception_dependencies():
-    # There are a number of different factors that affect contraception use, including previous use, age, etc.
-    # All agents are women, initialized at age 15, all active, all infertile.
-    # sim1: Age impacts
-    #    no parity, all have used contra before
-    #    Init to all 15yo female agents, run for 40 yr to see how age impacts use
-    # sim2: Previous use impacts
-    #    used contra previously, all ages.
-    # sim3: Previous use impacts
-    #    none have used contra. all ages.
-    sc.heading('Testing contraception dependencies... ')
-
-    custom_pars = {
-        'start_year': 2000,
-        'end_year': 2005,
-        'n_agents': 1000,
-        'primary_infertility': 1, # make sure no pregnancies!
-    }
-
-    cm_pars = dict(
-        prob_use_trend_par=0.0, # no change in use trend, so changes should be driven by other factors
-        force_choose=False,
-    )
-    method = fpm.SimpleChoice(pars=cm_pars, location="kenya")
-    analyzers = fp.cpr_by_age()
-
-    # force all to have debuted and sexually active
-    debut_age = {
-        'ages': np.arange(10, 49, dtype=float),
-        'probs': np.ones(35, dtype=float)
-    }
-
-    # Note: not all agents will be active at t==0 but will be after t==1
-    sexual_activity = np.ones(51, dtype=float)
-
-    # Set up all sims to run in parallel
-    # custom init forces age, sex and other person defaults
-    # p_use by age: <18: ~.18, 18-20: ~.49, 20-25: ~.54, 25-35: ~.52, 35-50: ~.32
-    pars1 = sc.dcp(custom_pars)
-    pars1['end_year'] = 2040  # run for 40 years to see how age impacts use
-    sim1 = fp.Sim(location="kenya", pars=pars1, contraception_module=sc.dcp(method), sexual_activity=sexual_activity, debut_age=debut_age, analyzers=sc.dcp(analyzers))
-    sim1 = custom_init(sim1, age=15, sex=0, person_defaults={'ever_used_contra':True})
-
-    sim2 = fp.Sim(location="kenya", pars=custom_pars, contraception_module=sc.dcp(method), sexual_activity=sexual_activity, debut_age=debut_age, analyzers=sc.dcp(analyzers))
-    sim2 = custom_init(sim2, sex=0, person_defaults={'ever_used_contra': True})
-
-    sim3 = fp.Sim(location="kenya", pars=custom_pars, contraception_module=sc.dcp(method), sexual_activity=sexual_activity, debut_age=debut_age, analyzers=sc.dcp(analyzers))
-    sim3 = custom_init(sim3, sex=0, person_defaults={'ever_used_contra': False})
-
-    # Run all sims
-    msim = fp.parallel(sim1, sim2, sim3, serial=serial, compute_stats=False)
-    sim1, sim2, sim3 = msim.sims
-
-    # CHECK SIM 1
-    # If CPR responded instantly to changes in p_use, then CPR by age should increase from u18->u20, increase from
-    # u20->u25, decrease slightly from u25->u35, then decrease more from u35+. However, the rate of change in CPR is
-    # more gradual than the change in p_use because the duration of use varies and can be many years long. The direction
-    # of change is determined by the cpr when p_use changes and the new value of p_use. Generally speaking, trend should
-    # be positive until > 35.
-
-    # Note: u18 tends to have artifacts from the test's initial conditions that haven't stabilized yet, so it's an unreliable indicator of test success
-    cpr_by_age = sim1['analyzers'].results
-    u_18_nonzero = cpr_by_age['<18'][np.nonzero(cpr_by_age['<18'])]
-    m_u18, b = np.polyfit(np.arange(len(u_18_nonzero)), u_18_nonzero, 1)
-
-    u_20_nonzero = cpr_by_age['18-20'][np.nonzero(cpr_by_age['18-20'])]
-    m_u20, b = np.polyfit(np.arange(len(u_20_nonzero)), u_20_nonzero, 1)
-
-    u_25_nonzero = cpr_by_age['20-25'][np.nonzero(cpr_by_age['20-25'])]
-    m_u25, b = np.polyfit(np.arange(len(u_25_nonzero)), u_25_nonzero, 1)
-
-    u_35_nonzero = cpr_by_age['25-35'][np.nonzero(cpr_by_age['25-35'])]
-    m_u35, b = np.polyfit(np.arange(len(u_35_nonzero)), u_35_nonzero, 1)
-
-    o_35_nonzero = cpr_by_age['>35'][np.nonzero(cpr_by_age['>35'])]
-    m_o35, b = np.polyfit(np.arange(len(o_35_nonzero)), o_35_nonzero, 1)
-
-    print(f"Printing CPR trends ... ")
-    # NB, we expect CPR to increase from u18->u20, u20->u25, u25->u35, and decrease from u35+."
-    # The assert statements below have been commented out while we figure out a robust way to test this.
-    # assert m_u20 > 0, "Expected CPR to increase over time in the 18->20 cohort"
-    # assert m_u25 > 0, "Expected CPR to increase from u25->u35"
-    # assert m_u35 > 0, "Expected CPR to increase from u35->u35+"
-    # assert m_o35 < 0, "Expected CPR to decrease from u35->u35+"
-    print(f'CPR trends: 18-20: {m_u20:.4f}, 20-25: {m_u25:.2f}, 25-35: {m_u35:.2f}, 35+{m_o35:.2f})')
-
-    # Contraception use is more likely if an agent has used contraception before. Sim2 assumes every agent has used
-    # contra before, so its initial CPR will be higher than sim3 and all subsequent checks will be more likely to use
-    # contraception too.
-    # because trend is set to 0 and ages are distributed across the contra age ranges, we expect no trend in CPR over time
-    m, b = np.polyfit(sim2.tvec, sim2.results.cpr, 1)
-    assert 0.05 > m > -0.05, "Expected no trend in CPR over time, sim 2"
-
-    m, b = np.polyfit(sim3.tvec, sim3.results.cpr, 1)
-    assert 0.05 > m > -0.05, "Expected no trend in CPR over time, sim 3"
-
-    # CPR should be higher in sim2 than sim3 at all time steps
-    print(f"Checking CPR is higher if all agents are previous users ... ")
-    diffs = np.nonzero((sim2.results.cpr - sim3.results.cpr) <0)[-1]
-    diffyears = sim2.results['t'][diffs]
-    assert np.all(sim2.results.cpr > sim3.results.cpr), f"Expected CPR to be higher in sim2 than sim3 but they differ: {diffs}, {diffyears}"
-    print(f'✓ (CPR is increased by prior contra use)')
-
-    plot_results(sim1)
-    plot_results(sim2)
-    plot_results(sim3)
-
-    return sim1, sim2, sim3
->>>>>>> 1fb0a166
 
 
 def test_method_selection_dependencies():
@@ -472,8 +333,6 @@
         force_choose=False,
     )
     method = fpm.SimpleChoice(pars=cm_pars, location="kenya")
-
-
 
     cpr = fp.cpr_by_age()
     snapshots = fp.snapshot([1,2])
@@ -589,7 +448,7 @@
     sc.options(interactive=False)
     s1 = test_pregnant_women()
     s2 = test_contraception()
-    s3, s4, s5 = test_simplechoice_contraception_dependencies()
+    # s3, s4, s5 = test_simplechoice_contraception_dependencies()
     s6 = test_method_selection_dependencies()
     s7, s8 = test_education_preg()
     print("All tests passed!")
