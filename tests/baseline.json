{
  "model": {
<<<<<<< HEAD
    "pop_size_mean": 1879.4590163934427,
    "pop_growth_rate_mean": 1.7994104518119822,
    "mcpr_mean": 10.375718989741394,
    "maternal_mortality_ratio": 0.0,
    "infant_mortality_rate": 15.625,
    "crude_death_rate": 14.123320702721323,
    "crude_birth_rate": 22.046159145711336,
    "total_fertility_rate_mean": 3.504952646682759,
    "asfr_mean": 81.06339687479263,
    "skyscrapers_mean": 2.0408163265306123,
    "spacing_stats_mean": 2.944444444444437,
    "age_first_stats_mean": 24.014234144102762,
=======
    "pop_size_mean": 2710.44262295082,
    "pop_growth_rate_mean": 3.0311184269854157,
    "mcpr_mean": 10.469358071052214,
    "maternal_mortality_ratio": 152.4390243902439,
    "infant_mortality_rate": 32.407407407407405,
    "crude_death_rate": 4.1813012209399565,
    "crude_birth_rate": 36.126442548921226,
    "total_fertility_rate_mean": 5.879383750137716,
    "asfr_mean": 130.56038262164589,
    "skyscrapers_mean": 2.0408163265306123,
    "spacing_stats_mean": 2.6388888888888515,
    "age_first_stats_mean": 20.638888888888868,
>>>>>>> 66ff0e32
    "method_counts_mean": 0.1
  },
  "data": {
    "pop_size_mean": 2626.130243513934,
    "pop_growth_rate_mean": 2.7603351686635165,
    "mcpr_mean": 12.546341463414633,
    "maternal_mortality_ratio": 315.0,
    "infant_mortality_rate": 33.6,
    "crude_death_rate": 5.7,
    "crude_birth_rate": 34.5,
    "total_fertility_rate_mean": 6.197679540983606,
    "asfr_mean": 111.25475,
    "skyscrapers_mean": 2.0408163265306123,
    "spacing_stats_mean": Infinity,
    "age_first_stats_mean": 32.61763072359478,
    "method_counts_mean": 0.10000045765428642
  }
}<|MERGE_RESOLUTION|>--- conflicted
+++ resolved
@@ -1,19 +1,5 @@
 {
   "model": {
-<<<<<<< HEAD
-    "pop_size_mean": 1879.4590163934427,
-    "pop_growth_rate_mean": 1.7994104518119822,
-    "mcpr_mean": 10.375718989741394,
-    "maternal_mortality_ratio": 0.0,
-    "infant_mortality_rate": 15.625,
-    "crude_death_rate": 14.123320702721323,
-    "crude_birth_rate": 22.046159145711336,
-    "total_fertility_rate_mean": 3.504952646682759,
-    "asfr_mean": 81.06339687479263,
-    "skyscrapers_mean": 2.0408163265306123,
-    "spacing_stats_mean": 2.944444444444437,
-    "age_first_stats_mean": 24.014234144102762,
-=======
     "pop_size_mean": 2710.44262295082,
     "pop_growth_rate_mean": 3.0311184269854157,
     "mcpr_mean": 10.469358071052214,
@@ -26,7 +12,6 @@
     "skyscrapers_mean": 2.0408163265306123,
     "spacing_stats_mean": 2.6388888888888515,
     "age_first_stats_mean": 20.638888888888868,
->>>>>>> 66ff0e32
     "method_counts_mean": 0.1
   },
   "data": {
