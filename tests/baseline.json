--- conflicted
+++ resolved
@@ -1,19 +1,5 @@
 {
   "model": {
-<<<<<<< HEAD
-    "pop_size_mean": 9952.283333333333,
-    "pop_growth_rate_mean": -0.15766951562723777,
-    "mcpr_mean": 36.62131117903864,
-    "maternal_mortality_ratio": 0.0,
-    "infant_mortality_rate": 44.11764705882353,
-    "crude_death_rate": 14.187541565063178,
-    "crude_birth_rate": 7.5371314564398135,
-    "total_fertility_rate_mean": 1.5460970881708889,
-    "asfr_mean": 36.60757772500814,
-    "ageparity_mean": 2.0408163265306127,
-    "spacing_stats_mean": 3.777782440185547,
-    "age_first_stats_mean": 22.346635182698567,
-=======
     "pop_size_mean": 12504.183333333332,
     "pop_growth_rate_mean": 0.7378330914757256,
     "mcpr_mean": 40.77292427820593,
@@ -26,7 +12,6 @@
     "ageparity_mean": 2.0408163265306123,
     "spacing_stats_mean": 3.4722222222222143,
     "age_first_stats_mean": 22.805555555555504,
->>>>>>> 39263447
     "method_counts_mean": 0.1
   },
   "data": {
