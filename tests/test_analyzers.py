"""
Run tests on the analyzers, including calibration.
"""

import sciris as sc
import fpsim as fp
import starsim as ss
import pytest


do_plot = 1
sc.options(backend='agg') # Turn off interactive plots
max_pregnancy_loss = 0.5 # Maximum allowed fraction of pregnancies to allow to not end in birth (including stillbirths)


def ok(string):
    ''' Print out a successful test nicely '''
    return sc.printgreen(f'✓ {string}\n')


def make_analyzer(analyzer):
    ''' Create a sim with a single analyzer '''
    sim = fp.Sim(location='test', analyzers=analyzer).run(verbose=1/12)
    an = sim.analyzers[0]
    return an


def test_calibration(n_trials=3):
    ''' Compare the current default sim against the saved baseline '''
    sc.heading('Testing calibration...')

    calib_pars = dict(
        exposure_factor = [5, 0, 5],
    )

    # Calculate calibration
    pars= dict(location='test', n_agents=20, start=1960, stop=1980, verbose=1/12)

    calib = fp.Calibration(pars=pars, weights=dict(pop_size=100))
    calib.calibrate(calib_pars=calib_pars, n_trials=n_trials, n_workers=2)
    before,after = calib.summarize()

    # TODO FIX THIS
    # assert after <= before, 'Expect calibration to not make fit worse'
    ok(f'Calibration improved fit ({after:n} < {before:n})')

    if do_plot:
        calib.before.plot()
        calib.after.plot()
        calib.before.fit.plot()
        calib.after.fit.plot()

    return calib


def test_snapshot():
    ''' Test snapshot analyzer '''
    sc.heading('Testing snapshot analyzer...')

    timesteps = [0, 50]
    snap = make_analyzer(fp.snapshot(timesteps=timesteps))
    shots = snap.snapshots
    assert len(shots) == len(timesteps), 'Wrong number of snapshots'
    ok(f'Took {len(timesteps)} snapshots')
    pop0 = len(shots[0])
    pop1 = len(shots[1])
    # assert pop1 > pop0, 'Expected population to grow'
    # ok(f'Population grew ({pop1} > {pop0})')

    return snap


def test_age_pyramids():
    sc.heading('Testing age pyramids...')

    ap = make_analyzer(fp.age_pyramids())

    if do_plot:
        ap.plot()

    return ap

def test_longitudinal():
    sc.heading('Testing longitudinal history analyzer...')
    keys=['age']
    lh = fp.longitudinal_history(keys)

    sim = fp.Sim(analyzers=lh)
    sim.init()
    sim.run(verbose=1/12)

    # The difference between the largest and smallest age should for each person be equal to (1 year - 1/timestepsperyear)
    # Based on the default params, the value in slot 0 is the max and in slot 1 is the min. There will be some rounding error
    # so we use pytest.approx to compare.
    min_age = sim.analyzers.longitudinal_history.age[ss.uids(1), 0]
    max_age = sim.analyzers.longitudinal_history.age[ss.uids(1), 1]
    assert max_age - min_age == pytest.approx(1/sim.fp_pars['tiperyear'], rel=1e-2), 'Expected age difference to be equal to 1 year minus the timestep size'

    return

def test_method_mix_by_age():
    sc.heading('Testing method mix by age analyzer...')

    # Create a sim with the method mix by age analyzer
    mmba = fp.method_mix_by_age()
    sim = fp.Sim(analyzers=[mmba])
    sim.init()
    sim.run()

    # Check that the analyzer has been populated
    assert sim.analyzers.method_mix_by_age.mmba_results is not None, 'Method mix by age results should not be empty'

    return sim.analyzers.method_mix_by_age



if __name__ == '__main__':

    sc.options(backend=None) # Turn on interactive plots
    with sc.timer():
<<<<<<< HEAD
        # calib = test_calibration()
        # snap  = test_snapshot()
        # ap    = test_age_pyramids()
        # lh    = test_longitudinal()
=======
        calib = test_calibration()
        snap  = test_snapshot()
        ap    = test_age_pyramids()
        lh    = test_longitudinal()
>>>>>>> d7661880
        mmba  = test_method_mix_by_age()<|MERGE_RESOLUTION|>--- conflicted
+++ resolved
@@ -118,15 +118,8 @@
 
     sc.options(backend=None) # Turn on interactive plots
     with sc.timer():
-<<<<<<< HEAD
-        # calib = test_calibration()
-        # snap  = test_snapshot()
-        # ap    = test_age_pyramids()
-        # lh    = test_longitudinal()
-=======
         calib = test_calibration()
         snap  = test_snapshot()
         ap    = test_age_pyramids()
         lh    = test_longitudinal()
->>>>>>> d7661880
         mmba  = test_method_mix_by_age()