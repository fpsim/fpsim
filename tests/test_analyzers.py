--- conflicted
+++ resolved
@@ -2,16 +2,9 @@
 Run tests on the analyzers, including calibration.
 """
 
-<<<<<<< HEAD
-import os
-import numpy as np
-import sciris as sc
-import fpsim as fp
-=======
 import sciris as sc
 import fpsim as fp
 
->>>>>>> dc597d81
 
 do_plot = 1
 sc.options(backend='agg') # Turn off interactive plots
@@ -35,11 +28,7 @@
     sc.heading('Testing calibration...')
 
     calib_pars = dict(
-<<<<<<< HEAD
-        exposure_factor = [1.5, 0.5, 1.5],
-=======
         exposure_factor = [5, 0, 5],
->>>>>>> dc597d81
     )
 
     # Calculate calibration
