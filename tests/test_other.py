--- conflicted
+++ resolved
@@ -45,13 +45,7 @@
 def test_to_df():
     sc.heading('Testing other sim methods...')
 
-<<<<<<< HEAD
     sim = fp.Sim(location='test').run()
-=======
-    sim = fp.Sim().run()
-    sim.brief()
-    ok('sim.brief() worked')
->>>>>>> 1fb0a166
 
     df = sim.to_df()
     births = df.births.sum()
@@ -148,23 +142,6 @@
 
     return results
 
-<<<<<<< HEAD
-# Method usage is not currently used in FPsim, v2 or v3.
-# def test_method_usage():
-#     '''Test that method usage proportions add to 1 and correspond to population'''
-#     sim = fp.Sim(location='test')
-#     sim.run()
-#     for timestep, proportions in enumerate(sim.results['method_usage']):
-#         assert np.isclose(sum(proportions), 1, atol=0.0001)
-#         pop = sim.results['pop_size'][timestep]
-#
-#         # Checking that proportion isn't calculated from a larger population than expected
-#         for proportion in proportions:
-#             if proportion > 0:
-#                 assert (proportion * pop) > 1, "Method usage proportions drawing from a larger population than expected"
-#
-#     return sim
-=======
 def test_method_usage():
     '''Test that method usage proportions add to 1 and correspond to population'''
     sim = fp.Sim()
@@ -179,7 +156,6 @@
                 assert (proportion * pop) > 1, "Method usage proportions drawing from a larger population than expected"
     
     return sim
->>>>>>> 1fb0a166
 
 
 # def test_track_as(run_track_as):
