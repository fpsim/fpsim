--- conflicted
+++ resolved
@@ -26,16 +26,8 @@
     ''' Make simulations with particular interventions '''
     simlist = []
     for intv in interventions:
-<<<<<<< HEAD
-        pars = fp.pars('test')
-        simlist += fp.Sim(fp_pars=pars, interventions=intv)
-=======
-        pars = fp.pars('test', interventions=intv)
-        simlist.append(
-            fp.Sim(
-                pars=sc.dcp(pars),
-                contraception_module=sc.dcp(contraception_module)))
->>>>>>> 1fb0a166
+        pars = fp.pars('test', contraception_module=contraception_module)
+        simlist += fp.Sim(fp_pars=sc.dcp(pars), interventions=intv)
     return simlist
 
 
