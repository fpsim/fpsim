"""
Run tests on the interventions.
"""

import sciris as sc
import pylab as pl
import fpsim as fp
import numpy as np

<<<<<<< HEAD
serial   = 1 # Whether to run in serial (for debugging)
do_plot  = 0 # Whether to do plotting in interactive mode
=======
serial   = 0 # Whether to run in serial (for debugging)
do_plot  = 1 # Whether to do plotting in interactive mode
>>>>>>> b1ceeeb9
# sc.options(backend='agg') # Turn off interactive plots


def make_sim(**kwargs):
    '''
    Define a default simulation for testing the baseline.
    '''
    sim = fp.Sim(location='test', **kwargs)
    return sim


def test_intervention_fn():
    """ Test defining an intervention as a function """
    sc.heading('Testing intervention can be defined as a function...')

    def test_interv(sim):
        if sim.ti == 100:
            print(f'Success on day {sim.ti}')
            sim.intervention_applied = True

    sim = make_sim(interventions=test_interv)
    sim.run()
    assert sim.intervention_applied
    print(f'✓ (functions intervention ok)')

    return sim


def test_change_par():
    ''' Testing that change_par() modifies sim results in expected ways '''
    sc.heading('Testing change_par()...')

    # Define exposure test
    verbose = True
    year = 2002
    ec = 0.01
    cp1 = fp.change_par(par='exposure_factor', years=year, vals=ec, verbose=verbose) # Reduce exposure factor
    cp2 = fp.change_par(par='exposure_factor', years=year+5, vals=['reset'], verbose=verbose)  # Reset exposure factor
    s0 = make_sim(label='Baseline')
    s1 = make_sim(interventions=cp1, label='Low exposure')
    s2 = make_sim(interventions=[cp1, cp2], label='Low exposure, reset')

    # Run
    m = fp.parallel(s0, s1, s2, serial=serial, compute_stats=False)
    s0, s1, s2 = m.sims[:] # Replace with run versions

    # Test exposure factor change
    base_births = s0.results['births'].sum()
    cp1_births   = s1.results['births'].sum()
    cp2_births  = s2.results['births'].sum()
    assert s1['exposure_factor'] == ec, f'change_pars() did not change exposure factor to {ec}'
    assert cp1_births < base_births, f'Reducing exposure factor should reduce births, but {cp1_births} is not less than the baseline of {base_births}'

    assert s2['exposure_factor'] == 1.0, f'Exposure factor should be reset back to 1.0, but it is {s2["exposure_factor"]}'
    assert cp2_births <= base_births, f'Reducing exposure factor temporarily should reduce births, but {cp2_births} is not less than the baseline of {base_births}'


    return m


def test_plot():
    sc.heading('Testing intervention plotting...')

    cp = fp.change_par(par='exposure_factor', years=2002, vals=2.0) # Reduce exposure factor
    um1 = fp.update_methods(year=2005, eff={'Injectables': 1.0})
    um2 = fp.update_methods(year=2008, p_use=0.5)
    um3 = fp.update_methods(year=2010, method_mix=[0.9, 0.1, 0, 0, 0, 0, 0, 0, 0])
    sim = make_sim(contraception_module=fp.RandomChoice(), interventions=[cp, um1, um2, um3]).run()

    return sim


def test_change_people_state():
    """ Testing that change_people_state() modifies sim results in expected ways """
    sc.heading('Testing change_people_state()...')

    par_kwargs = dict(n_agents=500, start_year=2000, end_year=2020, seed=1, verbose=-1)
    pars = fp.pars(location='kenya', **par_kwargs)
    ms = fp.SimpleChoice(location='kenya')
    sim_kwargs = dict(contraception_module=ms)

    # Change ever user
    prior_use_lift = fp.change_people_state('ever_used_contra', years=2019, new_val=True, eligibility=np.arange(500), prop=1, annual=False)
    prior_use_gone = fp.change_people_state('ever_used_contra', years=2020, new_val=False, eligibility=np.arange(500), prop=1, annual=False)

    # Make and run sim
    s0 = fp.Sim(pars, **sim_kwargs, label="Baseline")
    s1 = fp.Sim(pars, **sim_kwargs, interventions=prior_use_lift, label="All prior_use set to True")
    s2 = fp.Sim(pars, **sim_kwargs, interventions=prior_use_gone, label="Prior use removed from 500 people")
    msim = fp.parallel(s0, s1, s2)
    s0, s1, s2 = msim.sims

    # Test people state change
    s0_used_contra = np.sum(s0.people['ever_used_contra'])
    s1_used_contra = np.sum(s1.people['ever_used_contra'])
    s2_500_used_contra = np.sum(s2.people['ever_used_contra'][0:500])

    print(f"Checking change_state CPR trends ... ")
    assert s1_used_contra > s0_used_contra, f'Increasing prior use should increase the number of people with who have used contraception, but {s1_used_contra} is not greater than the baseline of {s0_used_contra}'
    assert s2_500_used_contra == 0, f'Changing people state should set prior use to False for the first 500 agents, but {s2_500_used_contra} is not 0'
    print(f"✓ ({s1_used_contra} > {s0_used_contra})")

    return s0, s1, s2


if __name__ == '__main__':
    s0 = test_intervention_fn()
    s1 = test_change_par()
    s3 = test_plot()
    s4, s5, s6 = test_change_people_state()

    print('Done.')

<|MERGE_RESOLUTION|>--- conflicted
+++ resolved
@@ -7,13 +7,8 @@
 import fpsim as fp
 import numpy as np
 
-<<<<<<< HEAD
-serial   = 1 # Whether to run in serial (for debugging)
-do_plot  = 0 # Whether to do plotting in interactive mode
-=======
 serial   = 0 # Whether to run in serial (for debugging)
 do_plot  = 1 # Whether to do plotting in interactive mode
->>>>>>> b1ceeeb9
 # sc.options(backend='agg') # Turn off interactive plots
 
 
