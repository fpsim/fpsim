"""
Run tests on the interventions.
"""

import sciris as sc
from numba.cpython.charseq import s1_dtype

import fpsim as fp
import numpy as np
import pytest

serial   = 0 # Whether to run in serial (for debugging)
do_plot  = 1 # Whether to do plotting in interactive mode
# sc.options(backend='agg') # Turn off interactive plots


def make_sim(**kwargs):
    '''
    Define a default simulation for testing the baseline.
    '''
    sim = fp.Sim(location='test', **kwargs)
    return sim


def test_intervention_fn():
    ''' Test interventions '''
    sc.heading('Testing interventions...')

    def test_interv(sim):
        if sim.ti == 100:
            print(f'Success on day {sim.ti}')
            sim.intervention_applied = True

    sim = make_sim(interventions=test_interv)
    sim.run()
    assert sim.intervention_applied

    return sim


def test_change_par():
    ''' Testing that change_par() modifies sim results in expected ways '''
    sc.heading('Testing change_par()...')

    # Define exposure test
    verbose = True
    year = 2002
    ec = 0.01
    cp1 = fp.change_par(par='exposure_factor', years=year, vals=ec, verbose=verbose) # Reduce exposure factor
    cp2 = fp.change_par(par='exposure_factor', years=year+5, vals=['reset'], verbose=verbose)  # Reset exposure factor
    s0 = make_sim(label='Baseline')
    s1 = make_sim(interventions=cp1, label='Low exposure')
    s2 = make_sim(interventions=[cp1, cp2], label='Low exposure, reset')

    # Run
    m = fp.parallel(s0, s1, s2, serial=serial, compute_stats=False)
    s0, s1, s2 = m.sims[:] # Replace with run versions

    # Test exposure factor change
    base_births = s0.results['births'].sum()
    cp1_births   = s1.results['births'].sum()
    cp2_births  = s2.results['births'].sum()
    assert s1['exposure_factor'] == ec, f'change_pars() did not change exposure factor to {ec}'
    assert cp1_births < base_births, f'Reducing exposure factor should reduce births, but {cp1_births} is not less than the baseline of {base_births}'

    assert s2['exposure_factor'] == 1.0, f'Exposure factor should be reset back to 1.0, but it is {s2["exposure_factor"]}'
    assert cp2_births < base_births, f'Reducing exposure factor temporarily should reduce births, but {cp2_births} is not less than the baseline of {base_births}'

    # Check user input validation
    with pytest.raises(ValueError): # Check that length of years and values match
        fp.change_par(par='test', years=[2002],vals=[1,2])
    with pytest.raises(ValueError): # Check invalid parameter
        make_sim(interventions=fp.change_par('not_a_parameter')).run()
    with pytest.raises(ValueError): # Check too early start year
        make_sim(interventions=fp.change_par('exposure_factor', years=1920, vals=1)).run()
    with pytest.raises(ValueError): # Check too late end year
        make_sim(interventions=fp.change_par('exposure_factor', years=2120, vals=1)).run()
    with pytest.raises(ValueError): # Check invalid year type
        make_sim(interventions=fp.change_par('exposure_factor', years=None, vals=-1)).run()

    if do_plot:
        m.plot()

    return m


def test_plot():
    sc.heading('Testing intervention plotting...')

    cp = fp.change_par(par='exposure_factor', years=2002, vals=2.0) # Reduce exposure factor
    um1 = fp.update_methods(year=2005, eff={'Injectables': 1.0})
    um2 = fp.update_methods(year=2008, p_use=0.5)
    um3 = fp.update_methods(year=2010, method_mix=[0.9, 0.1, 0, 0, 0, 0, 0, 0, 0])
    sim = make_sim(interventions=[cp, um1, um2, um3]).run()

    if do_plot:
        sim.plot()
    return sim


def test_empowerment_boost():
    """ Test that empowerment_boost() modifies sim results in expected ways """
    sc.heading('Testing empowerment_boost()...')

    # We use the default eligibility criteria for this test

    def eligibility(sim):
        ppl = sim.people
        eligible_ppl = ppl.filter((ppl.sex == 0) &
                                   ppl.alive &  # living women
                                  (ppl.age >= 15) & (ppl.age < 40)
                                  )
        return eligible_ppl

    # Establish some empowerment at the beginning, otherwise the boost is trying to scale off of 0
    init_emp = fp.change_people_state('paid_employment', years=[2008, 2009], new_val=True, prop=.5,
                                      annual=True, eligibility=np.arange(90))
    emp = fp.empowerment_boost(years=2009, perc=1, annual=True, state_name="paid_employment", force_theoretical=True)
    s0 = make_sim(label='Baseline')
    s1 = make_sim(interventions=[init_emp, emp], label='Empowerment boost')

    # Run
    m = fp.parallel(s0, s1, serial=serial, compute_stats=False)
    s0, s1 = m.sims[:] # Replace with run versions

    # Test empowerment boost
    s0_employed = np.sum(s0.people['paid_employment'])
    s1_employed = np.sum(s1.people['paid_employment'])

    assert s1_employed > s0_employed, f'Empowerment boost should increase the number of people with paid employment, but {s1_employed} is not greater than the baseline of {s0_employed}'

    return s0, s1




def test_change_people_state(emp=False):
    """ Testing that change_people_state() modifies sim results in expected ways """
    sc.heading('Testing change_people_state()...')

    def intv_eligible(sim):
        return ((sim.people.is_female) &
                (sim.people.alive) &
                (sim.people.age >= 15) &
                (sim.people.age < 50) &
                ~sim.people.has_fin_knowl)

<<<<<<< HEAD
    fin_know = fp.change_people_state('has_fin_knowl', years=2010, new_val=True, eligibility=intv_eligible, prop=1.0, annual=False)
=======
    fin_know = fp.change_people_state('has_fin_knowl', years=2019, new_val=True, eligibility=intv_eligible, prop=0.1, annual=True)
>>>>>>> ef5d9774

    par_kwargs = dict(n_agents=500, start_year=2000, end_year=2020, seed=1, verbose=1)
    pars = fp.pars(location='kenya', **par_kwargs)

    # Create modules
    if not emp:
        ms = fp.SimpleChoice(location='kenya')
        sim_kwargs = dict(contraception_module=ms)
    else:
        ms = fp.EmpoweredChoice(location='kenya')
        emp = fp.Empowerment(location='kenya')
        edu = fp.Education(location='kenya')
        sim_kwargs = dict(contraception_module=ms, empowerment_module=emp, education_module=edu)

    # Make and run sim
    s0 = fp.Sim(pars, **sim_kwargs, label="Baseline")
    s1 = fp.Sim(pars, **sim_kwargs, interventions=fin_know, label="Fin_Knowl")
    s2 = fp.Sim(pars, **sim_kwargs, interventions=fp.change_people_state('has_fin_knowl', years=2019, new_val=False, eligibility=np.arange(500), prop=1, annual=True), label="No_Fin_Knowl 500")
    s0.run()
    s1.run()
    s2.run()

    # Test people state change
    s0_has_fin_knowl = np.sum(s0.people['has_fin_knowl'])
    s1_has_fin_knowl = np.sum(s1.people['has_fin_knowl'])
    s2_500_has_fin_knowl = np.sum(s2.people['has_fin_knowl'][0:500])

    assert s1_has_fin_knowl > s0_has_fin_knowl, f'Changing people state should increase the number of people with financial knowledge, but {s1_has_fin_knowl} is not greater than the baseline of {s0_has_fin_knowl}'
    assert s2_500_has_fin_knowl == 0, f'Changing people state should set the financial knowledge of the first 500 agents to 0, but {s2_500_has_fin_knowl} is not 0'

    # Check user input validation
    with pytest.raises(ValueError):  # Check invalid parameter
        make_sim(interventions=fp.change_people_state('not_a_parameter', new_val=True)).run()
    with pytest.raises(ValueError):  # Check bad value
        make_sim(interventions=fp.change_people_state('has_fin_know', new_val=None)).run()
    with pytest.raises(ValueError):  # Check too late end year
        make_sim(interventions=fp.change_people_state('has_fin_know', years=2120, new_val=True)).run()
    with pytest.raises(ValueError):  # Check invalid year type
        make_sim(interventions=fp.change_people_state('has_fin_know', years=None, new_val=True)).run()
    with pytest.raises(ValueError):  # Check invalid eligible
        make_sim(interventions=fp.change_people_state('has_fin_know', years=2005, new_val=True, eligibility="")).run()





    # Check with plot
    if do_plot:
        import pylab as pl
        t = s0.results['t']
        y0 = s0.results['has_fin_knowl']
        y1 = s1.results['has_fin_knowl']
        pl.figure()
        pl.plot(t, y0, label='Baseline')
        pl.plot(t, y1, label='Improved financial knowledge')
        pl.legend()
        pl.show()

    return s0, s1, s2


if __name__ == '__main__':
    isim   = test_intervention_fn()
    cpmsim = test_change_par()
    sim  = test_plot()
    s0, s1, s2 = test_change_people_state(emp=True)
    s3, s4, s5 = test_change_people_state(emp=False)
    s6, s7 = test_empowerment_boost()
    print('Done.')

<|MERGE_RESOLUTION|>--- conflicted
+++ resolved
@@ -24,7 +24,7 @@
 
 def test_intervention_fn():
     ''' Test interventions '''
-    sc.heading('Testing interventions...')
+    sc.heading('Testing intervention can be defined as a function...')
 
     def test_interv(sim):
         if sim.ti == 100:
@@ -34,6 +34,7 @@
     sim = make_sim(interventions=test_interv)
     sim.run()
     assert sim.intervention_applied
+    print(f'✓ (functions intervention ok)')
 
     return sim
 
@@ -98,113 +99,56 @@
     return sim
 
 
-def test_empowerment_boost():
-    """ Test that empowerment_boost() modifies sim results in expected ways """
-    sc.heading('Testing empowerment_boost()...')
-
-    # We use the default eligibility criteria for this test
-
-    def eligibility(sim):
-        ppl = sim.people
-        eligible_ppl = ppl.filter((ppl.sex == 0) &
-                                   ppl.alive &  # living women
-                                  (ppl.age >= 15) & (ppl.age < 40)
-                                  )
-        return eligible_ppl
-
-    # Establish some empowerment at the beginning, otherwise the boost is trying to scale off of 0
-    init_emp = fp.change_people_state('paid_employment', years=[2008, 2009], new_val=True, prop=.5,
-                                      annual=True, eligibility=np.arange(90))
-    emp = fp.empowerment_boost(years=2009, perc=1, annual=True, state_name="paid_employment", force_theoretical=True)
-    s0 = make_sim(label='Baseline')
-    s1 = make_sim(interventions=[init_emp, emp], label='Empowerment boost')
-
-    # Run
-    m = fp.parallel(s0, s1, serial=serial, compute_stats=False)
-    s0, s1 = m.sims[:] # Replace with run versions
-
-    # Test empowerment boost
-    s0_employed = np.sum(s0.people['paid_employment'])
-    s1_employed = np.sum(s1.people['paid_employment'])
-
-    assert s1_employed > s0_employed, f'Empowerment boost should increase the number of people with paid employment, but {s1_employed} is not greater than the baseline of {s0_employed}'
-
-    return s0, s1
-
-
-
-
-def test_change_people_state(emp=False):
+def test_change_people_state():
     """ Testing that change_people_state() modifies sim results in expected ways """
     sc.heading('Testing change_people_state()...')
 
-    def intv_eligible(sim):
-        return ((sim.people.is_female) &
-                (sim.people.alive) &
-                (sim.people.age >= 15) &
-                (sim.people.age < 50) &
-                ~sim.people.has_fin_knowl)
-
-<<<<<<< HEAD
-    fin_know = fp.change_people_state('has_fin_knowl', years=2010, new_val=True, eligibility=intv_eligible, prop=1.0, annual=False)
-=======
-    fin_know = fp.change_people_state('has_fin_knowl', years=2019, new_val=True, eligibility=intv_eligible, prop=0.1, annual=True)
->>>>>>> ef5d9774
-
     par_kwargs = dict(n_agents=500, start_year=2000, end_year=2020, seed=1, verbose=1)
     pars = fp.pars(location='kenya', **par_kwargs)
+    ms = fp.SimpleChoice(location='kenya')
+    sim_kwargs = dict(contraception_module=ms)
 
-    # Create modules
-    if not emp:
-        ms = fp.SimpleChoice(location='kenya')
-        sim_kwargs = dict(contraception_module=ms)
-    else:
-        ms = fp.EmpoweredChoice(location='kenya')
-        emp = fp.Empowerment(location='kenya')
-        edu = fp.Education(location='kenya')
-        sim_kwargs = dict(contraception_module=ms, empowerment_module=emp, education_module=edu)
+    # Change ever user
+    prior_use_lift = fp.change_people_state('ever_used_contra', years=2019, new_val=True, eligibility=np.arange(500), prop=1, annual=True)
+    prior_use_gone = fp.change_people_state('ever_used_contra', years=2019, new_val=False, eligibility=np.arange(500), prop=1, annual=True)
 
     # Make and run sim
     s0 = fp.Sim(pars, **sim_kwargs, label="Baseline")
-    s1 = fp.Sim(pars, **sim_kwargs, interventions=fin_know, label="Fin_Knowl")
-    s2 = fp.Sim(pars, **sim_kwargs, interventions=fp.change_people_state('has_fin_knowl', years=2019, new_val=False, eligibility=np.arange(500), prop=1, annual=True), label="No_Fin_Knowl 500")
-    s0.run()
-    s1.run()
-    s2.run()
+    s1 = fp.Sim(pars, **sim_kwargs, interventions=prior_use_lift, label="All prior_use set to True")
+    s2 = fp.Sim(pars, **sim_kwargs, interventions=prior_use_gone, label="Prior use removed from 500 people")
+    msim = fp.parallel(s0, s1, s2)
+    s0, s1, s2 = msim.sims
 
     # Test people state change
-    s0_has_fin_knowl = np.sum(s0.people['has_fin_knowl'])
-    s1_has_fin_knowl = np.sum(s1.people['has_fin_knowl'])
-    s2_500_has_fin_knowl = np.sum(s2.people['has_fin_knowl'][0:500])
+    s0_used_contra = np.sum(s0.people['ever_used_contra'])
+    s1_used_contra = np.sum(s1.people['ever_used_contra'])
+    s2_500_used_contra = np.sum(s2.people['ever_used_contra'][0:500])
 
-    assert s1_has_fin_knowl > s0_has_fin_knowl, f'Changing people state should increase the number of people with financial knowledge, but {s1_has_fin_knowl} is not greater than the baseline of {s0_has_fin_knowl}'
-    assert s2_500_has_fin_knowl == 0, f'Changing people state should set the financial knowledge of the first 500 agents to 0, but {s2_500_has_fin_knowl} is not 0'
+    print(f"Checking change_state CPR trends ... ")
+    assert s1_used_contra > s0_used_contra, f'Changing people state should increase the number of people with who have used contraception, but {s1_used_contra} is not greater than the baseline of {s0_used_contra}'
+    assert s2_500_used_contra == 0, f'Changing people state should set prior use to False for the first 500 agents, but {s2_500_used_contra} is not 0'
 
     # Check user input validation
     with pytest.raises(ValueError):  # Check invalid parameter
         make_sim(interventions=fp.change_people_state('not_a_parameter', new_val=True)).run()
     with pytest.raises(ValueError):  # Check bad value
-        make_sim(interventions=fp.change_people_state('has_fin_know', new_val=None)).run()
+        make_sim(interventions=fp.change_people_state('ever_used_contra', new_val=None)).run()
     with pytest.raises(ValueError):  # Check too late end year
-        make_sim(interventions=fp.change_people_state('has_fin_know', years=2120, new_val=True)).run()
+        make_sim(interventions=fp.change_people_state('ever_used_contra', years=2120, new_val=True)).run()
     with pytest.raises(ValueError):  # Check invalid year type
-        make_sim(interventions=fp.change_people_state('has_fin_know', years=None, new_val=True)).run()
+        make_sim(interventions=fp.change_people_state('ever_used_contra', years=None, new_val=True)).run()
     with pytest.raises(ValueError):  # Check invalid eligible
-        make_sim(interventions=fp.change_people_state('has_fin_know', years=2005, new_val=True, eligibility="")).run()
-
-
-
-
+        make_sim(interventions=fp.change_people_state('ever_used_contra', years=2005, new_val=True, eligibility="")).run()
 
     # Check with plot
     if do_plot:
         import pylab as pl
         t = s0.results['t']
-        y0 = s0.results['has_fin_knowl']
-        y1 = s1.results['has_fin_knowl']
+        y0 = s0.results['ever_used_contra']
+        y1 = s1.results['ever_used_contra']
         pl.figure()
         pl.plot(t, y0, label='Baseline')
-        pl.plot(t, y1, label='Improved financial knowledge')
+        pl.plot(t, y1, label='Higher prior use')
         pl.legend()
         pl.show()
 
@@ -215,8 +159,5 @@
     isim   = test_intervention_fn()
     cpmsim = test_change_par()
     sim  = test_plot()
-    s0, s1, s2 = test_change_people_state(emp=True)
-    s3, s4, s5 = test_change_people_state(emp=False)
-    s6, s7 = test_empowerment_boost()
     print('Done.')
 
