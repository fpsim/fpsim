'''
Test births, conceptions, etc.
'''

import numpy as np
import sciris as sc
import fpsim as fp
import pytest

# Parameters
do_plot  = 1 # Whether to do plotting in interactive mode
sc.options(backend='agg') # Turn off interactive plots


def ok(string):
    ''' Print out a successful test nicely '''
    return sc.printgreen(f'✓ {string}\n')

def test_plot():
    ''' Test Experiment plotting '''
    sc.heading('Testing Experiment plotting...')
    if do_plot:
        pars = fp.pars('test')
        exp = fp.Experiment(pars)
        exp.run()
        exp.plot()
        ok('Plotting succeeded')
    return exp

# def test_regional_exp():
#     ''' Test Experiment using a region as location'''
#     sc.heading('Testing regional Experiment')
#     if do_plot:
#         pars = fp.pars(location='amhara')
#         exp = fp.Experiment(pars)
#         exp.run()
#         exp.plot()
#         ok('Regional experiment succeeded')
#     return exp

def test_emp():
    ''' Test Experiment with Empowerment Module'''
    sc.heading('Testing Experiment with empowerment...')
    pars = fp.pars(location='kenya', use_empowerment=True)
    exp_emp = fp.Experiment(pars)
    exp_emp.run()
    ok('Experiment with empowerment module succeeded')
    return exp_emp

if __name__ == '__main__':
    sc.options(backend=None) # Turn on interactive plots

    with sc.timer():
<<<<<<< HEAD
        exp1 = test_plot()
=======
        exp = test_plot()
        exp_reg = test_regional_exp()
        exp_emp = test_emp()
>>>>>>> 89f15a51
<|MERGE_RESOLUTION|>--- conflicted
+++ resolved
@@ -27,16 +27,16 @@
         ok('Plotting succeeded')
     return exp
 
-# def test_regional_exp():
-#     ''' Test Experiment using a region as location'''
-#     sc.heading('Testing regional Experiment')
-#     if do_plot:
-#         pars = fp.pars(location='amhara')
-#         exp = fp.Experiment(pars)
-#         exp.run()
-#         exp.plot()
-#         ok('Regional experiment succeeded')
-#     return exp
+def test_regional_exp():
+    ''' Test Experiment using a region as location'''
+    sc.heading('Testing regional Experiment')
+    if do_plot:
+        pars = fp.pars(location='amhara')
+        exp = fp.Experiment(pars)
+        exp.run()
+        exp.plot()
+        ok('Regional experiment succeeded')
+    return exp
 
 def test_emp():
     ''' Test Experiment with Empowerment Module'''
@@ -51,10 +51,6 @@
     sc.options(backend=None) # Turn on interactive plots
 
     with sc.timer():
-<<<<<<< HEAD
-        exp1 = test_plot()
-=======
         exp = test_plot()
         exp_reg = test_regional_exp()
-        exp_emp = test_emp()
->>>>>>> 89f15a51
+        exp_emp = test_emp()