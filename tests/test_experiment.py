'''
Test births, conceptions, etc.
'''

import numpy as np
import sciris as sc
import fpsim as fp
import pytest

# Parameters
do_plot  = 1 # Whether to do plotting in interactive mode
sc.options(backend='agg') # Turn off interactive plots


def ok(string):
    ''' Print out a successful test nicely '''
    return sc.printgreen(f'✓ {string}\n')

def test_plot():
    ''' Test Experiment plotting '''
    sc.heading('Testing Experiment plotting...')
    if do_plot:
        pars = fp.pars('test')
        exp = fp.Experiment(pars)
        exp.run()
        exp.plot()
        ok('Plotting succeeded')
    return exp

# def test_regional_exp():
#     ''' Test Experiment using a region as location'''
#     sc.heading('Testing regional Experiment')
#     if do_plot:
#         pars = fp.pars(location='amhara')
#         exp = fp.Experiment(pars)
#         exp.run()
#         exp.plot()
#         ok('Regional experiment succeeded')
#     return exp

def test_emp():
    ''' Test Experiment with Empowerment Module'''
    sc.heading('Testing Experiment with empowerment...')
    pars = fp.pars(location='kenya', use_empowerment=True)
    exp_emp = fp.Experiment(pars)
    exp_emp.run()
    ok('Experiment with empowerment module succeeded')
    return exp_emp

if __name__ == '__main__':
    sc.options(backend=None) # Turn on interactive plots

    with sc.timer():
<<<<<<< HEAD
        exp1 = test_plot()
=======
        exp = test_plot()
        exp_reg = test_regional_exp()
        exp_emp = test_emp()
>>>>>>> 89f15a51
<|MERGE_RESOLUTION|>--- conflicted
+++ resolved
@@ -38,23 +38,12 @@
 #         ok('Regional experiment succeeded')
 #     return exp
 
-def test_emp():
-    ''' Test Experiment with Empowerment Module'''
-    sc.heading('Testing Experiment with empowerment...')
-    pars = fp.pars(location='kenya', use_empowerment=True)
-    exp_emp = fp.Experiment(pars)
-    exp_emp.run()
-    ok('Experiment with empowerment module succeeded')
-    return exp_emp
 
 if __name__ == '__main__':
     sc.options(backend=None) # Turn on interactive plots
 
     with sc.timer():
-<<<<<<< HEAD
         exp1 = test_plot()
-=======
         exp = test_plot()
-        exp_reg = test_regional_exp()
-        exp_emp = test_emp()
->>>>>>> 89f15a51
+        # exp_reg = test_regional_exp()     # This test won't work on the methodtime branch
+        # exp_emp = test_emp()              # Test removed as we haven't set up the experiment class with empowerment yet